// SPDX-License-Identifier: GPL-2.0
/*
 * Copyright (c) 2000-2006 Silicon Graphics, Inc.
 * Copyright (c) 2012-2013 Red Hat, Inc.
 * All rights reserved.
 */
#include "xfs.h"
#include "xfs_shared.h"
#include "xfs_fs.h"
#include "xfs_format.h"
#include "xfs_log_format.h"
#include "xfs_trans_resv.h"
#include "xfs_bit.h"
#include "xfs_mount.h"
#include "xfs_dir2.h"
#include "xfs_inode.h"
#include "xfs_bmap.h"
#include "xfs_bmap_btree.h"
#include "xfs_quota.h"
#include "xfs_symlink.h"
#include "xfs_trans_space.h"
#include "xfs_trace.h"
#include "xfs_trans.h"
#include "xfs_ialloc.h"
#include "xfs_error.h"
#include "xfs_health.h"
#include "xfs_symlink_remote.h"
<<<<<<< HEAD
=======
#include "xfs_parent.h"
#include "xfs_defer.h"
>>>>>>> 0c383648

int
xfs_readlink(
	struct xfs_inode	*ip,
	char			*link)
{
	struct xfs_mount	*mp = ip->i_mount;
	xfs_fsize_t		pathlen;
	int			error;

	trace_xfs_readlink(ip);

	if (xfs_is_shutdown(mp))
		return -EIO;
	if (xfs_ifork_zapped(ip, XFS_DATA_FORK))
		return -EIO;

	xfs_ilock(ip, XFS_ILOCK_SHARED);

	pathlen = ip->i_disk_size;
	if (!pathlen)
		goto out_corrupt;

	if (pathlen < 0 || pathlen > XFS_SYMLINK_MAXLEN) {
		xfs_alert(mp, "%s: inode (%llu) bad symlink length (%lld)",
			 __func__, (unsigned long long) ip->i_ino,
			 (long long) pathlen);
		ASSERT(0);
		goto out_corrupt;
	}

	if (ip->i_df.if_format == XFS_DINODE_FMT_LOCAL) {
		/*
		 * The VFS crashes on a NULL pointer, so return -EFSCORRUPTED
		 * if if_data is junk.
		 */
		if (XFS_IS_CORRUPT(ip->i_mount, !ip->i_df.if_data))
			goto out_corrupt;

		memcpy(link, ip->i_df.if_data, pathlen + 1);
		error = 0;
	} else {
		error = xfs_symlink_remote_read(ip, link);
	}

	xfs_iunlock(ip, XFS_ILOCK_SHARED);
	return error;
 out_corrupt:
	xfs_iunlock(ip, XFS_ILOCK_SHARED);
	xfs_inode_mark_sick(ip, XFS_SICK_INO_SYMLINK);
	return -EFSCORRUPTED;
}

int
xfs_symlink(
	struct mnt_idmap	*idmap,
	struct xfs_inode	*dp,
	struct xfs_name		*link_name,
	const char		*target_path,
	umode_t			mode,
	struct xfs_inode	**ipp)
{
	struct xfs_mount	*mp = dp->i_mount;
	struct xfs_trans	*tp = NULL;
	struct xfs_inode	*ip = NULL;
	int			error = 0;
	int			pathlen;
	bool                    unlock_dp_on_error = false;
	xfs_filblks_t		fs_blocks;
	prid_t			prid;
	struct xfs_dquot	*udqp = NULL;
	struct xfs_dquot	*gdqp = NULL;
	struct xfs_dquot	*pdqp = NULL;
	uint			resblks;
	xfs_ino_t		ino;
	struct xfs_parent_args	*ppargs;

	*ipp = NULL;

	trace_xfs_symlink(dp, link_name);

	if (xfs_is_shutdown(mp))
		return -EIO;

	/*
	 * Check component lengths of the target path name.
	 */
	pathlen = strlen(target_path);
	if (pathlen >= XFS_SYMLINK_MAXLEN)      /* total string too long */
		return -ENAMETOOLONG;
	ASSERT(pathlen > 0);

	prid = xfs_get_initial_prid(dp);

	/*
	 * Make sure that we have allocated dquot(s) on disk.
	 */
	error = xfs_qm_vop_dqalloc(dp, mapped_fsuid(idmap, &init_user_ns),
			mapped_fsgid(idmap, &init_user_ns), prid,
			XFS_QMOPT_QUOTALL | XFS_QMOPT_INHERIT,
			&udqp, &gdqp, &pdqp);
	if (error)
		return error;

	/*
	 * The symlink will fit into the inode data fork?
	 * If there are no parent pointers, then there wont't be any attributes.
	 * So we get the whole variable part, and do not need to reserve extra
	 * blocks.  Otherwise, we need to reserve the blocks.
	 */
	if (pathlen <= XFS_LITINO(mp) && !xfs_has_parent(mp))
		fs_blocks = 0;
	else
		fs_blocks = xfs_symlink_blocks(mp, pathlen);
	resblks = xfs_symlink_space_res(mp, link_name->len, fs_blocks);

	error = xfs_parent_start(mp, &ppargs);
	if (error)
		goto out_release_dquots;

	error = xfs_trans_alloc_icreate(mp, &M_RES(mp)->tr_symlink, udqp, gdqp,
			pdqp, resblks, &tp);
	if (error)
		goto out_parent;

	xfs_ilock(dp, XFS_ILOCK_EXCL | XFS_ILOCK_PARENT);
	unlock_dp_on_error = true;

	/*
	 * Check whether the directory allows new symlinks or not.
	 */
	if (dp->i_diflags & XFS_DIFLAG_NOSYMLINKS) {
		error = -EPERM;
		goto out_trans_cancel;
	}

	/*
	 * Allocate an inode for the symlink.
	 */
	error = xfs_dialloc(&tp, dp->i_ino, S_IFLNK, &ino);
	if (!error)
		error = xfs_init_new_inode(idmap, tp, dp, ino,
				S_IFLNK | (mode & ~S_IFMT), 1, 0, prid,
				xfs_has_parent(mp), &ip);
	if (error)
		goto out_trans_cancel;

	/*
	 * Now we join the directory inode to the transaction.  We do not do it
	 * earlier because xfs_dir_ialloc might commit the previous transaction
	 * (and release all the locks).  An error from here on will result in
	 * the transaction cancel unlocking dp so don't do it explicitly in the
	 * error path.
	 */
	xfs_trans_ijoin(tp, dp, 0);

	/*
	 * Also attach the dquot(s) to it, if applicable.
	 */
	xfs_qm_vop_create_dqattach(tp, ip, udqp, gdqp, pdqp);

	resblks -= XFS_IALLOC_SPACE_RES(mp);
<<<<<<< HEAD
	error = xfs_symlink_write_target(tp, ip, target_path, pathlen,
			fs_blocks, resblks);
=======
	error = xfs_symlink_write_target(tp, ip, ip->i_ino, target_path,
			pathlen, fs_blocks, resblks);
>>>>>>> 0c383648
	if (error)
		goto out_trans_cancel;
	resblks -= fs_blocks;
	i_size_write(VFS_I(ip), ip->i_disk_size);

	/*
	 * Create the directory entry for the symlink.
	 */
	error = xfs_dir_createname(tp, dp, link_name, ip->i_ino, resblks);
	if (error)
		goto out_trans_cancel;
	xfs_trans_ichgtime(tp, dp, XFS_ICHGTIME_MOD | XFS_ICHGTIME_CHG);
	xfs_trans_log_inode(tp, dp, XFS_ILOG_CORE);
	xfs_dir_update_hook(dp, ip, 1, link_name);

	/* Add parent pointer for the new symlink. */
	if (ppargs) {
		error = xfs_parent_addname(tp, ppargs, dp, link_name, ip);
		if (error)
			goto out_trans_cancel;
	}

	xfs_dir_update_hook(dp, ip, 1, link_name);

	/*
	 * If this is a synchronous mount, make sure that the
	 * symlink transaction goes to disk before returning to
	 * the user.
	 */
	if (xfs_has_wsync(mp) || xfs_has_dirsync(mp))
		xfs_trans_set_sync(tp);

	error = xfs_trans_commit(tp);
	if (error)
		goto out_release_inode;

	xfs_qm_dqrele(udqp);
	xfs_qm_dqrele(gdqp);
	xfs_qm_dqrele(pdqp);

	*ipp = ip;
	xfs_iunlock(ip, XFS_ILOCK_EXCL);
	xfs_iunlock(dp, XFS_ILOCK_EXCL);
	xfs_parent_finish(mp, ppargs);
	return 0;

out_trans_cancel:
	xfs_trans_cancel(tp);
out_release_inode:
	/*
	 * Wait until after the current transaction is aborted to finish the
	 * setup of the inode and release the inode.  This prevents recursive
	 * transactions and deadlocks from xfs_inactive.
	 */
	if (ip) {
		xfs_iunlock(ip, XFS_ILOCK_EXCL);
		xfs_finish_inode_setup(ip);
		xfs_irele(ip);
	}
out_parent:
	xfs_parent_finish(mp, ppargs);
out_release_dquots:
	xfs_qm_dqrele(udqp);
	xfs_qm_dqrele(gdqp);
	xfs_qm_dqrele(pdqp);

	if (unlock_dp_on_error)
		xfs_iunlock(dp, XFS_ILOCK_EXCL);
	return error;
}

/*
 * Free a symlink that has blocks associated with it.
 *
 * Note: zero length symlinks are not allowed to exist. When we set the size to
 * zero, also change it to a regular file so that it does not get written to
 * disk as a zero length symlink. The inode is on the unlinked list already, so
 * userspace cannot find this inode anymore, so this change is not user visible
 * but allows us to catch corrupt zero-length symlinks in the verifiers.
 */
STATIC int
xfs_inactive_symlink_rmt(
	struct xfs_inode	*ip)
{
	struct xfs_mount	*mp = ip->i_mount;
	struct xfs_trans	*tp;
	int			error;

	ASSERT(!xfs_need_iread_extents(&ip->i_df));
	/*
	 * We're freeing a symlink that has some
	 * blocks allocated to it.  Free the
	 * blocks here.  We know that we've got
	 * either 1 or 2 extents and that we can
	 * free them all in one bunmapi call.
	 */
	ASSERT(ip->i_df.if_nextents > 0 && ip->i_df.if_nextents <= 2);

	error = xfs_trans_alloc(mp, &M_RES(mp)->tr_itruncate, 0, 0, 0, &tp);
	if (error)
		return error;

	xfs_ilock(ip, XFS_ILOCK_EXCL);
	xfs_trans_ijoin(tp, ip, 0);

	/*
	 * Lock the inode, fix the size, turn it into a regular file and join it
	 * to the transaction.  Hold it so in the normal path, we still have it
	 * locked for the second transaction.  In the error paths we need it
	 * held so the cancel won't rele it, see below.
	 */
	ip->i_disk_size = 0;
	VFS_I(ip)->i_mode = (VFS_I(ip)->i_mode & ~S_IFMT) | S_IFREG;
	xfs_trans_log_inode(tp, ip, XFS_ILOG_CORE);

	error = xfs_symlink_remote_truncate(tp, ip);
	if (error)
		goto error_trans_cancel;

	error = xfs_trans_commit(tp);
	if (error) {
		ASSERT(xfs_is_shutdown(mp));
		goto error_unlock;
	}

	/*
	 * Remove the memory for extent descriptions (just bookkeeping).
	 */
	if (ip->i_df.if_bytes)
		xfs_idata_realloc(ip, -ip->i_df.if_bytes, XFS_DATA_FORK);
	ASSERT(ip->i_df.if_bytes == 0);

	xfs_iunlock(ip, XFS_ILOCK_EXCL);
	return 0;

error_trans_cancel:
	xfs_trans_cancel(tp);
error_unlock:
	xfs_iunlock(ip, XFS_ILOCK_EXCL);
	return error;
}

/*
 * xfs_inactive_symlink - free a symlink
 */
int
xfs_inactive_symlink(
	struct xfs_inode	*ip)
{
	struct xfs_mount	*mp = ip->i_mount;
	int			pathlen;

	trace_xfs_inactive_symlink(ip);

	if (xfs_is_shutdown(mp))
		return -EIO;

	xfs_ilock(ip, XFS_ILOCK_EXCL);
	pathlen = (int)ip->i_disk_size;
	ASSERT(pathlen);

	if (pathlen <= 0 || pathlen > XFS_SYMLINK_MAXLEN) {
		xfs_alert(mp, "%s: inode (0x%llx) bad symlink length (%d)",
			 __func__, (unsigned long long)ip->i_ino, pathlen);
		xfs_iunlock(ip, XFS_ILOCK_EXCL);
		ASSERT(0);
		xfs_inode_mark_sick(ip, XFS_SICK_INO_SYMLINK);
		return -EFSCORRUPTED;
	}

	/*
	 * Inline fork state gets removed by xfs_difree() so we have nothing to
	 * do here in that case.
	 */
	if (ip->i_df.if_format == XFS_DINODE_FMT_LOCAL) {
		xfs_iunlock(ip, XFS_ILOCK_EXCL);
		return 0;
	}

	xfs_iunlock(ip, XFS_ILOCK_EXCL);

	/* remove the remote symlink */
	return xfs_inactive_symlink_rmt(ip);
}<|MERGE_RESOLUTION|>--- conflicted
+++ resolved
@@ -25,11 +25,8 @@
 #include "xfs_error.h"
 #include "xfs_health.h"
 #include "xfs_symlink_remote.h"
-<<<<<<< HEAD
-=======
 #include "xfs_parent.h"
 #include "xfs_defer.h"
->>>>>>> 0c383648
 
 int
 xfs_readlink(
@@ -192,13 +189,8 @@
 	xfs_qm_vop_create_dqattach(tp, ip, udqp, gdqp, pdqp);
 
 	resblks -= XFS_IALLOC_SPACE_RES(mp);
-<<<<<<< HEAD
-	error = xfs_symlink_write_target(tp, ip, target_path, pathlen,
-			fs_blocks, resblks);
-=======
 	error = xfs_symlink_write_target(tp, ip, ip->i_ino, target_path,
 			pathlen, fs_blocks, resblks);
->>>>>>> 0c383648
 	if (error)
 		goto out_trans_cancel;
 	resblks -= fs_blocks;
@@ -212,7 +204,6 @@
 		goto out_trans_cancel;
 	xfs_trans_ichgtime(tp, dp, XFS_ICHGTIME_MOD | XFS_ICHGTIME_CHG);
 	xfs_trans_log_inode(tp, dp, XFS_ILOG_CORE);
-	xfs_dir_update_hook(dp, ip, 1, link_name);
 
 	/* Add parent pointer for the new symlink. */
 	if (ppargs) {
