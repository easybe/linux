/* SPDX-License-Identifier: GPL-2.0 */

#ifndef BTRFS_ZONED_H
#define BTRFS_ZONED_H

#include <linux/types.h>
#include <linux/blkdev.h>
#include "messages.h"
#include "volumes.h"
#include "disk-io.h"
#include "block-group.h"
#include "btrfs_inode.h"

#define BTRFS_DEFAULT_RECLAIM_THRESH           			(75)

struct btrfs_zoned_device_info {
	/*
	 * Number of zones, zone size and types of zones if bdev is a
	 * zoned block device.
	 */
	u64 zone_size;
	u8  zone_size_shift;
	u32 nr_zones;
	unsigned int max_active_zones;
	/*
	 * Reserved active zones for one metadata and one system block group.
	 * It can vary per-device depending on the allocation status.
	 */
	int reserved_active_zones;
	atomic_t active_zones_left;
	unsigned long *seq_zones;
	unsigned long *empty_zones;
	unsigned long *active_zones;
	struct blk_zone *zone_cache;
	struct blk_zone sb_zones[2 * BTRFS_SUPER_MIRROR_MAX];
};

void btrfs_finish_ordered_zoned(struct btrfs_ordered_extent *ordered);

#ifdef CONFIG_BLK_DEV_ZONED
int btrfs_get_dev_zone(struct btrfs_device *device, u64 pos,
		       struct blk_zone *zone);
int btrfs_get_dev_zone_info_all_devices(struct btrfs_fs_info *fs_info);
int btrfs_get_dev_zone_info(struct btrfs_device *device, bool populate_cache);
void btrfs_destroy_dev_zone_info(struct btrfs_device *device);
struct btrfs_zoned_device_info *btrfs_clone_dev_zone_info(struct btrfs_device *orig_dev);
int btrfs_check_zoned_mode(struct btrfs_fs_info *fs_info);
int btrfs_check_mountopts_zoned(struct btrfs_fs_info *info, unsigned long *mount_opt);
int btrfs_sb_log_location_bdev(struct block_device *bdev, int mirror, int rw,
			       u64 *bytenr_ret);
int btrfs_sb_log_location(struct btrfs_device *device, int mirror, int rw,
			  u64 *bytenr_ret);
int btrfs_advance_sb_log(struct btrfs_device *device, int mirror);
int btrfs_reset_sb_log_zones(struct block_device *bdev, int mirror);
u64 btrfs_find_allocatable_zones(struct btrfs_device *device, u64 hole_start,
				 u64 hole_end, u64 num_bytes);
int btrfs_reset_device_zone(struct btrfs_device *device, u64 physical,
			    u64 length, u64 *bytes);
int btrfs_ensure_empty_zones(struct btrfs_device *device, u64 start, u64 size);
int btrfs_load_block_group_zone_info(struct btrfs_block_group *cache, bool new);
void btrfs_calc_zone_unusable(struct btrfs_block_group *cache);
bool btrfs_use_zone_append(struct btrfs_bio *bbio);
void btrfs_record_physical_zoned(struct btrfs_bio *bbio);
int btrfs_check_meta_write_pointer(struct btrfs_fs_info *fs_info,
				   struct btrfs_eb_write_context *ctx);
int btrfs_zoned_issue_zeroout(struct btrfs_device *device, u64 physical, u64 length);
int btrfs_sync_zone_write_pointer(struct btrfs_device *tgt_dev, u64 logical,
				  u64 physical_start, u64 physical_pos);
bool btrfs_zone_activate(struct btrfs_block_group *block_group);
int btrfs_zone_finish(struct btrfs_block_group *block_group);
bool btrfs_can_activate_zone(struct btrfs_fs_devices *fs_devices, u64 flags);
void btrfs_zone_finish_endio(struct btrfs_fs_info *fs_info, u64 logical,
			     u64 length);
void btrfs_schedule_zone_finish_bg(struct btrfs_block_group *bg,
				   struct extent_buffer *eb);
void btrfs_clear_data_reloc_bg(struct btrfs_block_group *bg);
void btrfs_free_zone_cache(struct btrfs_fs_info *fs_info);
bool btrfs_zoned_should_reclaim(struct btrfs_fs_info *fs_info);
void btrfs_zoned_release_data_reloc_bg(struct btrfs_fs_info *fs_info, u64 logical,
				       u64 length);
int btrfs_zone_finish_one_bg(struct btrfs_fs_info *fs_info);
int btrfs_zoned_activate_one_bg(struct btrfs_fs_info *fs_info,
				struct btrfs_space_info *space_info, bool do_finish);
void btrfs_check_active_zone_reservation(struct btrfs_fs_info *fs_info);
#else /* CONFIG_BLK_DEV_ZONED */
static inline int btrfs_get_dev_zone(struct btrfs_device *device, u64 pos,
				     struct blk_zone *zone)
{
	return 0;
}

static inline int btrfs_get_dev_zone_info_all_devices(struct btrfs_fs_info *fs_info)
{
	return 0;
}

static inline int btrfs_get_dev_zone_info(struct btrfs_device *device,
					  bool populate_cache)
{
	return 0;
}

static inline void btrfs_destroy_dev_zone_info(struct btrfs_device *device) { }

/*
 * In case the kernel is compiled without CONFIG_BLK_DEV_ZONED we'll never call
 * into btrfs_clone_dev_zone_info() so it's safe to return NULL here.
 */
static inline struct btrfs_zoned_device_info *btrfs_clone_dev_zone_info(
						 struct btrfs_device *orig_dev)
{
	return NULL;
}

static inline int btrfs_check_zoned_mode(const struct btrfs_fs_info *fs_info)
{
	if (!btrfs_is_zoned(fs_info))
		return 0;

	btrfs_err(fs_info, "zoned block devices support is not enabled");
	return -EOPNOTSUPP;
}

static inline int btrfs_check_mountopts_zoned(struct btrfs_fs_info *info,
					      unsigned long *mount_opt)
{
	return 0;
}

static inline int btrfs_sb_log_location_bdev(struct block_device *bdev,
					     int mirror, int rw, u64 *bytenr_ret)
{
	*bytenr_ret = btrfs_sb_offset(mirror);
	return 0;
}

static inline int btrfs_sb_log_location(struct btrfs_device *device, int mirror,
					int rw, u64 *bytenr_ret)
{
	*bytenr_ret = btrfs_sb_offset(mirror);
	return 0;
}

static inline int btrfs_advance_sb_log(struct btrfs_device *device, int mirror)
{
	return 0;
}

static inline int btrfs_reset_sb_log_zones(struct block_device *bdev, int mirror)
{
	return 0;
}

static inline u64 btrfs_find_allocatable_zones(struct btrfs_device *device,
					       u64 hole_start, u64 hole_end,
					       u64 num_bytes)
{
	return hole_start;
}

static inline int btrfs_reset_device_zone(struct btrfs_device *device,
					  u64 physical, u64 length, u64 *bytes)
{
	*bytes = 0;
	return 0;
}

static inline int btrfs_ensure_empty_zones(struct btrfs_device *device,
					   u64 start, u64 size)
{
	return 0;
}

static inline int btrfs_load_block_group_zone_info(
		struct btrfs_block_group *cache, bool new)
{
	return 0;
}

static inline void btrfs_calc_zone_unusable(struct btrfs_block_group *cache) { }

static inline bool btrfs_use_zone_append(struct btrfs_bio *bbio)
{
	return false;
}

static inline void btrfs_record_physical_zoned(struct btrfs_bio *bbio)
{
}

static inline int btrfs_check_meta_write_pointer(struct btrfs_fs_info *fs_info,
						 struct btrfs_eb_write_context *ctx)
{
	return 0;
}

static inline int btrfs_zoned_issue_zeroout(struct btrfs_device *device,
					    u64 physical, u64 length)
{
	return -EOPNOTSUPP;
}

static inline int btrfs_sync_zone_write_pointer(struct btrfs_device *tgt_dev,
						u64 logical, u64 physical_start,
						u64 physical_pos)
{
	return -EOPNOTSUPP;
}

static inline bool btrfs_zone_activate(struct btrfs_block_group *block_group)
{
	return true;
}

static inline int btrfs_zone_finish(struct btrfs_block_group *block_group)
{
	return 0;
}

static inline bool btrfs_can_activate_zone(struct btrfs_fs_devices *fs_devices,
					   u64 flags)
{
	return true;
}

static inline void btrfs_zone_finish_endio(struct btrfs_fs_info *fs_info,
					   u64 logical, u64 length) { }

static inline void btrfs_schedule_zone_finish_bg(struct btrfs_block_group *bg,
						 struct extent_buffer *eb) { }

static inline void btrfs_clear_data_reloc_bg(struct btrfs_block_group *bg) { }

static inline void btrfs_free_zone_cache(struct btrfs_fs_info *fs_info) { }

static inline bool btrfs_zoned_should_reclaim(struct btrfs_fs_info *fs_info)
{
	return false;
}

static inline void btrfs_zoned_release_data_reloc_bg(struct btrfs_fs_info *fs_info,
						     u64 logical, u64 length) { }

static inline int btrfs_zone_finish_one_bg(struct btrfs_fs_info *fs_info)
{
	return 1;
}

static inline int btrfs_zoned_activate_one_bg(struct btrfs_fs_info *fs_info,
					      struct btrfs_space_info *space_info,
					      bool do_finish)
{
	/* Consider all the block groups are active */
	return 0;
}

static inline void btrfs_check_active_zone_reservation(struct btrfs_fs_info *fs_info) { }

#endif

static inline bool btrfs_dev_is_sequential(struct btrfs_device *device, u64 pos)
{
	struct btrfs_zoned_device_info *zone_info = device->zone_info;

	if (!zone_info)
		return false;

	return test_bit(pos >> zone_info->zone_size_shift, zone_info->seq_zones);
}

static inline bool btrfs_dev_is_empty_zone(struct btrfs_device *device, u64 pos)
{
	struct btrfs_zoned_device_info *zone_info = device->zone_info;

	if (!zone_info)
		return true;

	return test_bit(pos >> zone_info->zone_size_shift, zone_info->empty_zones);
}

static inline void btrfs_dev_set_empty_zone_bit(struct btrfs_device *device,
						u64 pos, bool set)
{
	struct btrfs_zoned_device_info *zone_info = device->zone_info;
	unsigned int zno;

	if (!zone_info)
		return;

	zno = pos >> zone_info->zone_size_shift;
	if (set)
		set_bit(zno, zone_info->empty_zones);
	else
		clear_bit(zno, zone_info->empty_zones);
}

static inline void btrfs_dev_set_zone_empty(struct btrfs_device *device, u64 pos)
{
	btrfs_dev_set_empty_zone_bit(device, pos, true);
}

static inline void btrfs_dev_clear_zone_empty(struct btrfs_device *device, u64 pos)
{
	btrfs_dev_set_empty_zone_bit(device, pos, false);
}

static inline bool btrfs_check_device_zone_type(const struct btrfs_fs_info *fs_info,
						struct block_device *bdev)
{
	if (btrfs_is_zoned(fs_info)) {
		/*
		 * We can allow a regular device on a zoned filesystem, because
		 * we will emulate the zoned capabilities.
		 */
		if (!bdev_is_zoned(bdev))
			return true;

		return fs_info->zone_size ==
			(bdev_zone_sectors(bdev) << SECTOR_SHIFT);
	}

<<<<<<< HEAD
	/* Do not allow Host Managed zoned device. */
	return bdev_zoned_model(bdev) != BLK_ZONED_HM;
=======
	/* Do not allow Host Manged zoned device */
	return !bdev_is_zoned(bdev);
>>>>>>> 587371ed
}

static inline bool btrfs_check_super_location(struct btrfs_device *device, u64 pos)
{
	/*
	 * On a non-zoned device, any address is OK. On a zoned device,
	 * non-SEQUENTIAL WRITE REQUIRED zones are capable.
	 */
	return device->zone_info == NULL || !btrfs_dev_is_sequential(device, pos);
}

static inline bool btrfs_can_zone_reset(struct btrfs_device *device,
					u64 physical, u64 length)
{
	u64 zone_size;

	if (!btrfs_dev_is_sequential(device, physical))
		return false;

	zone_size = device->zone_info->zone_size;
	if (!IS_ALIGNED(physical, zone_size) || !IS_ALIGNED(length, zone_size))
		return false;

	return true;
}

static inline void btrfs_zoned_meta_io_lock(struct btrfs_fs_info *fs_info)
{
	if (!btrfs_is_zoned(fs_info))
		return;
	mutex_lock(&fs_info->zoned_meta_io_lock);
}

static inline void btrfs_zoned_meta_io_unlock(struct btrfs_fs_info *fs_info)
{
	if (!btrfs_is_zoned(fs_info))
		return;
	mutex_unlock(&fs_info->zoned_meta_io_lock);
}

static inline void btrfs_clear_treelog_bg(struct btrfs_block_group *bg)
{
	struct btrfs_fs_info *fs_info = bg->fs_info;

	if (!btrfs_is_zoned(fs_info))
		return;

	spin_lock(&fs_info->treelog_bg_lock);
	if (fs_info->treelog_bg == bg->start)
		fs_info->treelog_bg = 0;
	spin_unlock(&fs_info->treelog_bg_lock);
}

static inline void btrfs_zoned_data_reloc_lock(struct btrfs_inode *inode)
{
	struct btrfs_root *root = inode->root;

	if (btrfs_is_data_reloc_root(root) && btrfs_is_zoned(root->fs_info))
		mutex_lock(&root->fs_info->zoned_data_reloc_io_lock);
}

static inline void btrfs_zoned_data_reloc_unlock(struct btrfs_inode *inode)
{
	struct btrfs_root *root = inode->root;

	if (btrfs_is_data_reloc_root(root) && btrfs_is_zoned(root->fs_info))
		mutex_unlock(&root->fs_info->zoned_data_reloc_io_lock);
}

static inline bool btrfs_zoned_bg_is_full(const struct btrfs_block_group *bg)
{
	ASSERT(btrfs_is_zoned(bg->fs_info));
	return (bg->alloc_offset == bg->zone_capacity);
}

#endif<|MERGE_RESOLUTION|>--- conflicted
+++ resolved
@@ -319,13 +319,8 @@
 			(bdev_zone_sectors(bdev) << SECTOR_SHIFT);
 	}
 
-<<<<<<< HEAD
 	/* Do not allow Host Managed zoned device. */
-	return bdev_zoned_model(bdev) != BLK_ZONED_HM;
-=======
-	/* Do not allow Host Manged zoned device */
 	return !bdev_is_zoned(bdev);
->>>>>>> 587371ed
 }
 
 static inline bool btrfs_check_super_location(struct btrfs_device *device, u64 pos)
