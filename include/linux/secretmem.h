--- conflicted
+++ resolved
@@ -6,30 +6,8 @@
 
 extern const struct address_space_operations secretmem_aops;
 
-<<<<<<< HEAD
-static inline bool folio_is_secretmem(struct folio *folio)
-{
-	struct address_space *mapping;
-
-	/*
-	 * Using folio_mapping() is quite slow because of the actual call
-	 * instruction.
-	 * We know that secretmem pages are not compound, so we can
-	 * save a couple of cycles here.
-	 */
-	if (folio_test_large(folio))
-		return false;
-
-	mapping = (struct address_space *)
-		((unsigned long)folio->mapping & ~PAGE_MAPPING_FLAGS);
-
-	if (!mapping || mapping != folio->mapping)
-		return false;
-
-=======
 static inline bool secretmem_mapping(struct address_space *mapping)
 {
->>>>>>> 0c383648
 	return mapping->a_ops == &secretmem_aops;
 }
 
@@ -43,11 +21,7 @@
 	return false;
 }
 
-<<<<<<< HEAD
-static inline bool folio_is_secretmem(struct folio *folio)
-=======
 static inline bool secretmem_mapping(struct address_space *mapping)
->>>>>>> 0c383648
 {
 	return false;
 }
