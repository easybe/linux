/* SPDX-License-Identifier: GPL-2.0 */
/*
 * Copyright (C) 2001 Jens Axboe <axboe@suse.de>
 */
#ifndef __LINUX_BIO_H
#define __LINUX_BIO_H

#include <linux/highmem.h>
#include <linux/mempool.h>
#include <linux/ioprio.h>

#ifdef CONFIG_BLOCK
/* struct bio, bio_vec and BIO_* flags are defined in blk_types.h */
#include <linux/blk_types.h>

#define BIO_DEBUG

#ifdef BIO_DEBUG
#define BIO_BUG_ON	BUG_ON
#else
#define BIO_BUG_ON
#endif

#define BIO_MAX_PAGES		256

#define bio_prio(bio)			(bio)->bi_ioprio
#define bio_set_prio(bio, prio)		((bio)->bi_ioprio = prio)

#define bio_iter_iovec(bio, iter)				\
	bvec_iter_bvec((bio)->bi_io_vec, (iter))

#define bio_iter_page(bio, iter)				\
	bvec_iter_page((bio)->bi_io_vec, (iter))
#define bio_iter_len(bio, iter)					\
	bvec_iter_len((bio)->bi_io_vec, (iter))
#define bio_iter_offset(bio, iter)				\
	bvec_iter_offset((bio)->bi_io_vec, (iter))

#define bio_page(bio)		bio_iter_page((bio), (bio)->bi_iter)
#define bio_offset(bio)		bio_iter_offset((bio), (bio)->bi_iter)
#define bio_iovec(bio)		bio_iter_iovec((bio), (bio)->bi_iter)

#define bio_multiple_segments(bio)				\
	((bio)->bi_iter.bi_size != bio_iovec(bio).bv_len)

#define bvec_iter_sectors(iter)	((iter).bi_size >> 9)
#define bvec_iter_end_sector(iter) ((iter).bi_sector + bvec_iter_sectors((iter)))

#define bio_sectors(bio)	bvec_iter_sectors((bio)->bi_iter)
#define bio_end_sector(bio)	bvec_iter_end_sector((bio)->bi_iter)

/*
 * Return the data direction, READ or WRITE.
 */
#define bio_data_dir(bio) \
	(op_is_write(bio_op(bio)) ? WRITE : READ)

/*
 * Check whether this bio carries any data or not. A NULL bio is allowed.
 */
static inline bool bio_has_data(struct bio *bio)
{
	if (bio &&
	    bio->bi_iter.bi_size &&
	    bio_op(bio) != REQ_OP_DISCARD &&
	    bio_op(bio) != REQ_OP_SECURE_ERASE &&
	    bio_op(bio) != REQ_OP_WRITE_ZEROES)
		return true;

	return false;
}

static inline bool bio_no_advance_iter(struct bio *bio)
{
	return bio_op(bio) == REQ_OP_DISCARD ||
	       bio_op(bio) == REQ_OP_SECURE_ERASE ||
	       bio_op(bio) == REQ_OP_WRITE_SAME ||
	       bio_op(bio) == REQ_OP_WRITE_ZEROES;
}

static inline bool bio_mergeable(struct bio *bio)
{
	if (bio->bi_opf & REQ_NOMERGE_FLAGS)
		return false;

	return true;
}

static inline unsigned int bio_cur_bytes(struct bio *bio)
{
	if (bio_has_data(bio))
		return bio_iovec(bio).bv_len;
	else /* dataless requests such as discard */
		return bio->bi_iter.bi_size;
}

static inline void *bio_data(struct bio *bio)
{
	if (bio_has_data(bio))
		return page_address(bio_page(bio)) + bio_offset(bio);

	return NULL;
}

static inline bool bio_full(struct bio *bio)
{
	return bio->bi_vcnt >= bio->bi_max_vecs;
}

static inline bool bio_next_segment(const struct bio *bio,
				    struct bvec_iter_all *iter)
{
	if (iter->idx >= bio->bi_vcnt)
		return false;

	bvec_advance(&bio->bi_io_vec[iter->idx], iter);
	return true;
}

/*
 * drivers should _never_ use the all version - the bio may have been split
 * before it got to the driver and the driver won't own all of it
 */
<<<<<<< HEAD
#define bio_for_each_segment_all(bvl, bio, i, iter)			\
	for (i = 0, bvl = bvec_init_iter_all(&iter);			\
	     bio_next_segment((bio), &iter); i++)
=======
#define bio_for_each_segment_all(bvl, bio, iter) \
	for (bvl = bvec_init_iter_all(&iter); bio_next_segment((bio), &iter); )
>>>>>>> 0ecfebd2

static inline void bio_advance_iter(struct bio *bio, struct bvec_iter *iter,
				    unsigned bytes)
{
	iter->bi_sector += bytes >> 9;

	if (bio_no_advance_iter(bio))
		iter->bi_size -= bytes;
	else
		bvec_iter_advance(bio->bi_io_vec, iter, bytes);
		/* TODO: It is reasonable to complete bio with error here. */
}

#define __bio_for_each_segment(bvl, bio, iter, start)			\
	for (iter = (start);						\
	     (iter).bi_size &&						\
		((bvl = bio_iter_iovec((bio), (iter))), 1);		\
	     bio_advance_iter((bio), &(iter), (bvl).bv_len))

#define bio_for_each_segment(bvl, bio, iter)				\
	__bio_for_each_segment(bvl, bio, iter, (bio)->bi_iter)

#define __bio_for_each_bvec(bvl, bio, iter, start)		\
	for (iter = (start);						\
	     (iter).bi_size &&						\
		((bvl = mp_bvec_iter_bvec((bio)->bi_io_vec, (iter))), 1); \
	     bio_advance_iter((bio), &(iter), (bvl).bv_len))

/* iterate over multi-page bvec */
#define bio_for_each_bvec(bvl, bio, iter)			\
	__bio_for_each_bvec(bvl, bio, iter, (bio)->bi_iter)

#define bio_iter_last(bvec, iter) ((iter).bi_size == (bvec).bv_len)

static inline unsigned bio_segments(struct bio *bio)
{
	unsigned segs = 0;
	struct bio_vec bv;
	struct bvec_iter iter;

	/*
	 * We special case discard/write same/write zeroes, because they
	 * interpret bi_size differently:
	 */

	switch (bio_op(bio)) {
	case REQ_OP_DISCARD:
	case REQ_OP_SECURE_ERASE:
	case REQ_OP_WRITE_ZEROES:
		return 0;
	case REQ_OP_WRITE_SAME:
		return 1;
	default:
		break;
	}

	bio_for_each_segment(bv, bio, iter)
		segs++;

	return segs;
}

/*
 * get a reference to a bio, so it won't disappear. the intended use is
 * something like:
 *
 * bio_get(bio);
 * submit_bio(rw, bio);
 * if (bio->bi_flags ...)
 *	do_something
 * bio_put(bio);
 *
 * without the bio_get(), it could potentially complete I/O before submit_bio
 * returns. and then bio would be freed memory when if (bio->bi_flags ...)
 * runs
 */
static inline void bio_get(struct bio *bio)
{
	bio->bi_flags |= (1 << BIO_REFFED);
	smp_mb__before_atomic();
	atomic_inc(&bio->__bi_cnt);
}

static inline void bio_cnt_set(struct bio *bio, unsigned int count)
{
	if (count != 1) {
		bio->bi_flags |= (1 << BIO_REFFED);
		smp_mb();
	}
	atomic_set(&bio->__bi_cnt, count);
}

static inline bool bio_flagged(struct bio *bio, unsigned int bit)
{
	return (bio->bi_flags & (1U << bit)) != 0;
}

static inline void bio_set_flag(struct bio *bio, unsigned int bit)
{
	bio->bi_flags |= (1U << bit);
}

static inline void bio_clear_flag(struct bio *bio, unsigned int bit)
{
	bio->bi_flags &= ~(1U << bit);
}

static inline void bio_get_first_bvec(struct bio *bio, struct bio_vec *bv)
{
	*bv = bio_iovec(bio);
}

static inline void bio_get_last_bvec(struct bio *bio, struct bio_vec *bv)
{
	struct bvec_iter iter = bio->bi_iter;
	int idx;

	if (unlikely(!bio_multiple_segments(bio))) {
		*bv = bio_iovec(bio);
		return;
	}

	bio_advance_iter(bio, &iter, iter.bi_size);

	if (!iter.bi_bvec_done)
		idx = iter.bi_idx - 1;
	else	/* in the middle of bvec */
		idx = iter.bi_idx;

	*bv = bio->bi_io_vec[idx];

	/*
	 * iter.bi_bvec_done records actual length of the last bvec
	 * if this bio ends in the middle of one io vector
	 */
	if (iter.bi_bvec_done)
		bv->bv_len = iter.bi_bvec_done;
}

static inline struct bio_vec *bio_first_bvec_all(struct bio *bio)
{
	WARN_ON_ONCE(bio_flagged(bio, BIO_CLONED));
	return bio->bi_io_vec;
}

static inline struct page *bio_first_page_all(struct bio *bio)
{
	return bio_first_bvec_all(bio)->bv_page;
}

static inline struct bio_vec *bio_last_bvec_all(struct bio *bio)
{
	WARN_ON_ONCE(bio_flagged(bio, BIO_CLONED));
	return &bio->bi_io_vec[bio->bi_vcnt - 1];
}

enum bip_flags {
	BIP_BLOCK_INTEGRITY	= 1 << 0, /* block layer owns integrity data */
	BIP_MAPPED_INTEGRITY	= 1 << 1, /* ref tag has been remapped */
	BIP_CTRL_NOCHECK	= 1 << 2, /* disable HBA integrity checking */
	BIP_DISK_NOCHECK	= 1 << 3, /* disable disk integrity checking */
	BIP_IP_CHECKSUM		= 1 << 4, /* IP checksum */
};

/*
 * bio integrity payload
 */
struct bio_integrity_payload {
	struct bio		*bip_bio;	/* parent bio */

	struct bvec_iter	bip_iter;

	unsigned short		bip_slab;	/* slab the bip came from */
	unsigned short		bip_vcnt;	/* # of integrity bio_vecs */
	unsigned short		bip_max_vcnt;	/* integrity bio_vec slots */
	unsigned short		bip_flags;	/* control flags */

	struct bvec_iter	bio_iter;	/* for rewinding parent bio */

	struct work_struct	bip_work;	/* I/O completion */

	struct bio_vec		*bip_vec;
	struct bio_vec		bip_inline_vecs[0];/* embedded bvec array */
};

#if defined(CONFIG_BLK_DEV_INTEGRITY)

static inline struct bio_integrity_payload *bio_integrity(struct bio *bio)
{
	if (bio->bi_opf & REQ_INTEGRITY)
		return bio->bi_integrity;

	return NULL;
}

static inline bool bio_integrity_flagged(struct bio *bio, enum bip_flags flag)
{
	struct bio_integrity_payload *bip = bio_integrity(bio);

	if (bip)
		return bip->bip_flags & flag;

	return false;
}

static inline sector_t bip_get_seed(struct bio_integrity_payload *bip)
{
	return bip->bip_iter.bi_sector;
}

static inline void bip_set_seed(struct bio_integrity_payload *bip,
				sector_t seed)
{
	bip->bip_iter.bi_sector = seed;
}

#endif /* CONFIG_BLK_DEV_INTEGRITY */

extern void bio_trim(struct bio *bio, int offset, int size);
extern struct bio *bio_split(struct bio *bio, int sectors,
			     gfp_t gfp, struct bio_set *bs);

/**
 * bio_next_split - get next @sectors from a bio, splitting if necessary
 * @bio:	bio to split
 * @sectors:	number of sectors to split from the front of @bio
 * @gfp:	gfp mask
 * @bs:		bio set to allocate from
 *
 * Returns a bio representing the next @sectors of @bio - if the bio is smaller
 * than @sectors, returns the original bio unchanged.
 */
static inline struct bio *bio_next_split(struct bio *bio, int sectors,
					 gfp_t gfp, struct bio_set *bs)
{
	if (sectors >= bio_sectors(bio))
		return bio;

	return bio_split(bio, sectors, gfp, bs);
}

enum {
	BIOSET_NEED_BVECS = BIT(0),
	BIOSET_NEED_RESCUER = BIT(1),
};
extern int bioset_init(struct bio_set *, unsigned int, unsigned int, int flags);
extern void bioset_exit(struct bio_set *);
extern int biovec_init_pool(mempool_t *pool, int pool_entries);
extern int bioset_init_from_src(struct bio_set *bs, struct bio_set *src);

extern struct bio *bio_alloc_bioset(gfp_t, unsigned int, struct bio_set *);
extern void bio_put(struct bio *);

extern void __bio_clone_fast(struct bio *, struct bio *);
extern struct bio *bio_clone_fast(struct bio *, gfp_t, struct bio_set *);

extern struct bio_set fs_bio_set;

static inline struct bio *bio_alloc(gfp_t gfp_mask, unsigned int nr_iovecs)
{
	return bio_alloc_bioset(gfp_mask, nr_iovecs, &fs_bio_set);
}

static inline struct bio *bio_kmalloc(gfp_t gfp_mask, unsigned int nr_iovecs)
{
	return bio_alloc_bioset(gfp_mask, nr_iovecs, NULL);
}

extern blk_qc_t submit_bio(struct bio *);

extern void bio_endio(struct bio *);

static inline void bio_io_error(struct bio *bio)
{
	bio->bi_status = BLK_STS_IOERR;
	bio_endio(bio);
}

static inline void bio_wouldblock_error(struct bio *bio)
{
	bio->bi_status = BLK_STS_AGAIN;
	bio_endio(bio);
}

struct request_queue;
extern int bio_phys_segments(struct request_queue *, struct bio *);

extern int submit_bio_wait(struct bio *bio);
extern void bio_advance(struct bio *, unsigned);

extern void bio_init(struct bio *bio, struct bio_vec *table,
		     unsigned short max_vecs);
extern void bio_uninit(struct bio *);
extern void bio_reset(struct bio *);
void bio_chain(struct bio *, struct bio *);

extern int bio_add_page(struct bio *, struct page *, unsigned int,unsigned int);
extern int bio_add_pc_page(struct request_queue *, struct bio *, struct page *,
			   unsigned int, unsigned int);
bool __bio_try_merge_page(struct bio *bio, struct page *page,
<<<<<<< HEAD
		unsigned int len, unsigned int off, bool same_page);
=======
		unsigned int len, unsigned int off, bool *same_page);
>>>>>>> 0ecfebd2
void __bio_add_page(struct bio *bio, struct page *page,
		unsigned int len, unsigned int off);
int bio_iov_iter_get_pages(struct bio *bio, struct iov_iter *iter);
struct rq_map_data;
extern struct bio *bio_map_user_iov(struct request_queue *,
				    struct iov_iter *, gfp_t);
extern void bio_unmap_user(struct bio *);
extern struct bio *bio_map_kern(struct request_queue *, void *, unsigned int,
				gfp_t);
extern struct bio *bio_copy_kern(struct request_queue *, void *, unsigned int,
				 gfp_t, int);
extern void bio_set_pages_dirty(struct bio *bio);
extern void bio_check_pages_dirty(struct bio *bio);

void generic_start_io_acct(struct request_queue *q, int op,
				unsigned long sectors, struct hd_struct *part);
void generic_end_io_acct(struct request_queue *q, int op,
				struct hd_struct *part,
				unsigned long start_time);

#ifndef ARCH_IMPLEMENTS_FLUSH_DCACHE_PAGE
# error	"You should define ARCH_IMPLEMENTS_FLUSH_DCACHE_PAGE for your platform"
#endif
#if ARCH_IMPLEMENTS_FLUSH_DCACHE_PAGE
extern void bio_flush_dcache_pages(struct bio *bi);
#else
static inline void bio_flush_dcache_pages(struct bio *bi)
{
}
#endif

extern void bio_copy_data_iter(struct bio *dst, struct bvec_iter *dst_iter,
			       struct bio *src, struct bvec_iter *src_iter);
extern void bio_copy_data(struct bio *dst, struct bio *src);
extern void bio_list_copy_data(struct bio *dst, struct bio *src);
extern void bio_free_pages(struct bio *bio);

extern struct bio *bio_copy_user_iov(struct request_queue *,
				     struct rq_map_data *,
				     struct iov_iter *,
				     gfp_t);
extern int bio_uncopy_user(struct bio *);
void zero_fill_bio_iter(struct bio *bio, struct bvec_iter iter);

static inline void zero_fill_bio(struct bio *bio)
{
	zero_fill_bio_iter(bio, bio->bi_iter);
}

extern struct bio_vec *bvec_alloc(gfp_t, int, unsigned long *, mempool_t *);
extern void bvec_free(mempool_t *, struct bio_vec *, unsigned int);
extern unsigned int bvec_nr_vecs(unsigned short idx);
extern const char *bio_devname(struct bio *bio, char *buffer);

#define bio_set_dev(bio, bdev) 			\
do {						\
	if ((bio)->bi_disk != (bdev)->bd_disk)	\
		bio_clear_flag(bio, BIO_THROTTLED);\
	(bio)->bi_disk = (bdev)->bd_disk;	\
	(bio)->bi_partno = (bdev)->bd_partno;	\
	bio_associate_blkg(bio);		\
} while (0)

#define bio_copy_dev(dst, src)			\
do {						\
	(dst)->bi_disk = (src)->bi_disk;	\
	(dst)->bi_partno = (src)->bi_partno;	\
	bio_clone_blkg_association(dst, src);	\
} while (0)

#define bio_dev(bio) \
	disk_devt((bio)->bi_disk)

#if defined(CONFIG_MEMCG) && defined(CONFIG_BLK_CGROUP)
void bio_associate_blkg_from_page(struct bio *bio, struct page *page);
#else
static inline void bio_associate_blkg_from_page(struct bio *bio,
						struct page *page) { }
#endif

#ifdef CONFIG_BLK_CGROUP
void bio_disassociate_blkg(struct bio *bio);
void bio_associate_blkg(struct bio *bio);
void bio_associate_blkg_from_css(struct bio *bio,
				 struct cgroup_subsys_state *css);
void bio_clone_blkg_association(struct bio *dst, struct bio *src);
#else	/* CONFIG_BLK_CGROUP */
static inline void bio_disassociate_blkg(struct bio *bio) { }
static inline void bio_associate_blkg(struct bio *bio) { }
static inline void bio_associate_blkg_from_css(struct bio *bio,
					       struct cgroup_subsys_state *css)
{ }
static inline void bio_clone_blkg_association(struct bio *dst,
					      struct bio *src) { }
#endif	/* CONFIG_BLK_CGROUP */

#ifdef CONFIG_HIGHMEM
/*
 * remember never ever reenable interrupts between a bvec_kmap_irq and
 * bvec_kunmap_irq!
 */
static inline char *bvec_kmap_irq(struct bio_vec *bvec, unsigned long *flags)
{
	unsigned long addr;

	/*
	 * might not be a highmem page, but the preempt/irq count
	 * balancing is a lot nicer this way
	 */
	local_irq_save(*flags);
	addr = (unsigned long) kmap_atomic(bvec->bv_page);

	BUG_ON(addr & ~PAGE_MASK);

	return (char *) addr + bvec->bv_offset;
}

static inline void bvec_kunmap_irq(char *buffer, unsigned long *flags)
{
	unsigned long ptr = (unsigned long) buffer & PAGE_MASK;

	kunmap_atomic((void *) ptr);
	local_irq_restore(*flags);
}

#else
static inline char *bvec_kmap_irq(struct bio_vec *bvec, unsigned long *flags)
{
	return page_address(bvec->bv_page) + bvec->bv_offset;
}

static inline void bvec_kunmap_irq(char *buffer, unsigned long *flags)
{
	*flags = 0;
}
#endif

/*
 * BIO list management for use by remapping drivers (e.g. DM or MD) and loop.
 *
 * A bio_list anchors a singly-linked list of bios chained through the bi_next
 * member of the bio.  The bio_list also caches the last list member to allow
 * fast access to the tail.
 */
struct bio_list {
	struct bio *head;
	struct bio *tail;
};

static inline int bio_list_empty(const struct bio_list *bl)
{
	return bl->head == NULL;
}

static inline void bio_list_init(struct bio_list *bl)
{
	bl->head = bl->tail = NULL;
}

#define BIO_EMPTY_LIST	{ NULL, NULL }

#define bio_list_for_each(bio, bl) \
	for (bio = (bl)->head; bio; bio = bio->bi_next)

static inline unsigned bio_list_size(const struct bio_list *bl)
{
	unsigned sz = 0;
	struct bio *bio;

	bio_list_for_each(bio, bl)
		sz++;

	return sz;
}

static inline void bio_list_add(struct bio_list *bl, struct bio *bio)
{
	bio->bi_next = NULL;

	if (bl->tail)
		bl->tail->bi_next = bio;
	else
		bl->head = bio;

	bl->tail = bio;
}

static inline void bio_list_add_head(struct bio_list *bl, struct bio *bio)
{
	bio->bi_next = bl->head;

	bl->head = bio;

	if (!bl->tail)
		bl->tail = bio;
}

static inline void bio_list_merge(struct bio_list *bl, struct bio_list *bl2)
{
	if (!bl2->head)
		return;

	if (bl->tail)
		bl->tail->bi_next = bl2->head;
	else
		bl->head = bl2->head;

	bl->tail = bl2->tail;
}

static inline void bio_list_merge_head(struct bio_list *bl,
				       struct bio_list *bl2)
{
	if (!bl2->head)
		return;

	if (bl->head)
		bl2->tail->bi_next = bl->head;
	else
		bl->tail = bl2->tail;

	bl->head = bl2->head;
}

static inline struct bio *bio_list_peek(struct bio_list *bl)
{
	return bl->head;
}

static inline struct bio *bio_list_pop(struct bio_list *bl)
{
	struct bio *bio = bl->head;

	if (bio) {
		bl->head = bl->head->bi_next;
		if (!bl->head)
			bl->tail = NULL;

		bio->bi_next = NULL;
	}

	return bio;
}

static inline struct bio *bio_list_get(struct bio_list *bl)
{
	struct bio *bio = bl->head;

	bl->head = bl->tail = NULL;

	return bio;
}

/*
 * Increment chain count for the bio. Make sure the CHAIN flag update
 * is visible before the raised count.
 */
static inline void bio_inc_remaining(struct bio *bio)
{
	bio_set_flag(bio, BIO_CHAIN);
	smp_mb__before_atomic();
	atomic_inc(&bio->__bi_remaining);
}

/*
 * bio_set is used to allow other portions of the IO system to
 * allocate their own private memory pools for bio and iovec structures.
 * These memory pools in turn all allocate from the bio_slab
 * and the bvec_slabs[].
 */
#define BIO_POOL_SIZE 2

struct bio_set {
	struct kmem_cache *bio_slab;
	unsigned int front_pad;

	mempool_t bio_pool;
	mempool_t bvec_pool;
#if defined(CONFIG_BLK_DEV_INTEGRITY)
	mempool_t bio_integrity_pool;
	mempool_t bvec_integrity_pool;
#endif

	/*
	 * Deadlock avoidance for stacking block drivers: see comments in
	 * bio_alloc_bioset() for details
	 */
	spinlock_t		rescue_lock;
	struct bio_list		rescue_list;
	struct work_struct	rescue_work;
	struct workqueue_struct	*rescue_workqueue;
};

struct biovec_slab {
	int nr_vecs;
	char *name;
	struct kmem_cache *slab;
};

static inline bool bioset_initialized(struct bio_set *bs)
{
	return bs->bio_slab != NULL;
}

/*
 * a small number of entries is fine, not going to be performance critical.
 * basically we just need to survive
 */
#define BIO_SPLIT_ENTRIES 2

#if defined(CONFIG_BLK_DEV_INTEGRITY)

#define bip_for_each_vec(bvl, bip, iter)				\
	for_each_bvec(bvl, (bip)->bip_vec, iter, (bip)->bip_iter)

#define bio_for_each_integrity_vec(_bvl, _bio, _iter)			\
	for_each_bio(_bio)						\
		bip_for_each_vec(_bvl, _bio->bi_integrity, _iter)

extern struct bio_integrity_payload *bio_integrity_alloc(struct bio *, gfp_t, unsigned int);
extern int bio_integrity_add_page(struct bio *, struct page *, unsigned int, unsigned int);
extern bool bio_integrity_prep(struct bio *);
extern void bio_integrity_advance(struct bio *, unsigned int);
extern void bio_integrity_trim(struct bio *);
extern int bio_integrity_clone(struct bio *, struct bio *, gfp_t);
extern int bioset_integrity_create(struct bio_set *, int);
extern void bioset_integrity_free(struct bio_set *);
extern void bio_integrity_init(void);

#else /* CONFIG_BLK_DEV_INTEGRITY */

static inline void *bio_integrity(struct bio *bio)
{
	return NULL;
}

static inline int bioset_integrity_create(struct bio_set *bs, int pool_size)
{
	return 0;
}

static inline void bioset_integrity_free (struct bio_set *bs)
{
	return;
}

static inline bool bio_integrity_prep(struct bio *bio)
{
	return true;
}

static inline int bio_integrity_clone(struct bio *bio, struct bio *bio_src,
				      gfp_t gfp_mask)
{
	return 0;
}

static inline void bio_integrity_advance(struct bio *bio,
					 unsigned int bytes_done)
{
	return;
}

static inline void bio_integrity_trim(struct bio *bio)
{
	return;
}

static inline void bio_integrity_init(void)
{
	return;
}

static inline bool bio_integrity_flagged(struct bio *bio, enum bip_flags flag)
{
	return false;
}

static inline void *bio_integrity_alloc(struct bio * bio, gfp_t gfp,
								unsigned int nr)
{
	return ERR_PTR(-EINVAL);
}

static inline int bio_integrity_add_page(struct bio *bio, struct page *page,
					unsigned int len, unsigned int offset)
{
	return 0;
}

#endif /* CONFIG_BLK_DEV_INTEGRITY */

/*
 * Mark a bio as polled. Note that for async polled IO, the caller must
 * expect -EWOULDBLOCK if we cannot allocate a request (or other resources).
 * We cannot block waiting for requests on polled IO, as those completions
 * must be found by the caller. This is different than IRQ driven IO, where
 * it's safe to wait for IO to complete.
 */
static inline void bio_set_polled(struct bio *bio, struct kiocb *kiocb)
{
	bio->bi_opf |= REQ_HIPRI;
	if (!is_sync_kiocb(kiocb))
		bio->bi_opf |= REQ_NOWAIT;
}

#endif /* CONFIG_BLOCK */
#endif /* __LINUX_BIO_H */<|MERGE_RESOLUTION|>--- conflicted
+++ resolved
@@ -121,14 +121,8 @@
  * drivers should _never_ use the all version - the bio may have been split
  * before it got to the driver and the driver won't own all of it
  */
-<<<<<<< HEAD
-#define bio_for_each_segment_all(bvl, bio, i, iter)			\
-	for (i = 0, bvl = bvec_init_iter_all(&iter);			\
-	     bio_next_segment((bio), &iter); i++)
-=======
 #define bio_for_each_segment_all(bvl, bio, iter) \
 	for (bvl = bvec_init_iter_all(&iter); bio_next_segment((bio), &iter); )
->>>>>>> 0ecfebd2
 
 static inline void bio_advance_iter(struct bio *bio, struct bvec_iter *iter,
 				    unsigned bytes)
@@ -429,11 +423,7 @@
 extern int bio_add_pc_page(struct request_queue *, struct bio *, struct page *,
 			   unsigned int, unsigned int);
 bool __bio_try_merge_page(struct bio *bio, struct page *page,
-<<<<<<< HEAD
-		unsigned int len, unsigned int off, bool same_page);
-=======
 		unsigned int len, unsigned int off, bool *same_page);
->>>>>>> 0ecfebd2
 void __bio_add_page(struct bio *bio, struct page *page,
 		unsigned int len, unsigned int off);
 int bio_iov_iter_get_pages(struct bio *bio, struct iov_iter *iter);
