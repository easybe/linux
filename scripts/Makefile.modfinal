--- conflicted
+++ resolved
@@ -25,11 +25,7 @@
 KCSAN_SANITIZE := n
 
 quiet_cmd_cc_o_c = CC [M]  $@
-<<<<<<< HEAD
-      cmd_cc_o_c = $(CC) $(filter-out $(CC_FLAGS_CFI) $(CFLAGS_GCOV) $(CFLAGS_KCSAN), $(c_flags)) -c -o $@ $<
-=======
       cmd_cc_o_c = $(CC) $(filter-out $(CC_FLAGS_CFI), $(c_flags)) -c -o $@ $<
->>>>>>> 0c383648
 
 %.mod.o: %.mod.c FORCE
 	$(call if_changed_dep,cc_o_c)
