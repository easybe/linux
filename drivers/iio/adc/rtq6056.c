--- conflicted
+++ resolved
@@ -520,29 +520,6 @@
 {
 	struct rtq6056_priv *priv = iio_priv(indio_dev);
 	const struct richtek_dev_data *devdata = priv->devdata;
-<<<<<<< HEAD
-	int ret;
-
-	ret = iio_device_claim_direct_mode(indio_dev);
-	if (ret)
-		return ret;
-
-	switch (mask) {
-	case IIO_CHAN_INFO_SAMP_FREQ:
-		if (devdata->fixed_samp_freq) {
-			ret = -EINVAL;
-			break;
-		}
-
-		ret = rtq6056_adc_set_samp_freq(priv, chan, val);
-		break;
-	case IIO_CHAN_INFO_OVERSAMPLING_RATIO:
-		ret = devdata->set_average(priv, val);
-		break;
-	default:
-		ret = -EINVAL;
-		break;
-=======
 
 	iio_device_claim_direct_scoped(return -EBUSY, indio_dev) {
 		switch (mask) {
@@ -555,7 +532,6 @@
 		default:
 			return -EINVAL;
 		}
->>>>>>> 0c383648
 	}
 	unreachable();
 }
