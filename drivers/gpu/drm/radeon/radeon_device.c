/*
 * Copyright 2008 Advanced Micro Devices, Inc.
 * Copyright 2008 Red Hat Inc.
 * Copyright 2009 Jerome Glisse.
 *
 * Permission is hereby granted, free of charge, to any person obtaining a
 * copy of this software and associated documentation files (the "Software"),
 * to deal in the Software without restriction, including without limitation
 * the rights to use, copy, modify, merge, publish, distribute, sublicense,
 * and/or sell copies of the Software, and to permit persons to whom the
 * Software is furnished to do so, subject to the following conditions:
 *
 * The above copyright notice and this permission notice shall be included in
 * all copies or substantial portions of the Software.
 *
 * THE SOFTWARE IS PROVIDED "AS IS", WITHOUT WARRANTY OF ANY KIND, EXPRESS OR
 * IMPLIED, INCLUDING BUT NOT LIMITED TO THE WARRANTIES OF MERCHANTABILITY,
 * FITNESS FOR A PARTICULAR PURPOSE AND NONINFRINGEMENT.  IN NO EVENT SHALL
 * THE COPYRIGHT HOLDER(S) OR AUTHOR(S) BE LIABLE FOR ANY CLAIM, DAMAGES OR
 * OTHER LIABILITY, WHETHER IN AN ACTION OF CONTRACT, TORT OR OTHERWISE,
 * ARISING FROM, OUT OF OR IN CONNECTION WITH THE SOFTWARE OR THE USE OR
 * OTHER DEALINGS IN THE SOFTWARE.
 *
 * Authors: Dave Airlie
 *          Alex Deucher
 *          Jerome Glisse
 */
#include <linux/console.h>
#include <linux/slab.h>
#include <drm/drmP.h>
#include <drm/drm_crtc_helper.h>
#include <drm/radeon_drm.h>
#include <linux/vgaarb.h>
#include <linux/vga_switcheroo.h>
#include <linux/efi.h>
#include "radeon_reg.h"
#include "radeon.h"
#include "atom.h"

static const char radeon_family_name[][16] = {
	"R100",
	"RV100",
	"RS100",
	"RV200",
	"RS200",
	"R200",
	"RV250",
	"RS300",
	"RV280",
	"R300",
	"R350",
	"RV350",
	"RV380",
	"R420",
	"R423",
	"RV410",
	"RS400",
	"RS480",
	"RS600",
	"RS690",
	"RS740",
	"RV515",
	"R520",
	"RV530",
	"RV560",
	"RV570",
	"R580",
	"R600",
	"RV610",
	"RV630",
	"RV670",
	"RV620",
	"RV635",
	"RS780",
	"RS880",
	"RV770",
	"RV730",
	"RV710",
	"RV740",
	"CEDAR",
	"REDWOOD",
	"JUNIPER",
	"CYPRESS",
	"HEMLOCK",
	"PALM",
	"SUMO",
	"SUMO2",
	"BARTS",
	"TURKS",
	"CAICOS",
	"CAYMAN",
	"LAST",
};

/*
 * Clear GPU surface registers.
 */
void radeon_surface_init(struct radeon_device *rdev)
{
	/* FIXME: check this out */
	if (rdev->family < CHIP_R600) {
		int i;

		for (i = 0; i < RADEON_GEM_MAX_SURFACES; i++) {
			if (rdev->surface_regs[i].bo)
				radeon_bo_get_surface_reg(rdev->surface_regs[i].bo);
			else
				radeon_clear_surface_reg(rdev, i);
		}
		/* enable surfaces */
		WREG32(RADEON_SURFACE_CNTL, 0);
	}
}

/*
 * GPU scratch registers helpers function.
 */
void radeon_scratch_init(struct radeon_device *rdev)
{
	int i;

	/* FIXME: check this out */
	if (rdev->family < CHIP_R300) {
		rdev->scratch.num_reg = 5;
	} else {
		rdev->scratch.num_reg = 7;
	}
	rdev->scratch.reg_base = RADEON_SCRATCH_REG0;
	for (i = 0; i < rdev->scratch.num_reg; i++) {
		rdev->scratch.free[i] = true;
		rdev->scratch.reg[i] = rdev->scratch.reg_base + (i * 4);
	}
}

int radeon_scratch_get(struct radeon_device *rdev, uint32_t *reg)
{
	int i;

	for (i = 0; i < rdev->scratch.num_reg; i++) {
		if (rdev->scratch.free[i]) {
			rdev->scratch.free[i] = false;
			*reg = rdev->scratch.reg[i];
			return 0;
		}
	}
	return -EINVAL;
}

void radeon_scratch_free(struct radeon_device *rdev, uint32_t reg)
{
	int i;

	for (i = 0; i < rdev->scratch.num_reg; i++) {
		if (rdev->scratch.reg[i] == reg) {
			rdev->scratch.free[i] = true;
			return;
		}
	}
}

void radeon_wb_disable(struct radeon_device *rdev)
{
	int r;

	if (rdev->wb.wb_obj) {
		r = radeon_bo_reserve(rdev->wb.wb_obj, false);
		if (unlikely(r != 0))
			return;
		radeon_bo_kunmap(rdev->wb.wb_obj);
		radeon_bo_unpin(rdev->wb.wb_obj);
		radeon_bo_unreserve(rdev->wb.wb_obj);
	}
	rdev->wb.enabled = false;
}

void radeon_wb_fini(struct radeon_device *rdev)
{
	radeon_wb_disable(rdev);
	if (rdev->wb.wb_obj) {
		radeon_bo_unref(&rdev->wb.wb_obj);
		rdev->wb.wb = NULL;
		rdev->wb.wb_obj = NULL;
	}
}

int radeon_wb_init(struct radeon_device *rdev)
{
	int r;

	if (rdev->wb.wb_obj == NULL) {
		r = radeon_bo_create(rdev, RADEON_GPU_PAGE_SIZE, PAGE_SIZE, true,
				RADEON_GEM_DOMAIN_GTT, &rdev->wb.wb_obj);
		if (r) {
			dev_warn(rdev->dev, "(%d) create WB bo failed\n", r);
			return r;
		}
	}
	r = radeon_bo_reserve(rdev->wb.wb_obj, false);
	if (unlikely(r != 0)) {
		radeon_wb_fini(rdev);
		return r;
	}
	r = radeon_bo_pin(rdev->wb.wb_obj, RADEON_GEM_DOMAIN_GTT,
			  &rdev->wb.gpu_addr);
	if (r) {
		radeon_bo_unreserve(rdev->wb.wb_obj);
		dev_warn(rdev->dev, "(%d) pin WB bo failed\n", r);
		radeon_wb_fini(rdev);
		return r;
	}
	r = radeon_bo_kmap(rdev->wb.wb_obj, (void **)&rdev->wb.wb);
	radeon_bo_unreserve(rdev->wb.wb_obj);
	if (r) {
		dev_warn(rdev->dev, "(%d) map WB bo failed\n", r);
		radeon_wb_fini(rdev);
		return r;
	}

	/* clear wb memory */
	memset((char *)rdev->wb.wb, 0, RADEON_GPU_PAGE_SIZE);
	/* disable event_write fences */
	rdev->wb.use_event = false;
	/* disabled via module param */
	if (radeon_no_wb == 1)
		rdev->wb.enabled = false;
	else {
		if (rdev->flags & RADEON_IS_AGP) {
			/* often unreliable on AGP */
			rdev->wb.enabled = false;
		} else if (rdev->family < CHIP_R300) {
			/* often unreliable on pre-r300 */
			rdev->wb.enabled = false;
		} else {
			rdev->wb.enabled = true;
			/* event_write fences are only available on r600+ */
			if (rdev->family >= CHIP_R600)
				rdev->wb.use_event = true;
		}
	}
	/* always use writeback/events on NI */
	if (ASIC_IS_DCE5(rdev)) {
		rdev->wb.enabled = true;
		rdev->wb.use_event = true;
	}

	dev_info(rdev->dev, "WB %sabled\n", rdev->wb.enabled ? "en" : "dis");

	return 0;
}

/**
 * radeon_vram_location - try to find VRAM location
 * @rdev: radeon device structure holding all necessary informations
 * @mc: memory controller structure holding memory informations
 * @base: base address at which to put VRAM
 *
 * Function will place try to place VRAM at base address provided
 * as parameter (which is so far either PCI aperture address or
 * for IGP TOM base address).
 *
 * If there is not enough space to fit the unvisible VRAM in the 32bits
 * address space then we limit the VRAM size to the aperture.
 *
 * If we are using AGP and if the AGP aperture doesn't allow us to have
 * room for all the VRAM than we restrict the VRAM to the PCI aperture
 * size and print a warning.
 *
 * This function will never fails, worst case are limiting VRAM.
 *
 * Note: GTT start, end, size should be initialized before calling this
 * function on AGP platform.
 *
 * Note: We don't explicitly enforce VRAM start to be aligned on VRAM size,
 * this shouldn't be a problem as we are using the PCI aperture as a reference.
 * Otherwise this would be needed for rv280, all r3xx, and all r4xx, but
 * not IGP.
 *
 * Note: we use mc_vram_size as on some board we need to program the mc to
 * cover the whole aperture even if VRAM size is inferior to aperture size
 * Novell bug 204882 + along with lots of ubuntu ones
 *
 * Note: when limiting vram it's safe to overwritte real_vram_size because
 * we are not in case where real_vram_size is inferior to mc_vram_size (ie
 * note afected by bogus hw of Novell bug 204882 + along with lots of ubuntu
 * ones)
 *
 * Note: IGP TOM addr should be the same as the aperture addr, we don't
 * explicitly check for that thought.
 *
 * FIXME: when reducing VRAM size align new size on power of 2.
 */
void radeon_vram_location(struct radeon_device *rdev, struct radeon_mc *mc, u64 base)
{
	mc->vram_start = base;
	if (mc->mc_vram_size > (0xFFFFFFFF - base + 1)) {
		dev_warn(rdev->dev, "limiting VRAM to PCI aperture size\n");
		mc->real_vram_size = mc->aper_size;
		mc->mc_vram_size = mc->aper_size;
	}
	mc->vram_end = mc->vram_start + mc->mc_vram_size - 1;
	if (rdev->flags & RADEON_IS_AGP && mc->vram_end > mc->gtt_start && mc->vram_start <= mc->gtt_end) {
		dev_warn(rdev->dev, "limiting VRAM to PCI aperture size\n");
		mc->real_vram_size = mc->aper_size;
		mc->mc_vram_size = mc->aper_size;
	}
	mc->vram_end = mc->vram_start + mc->mc_vram_size - 1;
	if (radeon_vram_limit && radeon_vram_limit < mc->real_vram_size)
		mc->real_vram_size = radeon_vram_limit;
	dev_info(rdev->dev, "VRAM: %lluM 0x%016llX - 0x%016llX (%lluM used)\n",
			mc->mc_vram_size >> 20, mc->vram_start,
			mc->vram_end, mc->real_vram_size >> 20);
}

/**
 * radeon_gtt_location - try to find GTT location
 * @rdev: radeon device structure holding all necessary informations
 * @mc: memory controller structure holding memory informations
 *
 * Function will place try to place GTT before or after VRAM.
 *
 * If GTT size is bigger than space left then we ajust GTT size.
 * Thus function will never fails.
 *
 * FIXME: when reducing GTT size align new size on power of 2.
 */
void radeon_gtt_location(struct radeon_device *rdev, struct radeon_mc *mc)
{
	u64 size_af, size_bf;

	size_af = ((0xFFFFFFFF - mc->vram_end) + mc->gtt_base_align) & ~mc->gtt_base_align;
	size_bf = mc->vram_start & ~mc->gtt_base_align;
	if (size_bf > size_af) {
		if (mc->gtt_size > size_bf) {
			dev_warn(rdev->dev, "limiting GTT\n");
			mc->gtt_size = size_bf;
		}
		mc->gtt_start = (mc->vram_start & ~mc->gtt_base_align) - mc->gtt_size;
	} else {
		if (mc->gtt_size > size_af) {
			dev_warn(rdev->dev, "limiting GTT\n");
			mc->gtt_size = size_af;
		}
		mc->gtt_start = (mc->vram_end + 1 + mc->gtt_base_align) & ~mc->gtt_base_align;
	}
	mc->gtt_end = mc->gtt_start + mc->gtt_size - 1;
	dev_info(rdev->dev, "GTT: %lluM 0x%016llX - 0x%016llX\n",
			mc->gtt_size >> 20, mc->gtt_start, mc->gtt_end);
}

/*
 * GPU helpers function.
 */
bool radeon_card_posted(struct radeon_device *rdev)
{
	uint32_t reg;

	if (efi_enabled && rdev->pdev->subsystem_vendor == PCI_VENDOR_ID_APPLE)
		return false;

	/* first check CRTCs */
	if (ASIC_IS_DCE41(rdev)) {
		reg = RREG32(EVERGREEN_CRTC_CONTROL + EVERGREEN_CRTC0_REGISTER_OFFSET) |
			RREG32(EVERGREEN_CRTC_CONTROL + EVERGREEN_CRTC1_REGISTER_OFFSET);
		if (reg & EVERGREEN_CRTC_MASTER_EN)
			return true;
	} else if (ASIC_IS_DCE4(rdev)) {
		reg = RREG32(EVERGREEN_CRTC_CONTROL + EVERGREEN_CRTC0_REGISTER_OFFSET) |
			RREG32(EVERGREEN_CRTC_CONTROL + EVERGREEN_CRTC1_REGISTER_OFFSET) |
			RREG32(EVERGREEN_CRTC_CONTROL + EVERGREEN_CRTC2_REGISTER_OFFSET) |
			RREG32(EVERGREEN_CRTC_CONTROL + EVERGREEN_CRTC3_REGISTER_OFFSET) |
			RREG32(EVERGREEN_CRTC_CONTROL + EVERGREEN_CRTC4_REGISTER_OFFSET) |
			RREG32(EVERGREEN_CRTC_CONTROL + EVERGREEN_CRTC5_REGISTER_OFFSET);
		if (reg & EVERGREEN_CRTC_MASTER_EN)
			return true;
	} else if (ASIC_IS_AVIVO(rdev)) {
		reg = RREG32(AVIVO_D1CRTC_CONTROL) |
		      RREG32(AVIVO_D2CRTC_CONTROL);
		if (reg & AVIVO_CRTC_EN) {
			return true;
		}
	} else {
		reg = RREG32(RADEON_CRTC_GEN_CNTL) |
		      RREG32(RADEON_CRTC2_GEN_CNTL);
		if (reg & RADEON_CRTC_EN) {
			return true;
		}
	}

	/* then check MEM_SIZE, in case the crtcs are off */
	if (rdev->family >= CHIP_R600)
		reg = RREG32(R600_CONFIG_MEMSIZE);
	else
		reg = RREG32(RADEON_CONFIG_MEMSIZE);

	if (reg)
		return true;

	return false;

}

void radeon_update_bandwidth_info(struct radeon_device *rdev)
{
	fixed20_12 a;
	u32 sclk = rdev->pm.current_sclk;
	u32 mclk = rdev->pm.current_mclk;

	/* sclk/mclk in Mhz */
	a.full = dfixed_const(100);
	rdev->pm.sclk.full = dfixed_const(sclk);
	rdev->pm.sclk.full = dfixed_div(rdev->pm.sclk, a);
	rdev->pm.mclk.full = dfixed_const(mclk);
	rdev->pm.mclk.full = dfixed_div(rdev->pm.mclk, a);

	if (rdev->flags & RADEON_IS_IGP) {
		a.full = dfixed_const(16);
		/* core_bandwidth = sclk(Mhz) * 16 */
		rdev->pm.core_bandwidth.full = dfixed_div(rdev->pm.sclk, a);
	}
}

bool radeon_boot_test_post_card(struct radeon_device *rdev)
{
	if (radeon_card_posted(rdev))
		return true;

	if (rdev->bios) {
		DRM_INFO("GPU not posted. posting now...\n");
		if (rdev->is_atom_bios)
			atom_asic_init(rdev->mode_info.atom_context);
		else
			radeon_combios_asic_init(rdev->ddev);
		return true;
	} else {
		dev_err(rdev->dev, "Card not posted and no BIOS - ignoring\n");
		return false;
	}
}

int radeon_dummy_page_init(struct radeon_device *rdev)
{
	if (rdev->dummy_page.page)
		return 0;
	rdev->dummy_page.page = alloc_page(GFP_DMA32 | GFP_KERNEL | __GFP_ZERO);
	if (rdev->dummy_page.page == NULL)
		return -ENOMEM;
	rdev->dummy_page.addr = pci_map_page(rdev->pdev, rdev->dummy_page.page,
					0, PAGE_SIZE, PCI_DMA_BIDIRECTIONAL);
	if (pci_dma_mapping_error(rdev->pdev, rdev->dummy_page.addr)) {
		dev_err(&rdev->pdev->dev, "Failed to DMA MAP the dummy page\n");
		__free_page(rdev->dummy_page.page);
		rdev->dummy_page.page = NULL;
		return -ENOMEM;
	}
	return 0;
}

void radeon_dummy_page_fini(struct radeon_device *rdev)
{
	if (rdev->dummy_page.page == NULL)
		return;
	pci_unmap_page(rdev->pdev, rdev->dummy_page.addr,
			PAGE_SIZE, PCI_DMA_BIDIRECTIONAL);
	__free_page(rdev->dummy_page.page);
	rdev->dummy_page.page = NULL;
}


/* ATOM accessor methods */
static uint32_t cail_pll_read(struct card_info *info, uint32_t reg)
{
	struct radeon_device *rdev = info->dev->dev_private;
	uint32_t r;

	r = rdev->pll_rreg(rdev, reg);
	return r;
}

static void cail_pll_write(struct card_info *info, uint32_t reg, uint32_t val)
{
	struct radeon_device *rdev = info->dev->dev_private;

	rdev->pll_wreg(rdev, reg, val);
}

static uint32_t cail_mc_read(struct card_info *info, uint32_t reg)
{
	struct radeon_device *rdev = info->dev->dev_private;
	uint32_t r;

	r = rdev->mc_rreg(rdev, reg);
	return r;
}

static void cail_mc_write(struct card_info *info, uint32_t reg, uint32_t val)
{
	struct radeon_device *rdev = info->dev->dev_private;

	rdev->mc_wreg(rdev, reg, val);
}

static void cail_reg_write(struct card_info *info, uint32_t reg, uint32_t val)
{
	struct radeon_device *rdev = info->dev->dev_private;

	WREG32(reg*4, val);
}

static uint32_t cail_reg_read(struct card_info *info, uint32_t reg)
{
	struct radeon_device *rdev = info->dev->dev_private;
	uint32_t r;

	r = RREG32(reg*4);
	return r;
}

static void cail_ioreg_write(struct card_info *info, uint32_t reg, uint32_t val)
{
	struct radeon_device *rdev = info->dev->dev_private;

	WREG32_IO(reg*4, val);
}

static uint32_t cail_ioreg_read(struct card_info *info, uint32_t reg)
{
	struct radeon_device *rdev = info->dev->dev_private;
	uint32_t r;

	r = RREG32_IO(reg*4);
	return r;
}

int radeon_atombios_init(struct radeon_device *rdev)
{
	struct card_info *atom_card_info =
	    kzalloc(sizeof(struct card_info), GFP_KERNEL);

	if (!atom_card_info)
		return -ENOMEM;

	rdev->mode_info.atom_card_info = atom_card_info;
	atom_card_info->dev = rdev->ddev;
	atom_card_info->reg_read = cail_reg_read;
	atom_card_info->reg_write = cail_reg_write;
	/* needed for iio ops */
	if (rdev->rio_mem) {
		atom_card_info->ioreg_read = cail_ioreg_read;
		atom_card_info->ioreg_write = cail_ioreg_write;
	} else {
		DRM_ERROR("Unable to find PCI I/O BAR; using MMIO for ATOM IIO\n");
		atom_card_info->ioreg_read = cail_reg_read;
		atom_card_info->ioreg_write = cail_reg_write;
	}
	atom_card_info->mc_read = cail_mc_read;
	atom_card_info->mc_write = cail_mc_write;
	atom_card_info->pll_read = cail_pll_read;
	atom_card_info->pll_write = cail_pll_write;

	rdev->mode_info.atom_context = atom_parse(atom_card_info, rdev->bios);
	mutex_init(&rdev->mode_info.atom_context->mutex);
	radeon_atom_initialize_bios_scratch_regs(rdev->ddev);
	atom_allocate_fb_scratch(rdev->mode_info.atom_context);
	return 0;
}

void radeon_atombios_fini(struct radeon_device *rdev)
{
	if (rdev->mode_info.atom_context) {
		kfree(rdev->mode_info.atom_context->scratch);
		kfree(rdev->mode_info.atom_context);
	}
	kfree(rdev->mode_info.atom_card_info);
}

int radeon_combios_init(struct radeon_device *rdev)
{
	radeon_combios_initialize_bios_scratch_regs(rdev->ddev);
	return 0;
}

void radeon_combios_fini(struct radeon_device *rdev)
{
}

/* if we get transitioned to only one device, tak VGA back */
static unsigned int radeon_vga_set_decode(void *cookie, bool state)
{
	struct radeon_device *rdev = cookie;
	radeon_vga_set_state(rdev, state);
	if (state)
		return VGA_RSRC_LEGACY_IO | VGA_RSRC_LEGACY_MEM |
		       VGA_RSRC_NORMAL_IO | VGA_RSRC_NORMAL_MEM;
	else
		return VGA_RSRC_NORMAL_IO | VGA_RSRC_NORMAL_MEM;
}

void radeon_check_arguments(struct radeon_device *rdev)
{
	/* vramlimit must be a power of two */
	switch (radeon_vram_limit) {
	case 0:
	case 4:
	case 8:
	case 16:
	case 32:
	case 64:
	case 128:
	case 256:
	case 512:
	case 1024:
	case 2048:
	case 4096:
		break;
	default:
		dev_warn(rdev->dev, "vram limit (%d) must be a power of 2\n",
				radeon_vram_limit);
		radeon_vram_limit = 0;
		break;
	}
	radeon_vram_limit = radeon_vram_limit << 20;
	/* gtt size must be power of two and greater or equal to 32M */
	switch (radeon_gart_size) {
	case 4:
	case 8:
	case 16:
		dev_warn(rdev->dev, "gart size (%d) too small forcing to 512M\n",
				radeon_gart_size);
		radeon_gart_size = 512;
		break;
	case 32:
	case 64:
	case 128:
	case 256:
	case 512:
	case 1024:
	case 2048:
	case 4096:
		break;
	default:
		dev_warn(rdev->dev, "gart size (%d) must be a power of 2\n",
				radeon_gart_size);
		radeon_gart_size = 512;
		break;
	}
	rdev->mc.gtt_size = radeon_gart_size * 1024 * 1024;
	/* AGP mode can only be -1, 1, 2, 4, 8 */
	switch (radeon_agpmode) {
	case -1:
	case 0:
	case 1:
	case 2:
	case 4:
	case 8:
		break;
	default:
		dev_warn(rdev->dev, "invalid AGP mode %d (valid mode: "
				"-1, 0, 1, 2, 4, 8)\n", radeon_agpmode);
		radeon_agpmode = 0;
		break;
	}
}

static void radeon_switcheroo_set_state(struct pci_dev *pdev, enum vga_switcheroo_state state)
{
	struct drm_device *dev = pci_get_drvdata(pdev);
	pm_message_t pmm = { .event = PM_EVENT_SUSPEND };
	if (state == VGA_SWITCHEROO_ON) {
		printk(KERN_INFO "radeon: switched on\n");
		/* don't suspend or resume card normally */
		dev->switch_power_state = DRM_SWITCH_POWER_CHANGING;
		radeon_resume_kms(dev);
		dev->switch_power_state = DRM_SWITCH_POWER_ON;
		drm_kms_helper_poll_enable(dev);
	} else {
		printk(KERN_INFO "radeon: switched off\n");
		drm_kms_helper_poll_disable(dev);
		dev->switch_power_state = DRM_SWITCH_POWER_CHANGING;
		radeon_suspend_kms(dev, pmm);
		dev->switch_power_state = DRM_SWITCH_POWER_OFF;
	}
}

static bool radeon_switcheroo_can_switch(struct pci_dev *pdev)
{
	struct drm_device *dev = pci_get_drvdata(pdev);
	bool can_switch;

	spin_lock(&dev->count_lock);
	can_switch = (dev->open_count == 0);
	spin_unlock(&dev->count_lock);
	return can_switch;
}


int radeon_device_init(struct radeon_device *rdev,
		       struct drm_device *ddev,
		       struct pci_dev *pdev,
		       uint32_t flags)
{
	int r, i;
	int dma_bits;

	rdev->shutdown = false;
	rdev->dev = &pdev->dev;
	rdev->ddev = ddev;
	rdev->pdev = pdev;
	rdev->flags = flags;
	rdev->family = flags & RADEON_FAMILY_MASK;
	rdev->is_atom_bios = false;
	rdev->usec_timeout = RADEON_MAX_USEC_TIMEOUT;
	rdev->mc.gtt_size = radeon_gart_size * 1024 * 1024;
	rdev->gpu_lockup = false;
	rdev->accel_working = false;

	DRM_INFO("initializing kernel modesetting (%s 0x%04X:0x%04X 0x%04X:0x%04X).\n",
		radeon_family_name[rdev->family], pdev->vendor, pdev->device,
		pdev->subsystem_vendor, pdev->subsystem_device);

	/* mutex initialization are all done here so we
	 * can recall function without having locking issues */
	radeon_mutex_init(&rdev->cs_mutex);
<<<<<<< HEAD
	mutex_init(&rdev->ib_pool.mutex);
=======
	radeon_mutex_init(&rdev->ib_pool.mutex);
>>>>>>> c16fa4f2
	for (i = 0; i < RADEON_NUM_RINGS; ++i)
		mutex_init(&rdev->ring[i].mutex);
	mutex_init(&rdev->dc_hw_i2c_mutex);
	if (rdev->family >= CHIP_R600)
		spin_lock_init(&rdev->ih.lock);
	mutex_init(&rdev->gem.mutex);
	mutex_init(&rdev->pm.mutex);
	mutex_init(&rdev->vram_mutex);
	rwlock_init(&rdev->fence_lock);
	rwlock_init(&rdev->semaphore_drv.lock);
	INIT_LIST_HEAD(&rdev->gem.objects);
	init_waitqueue_head(&rdev->irq.vblank_queue);
	init_waitqueue_head(&rdev->irq.idle_queue);
	INIT_LIST_HEAD(&rdev->semaphore_drv.bo);
	/* initialize vm here */
	rdev->vm_manager.use_bitmap = 1;
	rdev->vm_manager.max_pfn = 1 << 20;
	INIT_LIST_HEAD(&rdev->vm_manager.lru_vm);

	/* Set asic functions */
	r = radeon_asic_init(rdev);
	if (r)
		return r;
	radeon_check_arguments(rdev);

	/* all of the newer IGP chips have an internal gart
	 * However some rs4xx report as AGP, so remove that here.
	 */
	if ((rdev->family >= CHIP_RS400) &&
	    (rdev->flags & RADEON_IS_IGP)) {
		rdev->flags &= ~RADEON_IS_AGP;
	}

	if (rdev->flags & RADEON_IS_AGP && radeon_agpmode == -1) {
		radeon_agp_disable(rdev);
	}

	/* set DMA mask + need_dma32 flags.
	 * PCIE - can handle 40-bits.
	 * IGP - can handle 40-bits
	 * AGP - generally dma32 is safest
	 * PCI - dma32 for legacy pci gart, 40 bits on newer asics
	 */
	rdev->need_dma32 = false;
	if (rdev->flags & RADEON_IS_AGP)
		rdev->need_dma32 = true;
	if ((rdev->flags & RADEON_IS_PCI) &&
	    (rdev->family < CHIP_RS400))
		rdev->need_dma32 = true;

	dma_bits = rdev->need_dma32 ? 32 : 40;
	r = pci_set_dma_mask(rdev->pdev, DMA_BIT_MASK(dma_bits));
	if (r) {
		rdev->need_dma32 = true;
		dma_bits = 32;
		printk(KERN_WARNING "radeon: No suitable DMA available.\n");
	}
	r = pci_set_consistent_dma_mask(rdev->pdev, DMA_BIT_MASK(dma_bits));
	if (r) {
		pci_set_consistent_dma_mask(rdev->pdev, DMA_BIT_MASK(32));
		printk(KERN_WARNING "radeon: No coherent DMA available.\n");
	}

	/* Registers mapping */
	/* TODO: block userspace mapping of io register */
	rdev->rmmio_base = pci_resource_start(rdev->pdev, 2);
	rdev->rmmio_size = pci_resource_len(rdev->pdev, 2);
	rdev->rmmio = ioremap(rdev->rmmio_base, rdev->rmmio_size);
	if (rdev->rmmio == NULL) {
		return -ENOMEM;
	}
	DRM_INFO("register mmio base: 0x%08X\n", (uint32_t)rdev->rmmio_base);
	DRM_INFO("register mmio size: %u\n", (unsigned)rdev->rmmio_size);

	/* io port mapping */
	for (i = 0; i < DEVICE_COUNT_RESOURCE; i++) {
		if (pci_resource_flags(rdev->pdev, i) & IORESOURCE_IO) {
			rdev->rio_mem_size = pci_resource_len(rdev->pdev, i);
			rdev->rio_mem = pci_iomap(rdev->pdev, i, rdev->rio_mem_size);
			break;
		}
	}
	if (rdev->rio_mem == NULL)
		DRM_ERROR("Unable to find PCI I/O BAR\n");

	/* if we have > 1 VGA cards, then disable the radeon VGA resources */
	/* this will fail for cards that aren't VGA class devices, just
	 * ignore it */
	vga_client_register(rdev->pdev, rdev, NULL, radeon_vga_set_decode);
	vga_switcheroo_register_client(rdev->pdev,
				       radeon_switcheroo_set_state,
				       NULL,
				       radeon_switcheroo_can_switch);

	r = radeon_init(rdev);
	if (r)
		return r;

	if (rdev->flags & RADEON_IS_AGP && !rdev->accel_working) {
		/* Acceleration not working on AGP card try again
		 * with fallback to PCI or PCIE GART
		 */
		radeon_asic_reset(rdev);
		radeon_fini(rdev);
		radeon_agp_disable(rdev);
		r = radeon_init(rdev);
		if (r)
			return r;
	}
	if ((radeon_testing & 1)) {
		radeon_test_moves(rdev);
	}
	if ((radeon_testing & 2)) {
		radeon_test_syncing(rdev);
	}
	if (radeon_benchmarking) {
		radeon_benchmark(rdev, radeon_benchmarking);
	}
	return 0;
}

static void radeon_debugfs_remove_files(struct radeon_device *rdev);

void radeon_device_fini(struct radeon_device *rdev)
{
	DRM_INFO("radeon: finishing device.\n");
	rdev->shutdown = true;
	/* evict vram memory */
	radeon_bo_evict_vram(rdev);
	radeon_fini(rdev);
	vga_switcheroo_unregister_client(rdev->pdev);
	vga_client_register(rdev->pdev, NULL, NULL, NULL);
	if (rdev->rio_mem)
		pci_iounmap(rdev->pdev, rdev->rio_mem);
	rdev->rio_mem = NULL;
	iounmap(rdev->rmmio);
	rdev->rmmio = NULL;
	radeon_debugfs_remove_files(rdev);
}


/*
 * Suspend & resume.
 */
int radeon_suspend_kms(struct drm_device *dev, pm_message_t state)
{
	struct radeon_device *rdev;
	struct drm_crtc *crtc;
	struct drm_connector *connector;
	int i, r;

	if (dev == NULL || dev->dev_private == NULL) {
		return -ENODEV;
	}
	if (state.event == PM_EVENT_PRETHAW) {
		return 0;
	}
	rdev = dev->dev_private;

	if (dev->switch_power_state == DRM_SWITCH_POWER_OFF)
		return 0;

	drm_kms_helper_poll_disable(dev);

	/* turn off display hw */
	list_for_each_entry(connector, &dev->mode_config.connector_list, head) {
		drm_helper_connector_dpms(connector, DRM_MODE_DPMS_OFF);
	}

	/* unpin the front buffers */
	list_for_each_entry(crtc, &dev->mode_config.crtc_list, head) {
		struct radeon_framebuffer *rfb = to_radeon_framebuffer(crtc->fb);
		struct radeon_bo *robj;

		if (rfb == NULL || rfb->obj == NULL) {
			continue;
		}
		robj = gem_to_radeon_bo(rfb->obj);
		/* don't unpin kernel fb objects */
		if (!radeon_fbdev_robj_is_fb(rdev, robj)) {
			r = radeon_bo_reserve(robj, false);
			if (r == 0) {
				radeon_bo_unpin(robj);
				radeon_bo_unreserve(robj);
			}
		}
	}
	/* evict vram memory */
	radeon_bo_evict_vram(rdev);
	/* wait for gpu to finish processing current batch */
	for (i = 0; i < RADEON_NUM_RINGS; i++)
		radeon_fence_wait_last(rdev, i);

	radeon_save_bios_scratch_regs(rdev);

	radeon_pm_suspend(rdev);
	radeon_suspend(rdev);
	radeon_hpd_fini(rdev);
	/* evict remaining vram memory */
	radeon_bo_evict_vram(rdev);

	radeon_agp_suspend(rdev);

	pci_save_state(dev->pdev);
	if (state.event == PM_EVENT_SUSPEND) {
		/* Shut down the device */
		pci_disable_device(dev->pdev);
		pci_set_power_state(dev->pdev, PCI_D3hot);
	}
	console_lock();
	radeon_fbdev_set_suspend(rdev, 1);
	console_unlock();
	return 0;
}

int radeon_resume_kms(struct drm_device *dev)
{
	struct drm_connector *connector;
	struct radeon_device *rdev = dev->dev_private;

	if (dev->switch_power_state == DRM_SWITCH_POWER_OFF)
		return 0;

	console_lock();
	pci_set_power_state(dev->pdev, PCI_D0);
	pci_restore_state(dev->pdev);
	if (pci_enable_device(dev->pdev)) {
		console_unlock();
		return -1;
	}
	pci_set_master(dev->pdev);
	/* resume AGP if in use */
	radeon_agp_resume(rdev);
	radeon_resume(rdev);
	radeon_pm_resume(rdev);
	radeon_restore_bios_scratch_regs(rdev);

	radeon_fbdev_set_suspend(rdev, 0);
	console_unlock();

	/* init dig PHYs, disp eng pll */
	if (rdev->is_atom_bios) {
		radeon_atom_encoder_init(rdev);
		radeon_atom_dcpll_init(rdev);
	}
	/* reset hpd state */
	radeon_hpd_init(rdev);
	/* blat the mode back in */
	drm_helper_resume_force_mode(dev);
	/* turn on display hw */
	list_for_each_entry(connector, &dev->mode_config.connector_list, head) {
		drm_helper_connector_dpms(connector, DRM_MODE_DPMS_ON);
	}

	drm_kms_helper_poll_enable(dev);
	return 0;
}

int radeon_gpu_reset(struct radeon_device *rdev)
{
	int r;
	int resched;

	/* Prevent CS ioctl from interfering */
	radeon_mutex_lock(&rdev->cs_mutex);

	radeon_save_bios_scratch_regs(rdev);
	/* block TTM */
	resched = ttm_bo_lock_delayed_workqueue(&rdev->mman.bdev);
	radeon_suspend(rdev);

	r = radeon_asic_reset(rdev);
	if (!r) {
		dev_info(rdev->dev, "GPU reset succeed\n");
		radeon_resume(rdev);
		radeon_restore_bios_scratch_regs(rdev);
		drm_helper_resume_force_mode(rdev->ddev);
		ttm_bo_unlock_delayed_workqueue(&rdev->mman.bdev, resched);
	}

	radeon_mutex_unlock(&rdev->cs_mutex);

	if (r) {
		/* bad news, how to tell it to userspace ? */
		dev_info(rdev->dev, "GPU reset failed\n");
	}

	return r;
}


/*
 * Debugfs
 */
int radeon_debugfs_add_files(struct radeon_device *rdev,
			     struct drm_info_list *files,
			     unsigned nfiles)
{
	unsigned i;

	for (i = 0; i < rdev->debugfs_count; i++) {
		if (rdev->debugfs[i].files == files) {
			/* Already registered */
			return 0;
		}
	}

	i = rdev->debugfs_count + 1;
	if (i > RADEON_DEBUGFS_MAX_COMPONENTS) {
		DRM_ERROR("Reached maximum number of debugfs components.\n");
		DRM_ERROR("Report so we increase "
		          "RADEON_DEBUGFS_MAX_COMPONENTS.\n");
		return -EINVAL;
	}
	rdev->debugfs[rdev->debugfs_count].files = files;
	rdev->debugfs[rdev->debugfs_count].num_files = nfiles;
	rdev->debugfs_count = i;
#if defined(CONFIG_DEBUG_FS)
	drm_debugfs_create_files(files, nfiles,
				 rdev->ddev->control->debugfs_root,
				 rdev->ddev->control);
	drm_debugfs_create_files(files, nfiles,
				 rdev->ddev->primary->debugfs_root,
				 rdev->ddev->primary);
#endif
	return 0;
}

static void radeon_debugfs_remove_files(struct radeon_device *rdev)
{
#if defined(CONFIG_DEBUG_FS)
	unsigned i;

	for (i = 0; i < rdev->debugfs_count; i++) {
		drm_debugfs_remove_files(rdev->debugfs[i].files,
					 rdev->debugfs[i].num_files,
					 rdev->ddev->control);
		drm_debugfs_remove_files(rdev->debugfs[i].files,
					 rdev->debugfs[i].num_files,
					 rdev->ddev->primary);
	}
#endif
}

#if defined(CONFIG_DEBUG_FS)
int radeon_debugfs_init(struct drm_minor *minor)
{
	return 0;
}

void radeon_debugfs_cleanup(struct drm_minor *minor)
{
}
#endif<|MERGE_RESOLUTION|>--- conflicted
+++ resolved
@@ -720,11 +720,7 @@
 	/* mutex initialization are all done here so we
 	 * can recall function without having locking issues */
 	radeon_mutex_init(&rdev->cs_mutex);
-<<<<<<< HEAD
-	mutex_init(&rdev->ib_pool.mutex);
-=======
 	radeon_mutex_init(&rdev->ib_pool.mutex);
->>>>>>> c16fa4f2
 	for (i = 0; i < RADEON_NUM_RINGS; ++i)
 		mutex_init(&rdev->ring[i].mutex);
 	mutex_init(&rdev->dc_hw_i2c_mutex);
