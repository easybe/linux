/*
 * Copyright 2015 Advanced Micro Devices, Inc.
 *
 * Permission is hereby granted, free of charge, to any person obtaining a
 * copy of this software and associated documentation files (the "Software"),
 * to deal in the Software without restriction, including without limitation
 * the rights to use, copy, modify, merge, publish, distribute, sublicense,
 * and/or sell copies of the Software, and to permit persons to whom the
 * Software is furnished to do so, subject to the following conditions:
 *
 * The above copyright notice and this permission notice shall be included in
 * all copies or substantial portions of the Software.
 *
 * THE SOFTWARE IS PROVIDED "AS IS", WITHOUT WARRANTY OF ANY KIND, EXPRESS OR
 * IMPLIED, INCLUDING BUT NOT LIMITED TO THE WARRANTIES OF MERCHANTABILITY,
 * FITNESS FOR A PARTICULAR PURPOSE AND NONINFRINGEMENT.  IN NO EVENT SHALL
 * THE COPYRIGHT HOLDER(S) OR AUTHOR(S) BE LIABLE FOR ANY CLAIM, DAMAGES OR
 * OTHER LIABILITY, WHETHER IN AN ACTION OF CONTRACT, TORT OR OTHERWISE,
 * ARISING FROM, OUT OF OR IN CONNECTION WITH THE SOFTWARE OR THE USE OR
 * OTHER DEALINGS IN THE SOFTWARE.
 *
 * Authors: AMD
 */

#ifndef DRIVERS_GPU_DRM_AMD_DC_DEV_DC_INC_RESOURCE_H_
#define DRIVERS_GPU_DRM_AMD_DC_DEV_DC_INC_RESOURCE_H_

#include "core_types.h"
#include "core_status.h"
#include "dal_asic_id.h"
#include "dm_pp_smu.h"

#define MEMORY_TYPE_MULTIPLIER_CZ 4
#define MEMORY_TYPE_HBM 2


#define IS_PIPE_SYNCD_VALID(pipe) ((((pipe)->pipe_idx_syncd) & 0x80)?1:0)
#define GET_PIPE_SYNCD_FROM_PIPE(pipe) ((pipe)->pipe_idx_syncd & 0x7F)
#define SET_PIPE_SYNCD_TO_PIPE(pipe, pipe_syncd) ((pipe)->pipe_idx_syncd = (0x80 | pipe_syncd))

enum dce_version resource_parse_asic_id(
		struct hw_asic_id asic_id);

struct resource_caps {
	int num_timing_generator;
	int num_opp;
	int num_video_plane;
	int num_audio;
	int num_stream_encoder;
	int num_pll;
	int num_dwb;
	int num_ddc;
	int num_vmid;
	int num_dsc;
	unsigned int num_dig_link_enc; // Total number of DIGs (digital encoders) in DIO (Display Input/Output).
	unsigned int num_usb4_dpia; // Total number of USB4 DPIA (DisplayPort Input Adapters).
	int num_hpo_dp_stream_encoder;
	int num_hpo_dp_link_encoder;
	int num_mpc_3dlut;
};

struct resource_straps {
	uint32_t hdmi_disable;
	uint32_t dc_pinstraps_audio;
	uint32_t audio_stream_number;
};

struct resource_create_funcs {
	void (*read_dce_straps)(
			struct dc_context *ctx, struct resource_straps *straps);

	struct audio *(*create_audio)(
			struct dc_context *ctx, unsigned int inst);

	struct stream_encoder *(*create_stream_encoder)(
			enum engine_id eng_id, struct dc_context *ctx);

	struct hpo_dp_stream_encoder *(*create_hpo_dp_stream_encoder)(
			enum engine_id eng_id, struct dc_context *ctx);

	struct hpo_dp_link_encoder *(*create_hpo_dp_link_encoder)(
			uint8_t inst,
			struct dc_context *ctx);

	struct dce_hwseq *(*create_hwseq)(
			struct dc_context *ctx);
};

bool resource_construct(
	unsigned int num_virtual_links,
	struct dc *dc,
	struct resource_pool *pool,
	const struct resource_create_funcs *create_funcs);

struct resource_pool *dc_create_resource_pool(struct dc  *dc,
					      const struct dc_init_data *init_data,
					      enum dce_version dc_version);

void dc_destroy_resource_pool(struct dc *dc);

enum dc_status resource_map_pool_resources(
		const struct dc *dc,
		struct dc_state *context,
		struct dc_stream_state *stream);

void resource_build_test_pattern_params(
		struct resource_context *res_ctx,
		struct pipe_ctx *pipe_ctx);

bool resource_build_scaling_params(struct pipe_ctx *pipe_ctx);

enum dc_status resource_build_scaling_params_for_context(
		const struct dc *dc,
		struct dc_state *context);

void resource_build_info_frame(struct pipe_ctx *pipe_ctx);

void resource_unreference_clock_source(
		struct resource_context *res_ctx,
		const struct resource_pool *pool,
		struct clock_source *clock_source);

void resource_reference_clock_source(
		struct resource_context *res_ctx,
		const struct resource_pool *pool,
		struct clock_source *clock_source);

int resource_get_clock_source_reference(
		struct resource_context *res_ctx,
		const struct resource_pool *pool,
		struct clock_source *clock_source);

bool resource_are_streams_timing_synchronizable(
		struct dc_stream_state *stream1,
		struct dc_stream_state *stream2);

bool resource_are_vblanks_synchronizable(
		struct dc_stream_state *stream1,
		struct dc_stream_state *stream2);

struct clock_source *resource_find_used_clk_src_for_sharing(
		struct resource_context *res_ctx,
		struct pipe_ctx *pipe_ctx);

struct clock_source *dc_resource_find_first_free_pll(
		struct resource_context *res_ctx,
		const struct resource_pool *pool);

bool resource_attach_surfaces_to_context(
		struct dc_plane_state *const *plane_state,
		int surface_count,
		struct dc_stream_state *dc_stream,
		struct dc_state *context,
		const struct resource_pool *pool);

#define FREE_PIPE_INDEX_NOT_FOUND -1

/*
 * pipe types are identified based on MUXes in DCN front end that are capable
 * of taking input from one DCN pipeline to another DCN pipeline. The name is
 * in a form of XXXX_YYYY, where XXXX is the DCN front end hardware block the
 * pipeline ends with and YYYY is the rendering role that the pipe is in.
 *
 * For instance OTG_MASTER is a pipe ending with OTG hardware block in its
 * pipeline and it is in a role of a master pipe for timing generation.
 *
 * For quick reference a diagram of each pipe type's areas of responsibility
 * for outputting timings on the screen is shown below:
 *
 *       Timing Active for Stream 0
 *        __________________________________________________
 *       |OTG master 0 (OPP head 0)|OPP head 2 (DPP pipe 2) |
 *       |             (DPP pipe 0)|                        |
 *       | Top Plane 0             |                        |
 *       |           ______________|____                    |
 *       |          |DPP pipe 1    |DPP |                   |
 *       |          |              |pipe|                   |
 *       |          |  Bottom      |3   |                   |
 *       |          |  Plane 1     |    |                   |
 *       |          |              |    |                   |
 *       |          |______________|____|                   |
 *       |                         |                        |
 *       |                         |                        |
 *       | ODM slice 0             | ODM slice 1            |
 *       |_________________________|________________________|
 *
 *       Timing Active for Stream 1
 *        __________________________________________________
 *       |OTG master 4 (OPP head 4)                         |
 *       |                                                  |
 *       |                                                  |
 *       |                                                  |
 *       |                                                  |
 *       |                                                  |
 *       |               Blank Pixel Data                   |
 *       |              (generated by DPG4)                 |
 *       |                                                  |
 *       |                                                  |
 *       |                                                  |
 *       |                                                  |
 *       |                                                  |
 *       |__________________________________________________|
 *
 *       Inter-pipe Relation
 *        __________________________________________________
 *       |PIPE IDX|   DPP PIPES   | OPP HEADS | OTG MASTER  |
 *       |        |  plane 0      | slice 0   |             |
 *       |   0    | -------------MPC---------ODM----------- |
 *       |        |  plane 1    | |         | |             |
 *       |   1    | ------------- |         | |             |
 *       |        |  plane 0      | slice 1 | |             |
 *       |   2    | -------------MPC--------- |             |
 *       |        |  plane 1    | |           |             |
 *       |   3    | ------------- |           |             |
 *       |        |               | blank     |             |
 *       |   4    |               | ----------------------- |
 *       |        |               |           |             |
 *       |   5    |  (FREE)       |           |             |
 *       |________|_______________|___________|_____________|
 *
 * The following is a quick reference of the class relation:
 *
 *	DC state            ---1--------0..N---           streams
 *
 *	stream              ---1-----------1---           OTG Master pipe
 *
 *	OTG Master pipe     ---1--------1..N---           OPP Head pipes
 *
 *	OPP Head pipe       ---1--------0..N---           DPP pipes
 *
 *	stream              ---1--------0..N---           Planes
 *
 *	Plane               ---1--------1..N---           DPP pipes
 *
 */
enum pipe_type {
	/* free pipe - free pipe is an uninitialized pipe without a stream
	 * associated with it. It is a free DCN pipe resource. It can be
	 * acquired as any type of pipe.
	 */
	FREE_PIPE,

	/* OTG master pipe - the master pipe of its OPP head pipes with a
	 * functional OTG. It merges all its OPP head pipes pixel data in ODM
	 * block and output to back end DIG. OTG master pipe is responsible for
	 * generating entire CRTC timing to back end DIG. An OTG master pipe may
	 * or may not have a plane. If it has a plane it blends it as the left
	 * most MPC slice of the top most layer. If it doesn't have a plane it
	 * can output pixel data from its OPP head pipes' test pattern
	 * generators (DPG) such as solid black pixel data to blank the screen.
	 */
	OTG_MASTER,

	/* OPP head pipe - the head pipe of an MPC blending tree with a
	 * functional OPP outputting to an OTG. OPP head pipe is responsible for
	 * processing output pixels in its own ODM slice. It may or may not have
	 * a plane. If it has a plane it blends it as the top most layer within
	 * its own ODM slice. If it doesn't have a plane it can output pixel
	 * data from its DPG such as solid black pixel data to blank the pixel
	 * data in its own ODM slice. OTG master pipe is also an OPP head pipe
	 * but with more responsibility.
	 */
	OPP_HEAD,

	/* DPP pipe - the pipe with a functional DPP outputting to an OPP head
	 * pipe's MPC. DPP pipe is responsible for processing pixel data from
	 * its own MPC slice of a plane. It must be connected to an OPP head
	 * pipe and it must have a plane associated with it.
	 */
	DPP_PIPE,
};

/*
 * Determine if the input pipe_ctx is of a pipe type.
 * return - true if pipe_ctx is of the input type.
 */
bool resource_is_pipe_type(const struct pipe_ctx *pipe_ctx, enum pipe_type type);

/*
 * Acquire a pipe as OTG master pipe and allocate pipe resources required to
 * enable stream output.
 */
enum dc_status resource_add_otg_master_for_stream_output(struct dc_state *new_ctx,
		const struct resource_pool *pool,
		struct dc_stream_state *stream);

/*
 * Release pipe resources and the OTG master pipe associated with the stream
 * The stream must have all planes removed and ODM/MPC slice counts are reset
 * to 1 before invoking this interface.
 */
void resource_remove_otg_master_for_stream_output(struct dc_state *new_ctx,
		const struct resource_pool *pool,
		struct dc_stream_state *stream);

/*
 * Add plane to the bottom most layer in plane composition and allocate DPP pipe
 * resources as needed.
 * return - true if plane is added in plane composition, false otherwise.
 */
bool resource_append_dpp_pipes_for_plane_composition(
		struct dc_state *new_ctx,
		struct dc_state *cur_ctx,
		struct resource_pool *pool,
		struct pipe_ctx *otg_master_pipe,
		struct dc_plane_state *plane_state);

/*
 * Add plane to the bottom most layer in plane composition and allocate DPP pipe
 * resources as needed.
 * return - true if plane is added in plane composition, false otherwise.
 */
void resource_remove_dpp_pipes_for_plane_composition(
		struct dc_state *context,
		const struct resource_pool *pool,
		const struct dc_plane_state *plane_state);

/*
 * Update ODM slice count by acquiring or releasing pipes. If new slices need
 * to be added, it is going to add them to the last ODM index. If existing
 * slices need to be removed, it is going to remove them from the last ODM
 * index.
 *
 * return - true if ODM slices are updated and required pipes are acquired. All
 * affected pipe parameters are updated.
 *
 * false if resource fails to complete this update. The function is not designed
 * to recover the creation of invalid topologies. Returning false is typically
 * an indication of insufficient validation in caller's stack. new_ctx will be
 * invalid. Caller may attempt to restore new_ctx by calling this function
 * again with original slice count.
 */
bool resource_update_pipes_for_stream_with_slice_count(
		struct dc_state *new_ctx,
		const struct dc_state *cur_ctx,
		const struct resource_pool *pool,
		const struct dc_stream_state *stream,
		int new_slice_count);

/*
 * Update MPC slice count by acquiring or releasing DPP pipes. If new slices
 * need to be added it is going to add to the last MPC index. If existing
 * slices need to be removed, it is going to remove them from the last MPC
 * index.
 *
 * @dpp_pipe - top most dpp pipe for MPCC combine.
 *
 * return - true if MPC slices are updated and required pipes are acquired. All
 * affected pipe parameters are updated.
 *
 * false if resource fails to complete this update. The function is not designed
 * to recover the creation of invalid topologies. Returning false is typically
 * an indication of insufficient validation in caller's stack. new_ctx will be
 * invalid. Caller may attempt to restore new_ctx by calling this function
 * again with original slice count.
 */
bool resource_update_pipes_for_plane_with_slice_count(
		struct dc_state *new_ctx,
		const struct dc_state *cur_ctx,
		const struct resource_pool *pool,
		const struct dc_plane_state *plane,
		int slice_count);

/*
 * Get the OTG master pipe in resource context associated with the stream.
 * return - NULL if not found. Otherwise the OTG master pipe associated with the
 * stream.
 */
struct pipe_ctx *resource_get_otg_master_for_stream(
		struct resource_context *res_ctx,
		const struct dc_stream_state *stream);

/*
 * Get an array of OPP heads in opp_heads ordered with index low to high for OTG
 * master pipe in res_ctx.
 * return - number of OPP heads in the array. If otg_master passed in is not
 * an OTG master, the function returns 0.
 */
int resource_get_opp_heads_for_otg_master(const struct pipe_ctx *otg_master,
		struct resource_context *res_ctx,
		struct pipe_ctx *opp_heads[MAX_PIPES]);

/*
 * Get an array of DPP pipes in dpp_pipes ordered with index low to high for OPP
 * head pipe in res_ctx.
 * return - number of DPP pipes in the array. If opp_head passed in is not
 * an OPP pipe, the function returns 0.
 */
int resource_get_dpp_pipes_for_opp_head(const struct pipe_ctx *opp_head,
		struct resource_context *res_ctx,
		struct pipe_ctx *dpp_pipes[MAX_PIPES]);

/*
 * Get an array of DPP pipes in dpp_pipes ordered with index low to high for
 * plane in res_ctx.
 * return - number of DPP pipes in the array.
 */
int resource_get_dpp_pipes_for_plane(const struct dc_plane_state *plane,
		struct resource_context *res_ctx,
		struct pipe_ctx *dpp_pipes[MAX_PIPES]);

/*
 * Get the OTG master pipe for the input pipe context.
 * return - the OTG master pipe for the input pipe
 * context.
 */
struct pipe_ctx *resource_get_otg_master(const struct pipe_ctx *pipe_ctx);

/*
 * Get the OPP head pipe for the input pipe context.
 * return - the OPP head pipe for the input pipe
 * context.
 */
struct pipe_ctx *resource_get_opp_head(const struct pipe_ctx *pipe_ctx);

/*
 * Get the DPP pipe allocated for MPC slice 0 and ODM slice 0 of the plane
 * associated with dpp_pipe.
 */
struct pipe_ctx *resource_get_primary_dpp_pipe(const struct pipe_ctx *dpp_pipe);

/*
 * Get the MPC slice index counting from 0 from left most slice
 * For example, if a DPP pipe is used as a secondary pipe in MPCC combine, MPC
 * split index is greater than 0.
 */
int resource_get_mpc_slice_index(const struct pipe_ctx *dpp_pipe);

/*
 * Get the number of MPC slices associated with the pipe.
 * The function returns 0 if the pipe is not associated with an MPC combine
 * pipe topology.
 */
int resource_get_mpc_slice_count(const struct pipe_ctx *pipe);

/*
 * Get the number of ODM slices associated with the pipe.
 * The function returns 0 if the pipe is not associated with an ODM combine
 * pipe topology.
 */
int resource_get_odm_slice_count(const struct pipe_ctx *pipe);

/* Get the ODM slice index counting from 0 from left most slice */
int resource_get_odm_slice_index(const struct pipe_ctx *opp_head);

/* determine if pipe topology is changed between state a and state b */
bool resource_is_pipe_topology_changed(const struct dc_state *state_a,
		const struct dc_state *state_b);

/*
 * determine if the two OTG master pipes have the same ODM topology
 * return
 * false - if pipes passed in are not OTG masters or ODM topology is
 * changed.
 * true - otherwise
 */
bool resource_is_odm_topology_changed(const struct pipe_ctx *otg_master_a,
		const struct pipe_ctx *otg_master_b);

/* log the pipe topology update in state */
void resource_log_pipe_topology_update(struct dc *dc, struct dc_state *state);

/*
 * Look for a free pipe in new resource context that is used as a secondary OPP
 * head by cur_otg_master.
 *
 * return - FREE_PIPE_INDEX_NOT_FOUND if free pipe is not found, otherwise
 * pipe idx of the free pipe
 */
int resource_find_free_pipe_used_as_sec_opp_head_by_cur_otg_master(
		const struct resource_context *cur_res_ctx,
		struct resource_context *new_res_ctx,
		const struct pipe_ctx *cur_otg_master);

/*
 * Look for a free pipe in new resource context that is used as a secondary DPP
 * pipe in MPC blending tree associated with input OPP head pipe.
 *
 * return - FREE_PIPE_INDEX_NOT_FOUND if free pipe is not found, otherwise
 * pipe idx of the free pipe
 */
int resource_find_free_pipe_used_in_cur_mpc_blending_tree(
		const struct resource_context *cur_res_ctx,
		struct resource_context *new_res_ctx,
		const struct pipe_ctx *cur_opp_head);

/*
 * Look for a free pipe in new resource context that is not used in current
 * resource context.
 *
 * return - FREE_PIPE_INDEX_NOT_FOUND if free pipe is not found, otherwise
 * pipe idx of the free pipe
 */
int recource_find_free_pipe_not_used_in_cur_res_ctx(
		const struct resource_context *cur_res_ctx,
		struct resource_context *new_res_ctx,
		const struct resource_pool *pool);

/*
 * Look for a free pipe in new resource context that is used in current resource
 * context as an OTG master pipe.
 *
 * return - FREE_PIPE_INDEX_NOT_FOUND if free pipe is not found, otherwise
 * pipe idx of the free pipe
 */
int recource_find_free_pipe_used_as_otg_master_in_cur_res_ctx(
		const struct resource_context *cur_res_ctx,
		struct resource_context *new_res_ctx,
		const struct resource_pool *pool);

/*
 * Look for a free pipe in new resource context that is used as a secondary DPP
<<<<<<< HEAD
=======
 * pipe in current resource context.
 * return - FREE_PIPE_INDEX_NOT_FOUND if free pipe is not found, otherwise
 * pipe idx of the free pipe
 */
int resource_find_free_pipe_used_as_cur_sec_dpp(
		const struct resource_context *cur_res_ctx,
		struct resource_context *new_res_ctx,
		const struct resource_pool *pool);

/*
 * Look for a free pipe in new resource context that is used as a secondary DPP
>>>>>>> 0c383648
 * pipe in any MPCC combine in current resource context.
 * return - FREE_PIPE_INDEX_NOT_FOUND if free pipe is not found, otherwise
 * pipe idx of the free pipe
 */
int resource_find_free_pipe_used_as_cur_sec_dpp_in_mpcc_combine(
		const struct resource_context *cur_res_ctx,
		struct resource_context *new_res_ctx,
		const struct resource_pool *pool);

/*
 * Look for any free pipe in new resource context.
 * return - FREE_PIPE_INDEX_NOT_FOUND if free pipe is not found, otherwise
 * pipe idx of the free pipe
 */
int resource_find_any_free_pipe(struct resource_context *new_res_ctx,
		const struct resource_pool *pool);

/*
 * Legacy find free secondary pipe logic deprecated for newer DCNs as it doesn't
 * find the most optimal free pipe to prevent from time consuming hardware state
 * transitions.
 */
struct pipe_ctx *resource_find_free_secondary_pipe_legacy(
		struct resource_context *res_ctx,
		const struct resource_pool *pool,
		const struct pipe_ctx *primary_pipe);

bool resource_validate_attach_surfaces(
		const struct dc_validation_set set[],
		int set_count,
		const struct dc_state *old_context,
		struct dc_state *context,
		const struct resource_pool *pool);

enum dc_status resource_map_clock_resources(
		const struct dc *dc,
		struct dc_state *context,
		struct dc_stream_state *stream);

enum dc_status resource_map_phy_clock_resources(
		const struct dc *dc,
		struct dc_state *context,
		struct dc_stream_state *stream);

bool pipe_need_reprogram(
		struct pipe_ctx *pipe_ctx_old,
		struct pipe_ctx *pipe_ctx);

void resource_build_bit_depth_reduction_params(struct dc_stream_state *stream,
		struct bit_depth_reduction_params *fmt_bit_depth);

void update_audio_usage(
		struct resource_context *res_ctx,
		const struct resource_pool *pool,
		struct audio *audio,
		bool acquired);

unsigned int resource_pixel_format_to_bpp(enum surface_pixel_format format);

bool get_temp_dp_link_res(struct dc_link *link,
		struct link_resource *link_res,
		struct dc_link_settings *link_settings);

void reset_syncd_pipes_from_disabled_pipes(struct dc *dc,
	struct dc_state *context);

void check_syncd_pipes_for_disabled_master_pipe(struct dc *dc,
	struct dc_state *context,
	uint8_t disabled_master_pipe_idx);

void reset_sync_context_for_pipe(const struct dc *dc,
	struct dc_state *context,
	uint8_t pipe_idx);

uint8_t resource_transmitter_to_phy_idx(const struct dc *dc, enum transmitter transmitter);

const struct link_hwss *get_link_hwss(const struct dc_link *link,
		const struct link_resource *link_res);

bool is_h_timing_divisible_by_2(struct dc_stream_state *stream);

bool dc_resource_acquire_secondary_pipe_for_mpc_odm_legacy(
		const struct dc *dc,
		struct dc_state *state,
		struct pipe_ctx *pri_pipe,
		struct pipe_ctx *sec_pipe,
		bool odm);

/* A test harness interface that modifies dp encoder resources in the given dc
 * state and bypasses the need to revalidate. The interface assumes that the
 * test harness interface is called with pre-validated link config stored in the
 * pipe_ctx and updates dp encoder resources according to the link config.
 */
enum dc_status update_dp_encoder_resources_for_test_harness(const struct dc *dc,
		struct dc_state *context,
		struct pipe_ctx *pipe_ctx);

bool check_subvp_sw_cursor_fallback_req(const struct dc *dc, struct dc_stream_state *stream);
<<<<<<< HEAD
=======

/* Setup dc callbacks for dml2
 * @dc: the display core structure
 * @dml2_options: struct to hold callbacks
 */
void resource_init_common_dml2_callbacks(struct dc *dc, struct dml2_configuration_options *dml2_options);
>>>>>>> 0c383648
#endif /* DRIVERS_GPU_DRM_AMD_DC_DEV_DC_INC_RESOURCE_H_ */<|MERGE_RESOLUTION|>--- conflicted
+++ resolved
@@ -510,8 +510,6 @@
 
 /*
  * Look for a free pipe in new resource context that is used as a secondary DPP
-<<<<<<< HEAD
-=======
  * pipe in current resource context.
  * return - FREE_PIPE_INDEX_NOT_FOUND if free pipe is not found, otherwise
  * pipe idx of the free pipe
@@ -523,7 +521,6 @@
 
 /*
  * Look for a free pipe in new resource context that is used as a secondary DPP
->>>>>>> 0c383648
  * pipe in any MPCC combine in current resource context.
  * return - FREE_PIPE_INDEX_NOT_FOUND if free pipe is not found, otherwise
  * pipe idx of the free pipe
@@ -622,13 +619,10 @@
 		struct pipe_ctx *pipe_ctx);
 
 bool check_subvp_sw_cursor_fallback_req(const struct dc *dc, struct dc_stream_state *stream);
-<<<<<<< HEAD
-=======
 
 /* Setup dc callbacks for dml2
  * @dc: the display core structure
  * @dml2_options: struct to hold callbacks
  */
 void resource_init_common_dml2_callbacks(struct dc *dc, struct dml2_configuration_options *dml2_options);
->>>>>>> 0c383648
 #endif /* DRIVERS_GPU_DRM_AMD_DC_DEV_DC_INC_RESOURCE_H_ */