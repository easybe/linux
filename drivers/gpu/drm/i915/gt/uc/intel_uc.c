// SPDX-License-Identifier: MIT
/*
 * Copyright © 2016-2019 Intel Corporation
 */

#include "gt/intel_gt.h"
#include "gt/intel_reset.h"
#include "intel_guc.h"
#include "intel_guc_ads.h"
#include "intel_guc_submission.h"
#include "gt/intel_rps.h"
#include "intel_uc.h"

#include "i915_drv.h"

static const struct intel_uc_ops uc_ops_off;
static const struct intel_uc_ops uc_ops_on;

static void uc_expand_default_options(struct intel_uc *uc)
{
	struct drm_i915_private *i915 = uc_to_gt(uc)->i915;

	if (i915->params.enable_guc != -1)
		return;

	/* Don't enable GuC/HuC on pre-Gen12 */
	if (GRAPHICS_VER(i915) < 12) {
		i915->params.enable_guc = 0;
		return;
	}

	/* Don't enable GuC/HuC on older Gen12 platforms */
	if (IS_TIGERLAKE(i915) || IS_ROCKETLAKE(i915)) {
		i915->params.enable_guc = 0;
		return;
	}

	/* Intermediate platforms are HuC authentication only */
<<<<<<< HEAD
	if (IS_ALDERLAKE_S(i915)) {
=======
	if (IS_ALDERLAKE_S(i915) && !IS_ADLS_RPLS(i915)) {
>>>>>>> 754e0b0e
		i915->params.enable_guc = ENABLE_GUC_LOAD_HUC;
		return;
	}

	/* Default: enable HuC authentication and GuC submission */
	i915->params.enable_guc = ENABLE_GUC_LOAD_HUC | ENABLE_GUC_SUBMISSION;
}

/* Reset GuC providing us with fresh state for both GuC and HuC.
 */
static int __intel_uc_reset_hw(struct intel_uc *uc)
{
	struct intel_gt *gt = uc_to_gt(uc);
	int ret;
	u32 guc_status;

	ret = i915_inject_probe_error(gt->i915, -ENXIO);
	if (ret)
		return ret;

	ret = intel_reset_guc(gt);
	if (ret) {
		DRM_ERROR("Failed to reset GuC, ret = %d\n", ret);
		return ret;
	}

	guc_status = intel_uncore_read(gt->uncore, GUC_STATUS);
	WARN(!(guc_status & GS_MIA_IN_RESET),
	     "GuC status: 0x%x, MIA core expected to be in reset\n",
	     guc_status);

	return ret;
}

static void __confirm_options(struct intel_uc *uc)
{
	struct drm_i915_private *i915 = uc_to_gt(uc)->i915;

	drm_dbg(&i915->drm,
		"enable_guc=%d (guc:%s submission:%s huc:%s slpc:%s)\n",
		i915->params.enable_guc,
		yesno(intel_uc_wants_guc(uc)),
		yesno(intel_uc_wants_guc_submission(uc)),
		yesno(intel_uc_wants_huc(uc)),
		yesno(intel_uc_wants_guc_slpc(uc)));

	if (i915->params.enable_guc == 0) {
		GEM_BUG_ON(intel_uc_wants_guc(uc));
		GEM_BUG_ON(intel_uc_wants_guc_submission(uc));
		GEM_BUG_ON(intel_uc_wants_huc(uc));
		GEM_BUG_ON(intel_uc_wants_guc_slpc(uc));
		return;
	}

	if (!intel_uc_supports_guc(uc))
		drm_info(&i915->drm,
			 "Incompatible option enable_guc=%d - %s\n",
			 i915->params.enable_guc, "GuC is not supported!");

	if (i915->params.enable_guc & ENABLE_GUC_LOAD_HUC &&
	    !intel_uc_supports_huc(uc))
		drm_info(&i915->drm,
			 "Incompatible option enable_guc=%d - %s\n",
			 i915->params.enable_guc, "HuC is not supported!");

	if (i915->params.enable_guc & ENABLE_GUC_SUBMISSION &&
	    !intel_uc_supports_guc_submission(uc))
		drm_info(&i915->drm,
			 "Incompatible option enable_guc=%d - %s\n",
			 i915->params.enable_guc, "GuC submission is N/A");

	if (i915->params.enable_guc & ~ENABLE_GUC_MASK)
		drm_info(&i915->drm,
			 "Incompatible option enable_guc=%d - %s\n",
			 i915->params.enable_guc, "undocumented flag");
}

void intel_uc_init_early(struct intel_uc *uc)
{
	uc_expand_default_options(uc);

	intel_guc_init_early(&uc->guc);
	intel_huc_init_early(&uc->huc);

	__confirm_options(uc);

	if (intel_uc_wants_guc(uc))
		uc->ops = &uc_ops_on;
	else
		uc->ops = &uc_ops_off;
}

void intel_uc_init_late(struct intel_uc *uc)
{
	intel_guc_init_late(&uc->guc);
}

void intel_uc_driver_late_release(struct intel_uc *uc)
{
}

/**
 * intel_uc_init_mmio - setup uC MMIO access
 * @uc: the intel_uc structure
 *
 * Setup minimal state necessary for MMIO accesses later in the
 * initialization sequence.
 */
void intel_uc_init_mmio(struct intel_uc *uc)
{
	intel_guc_init_send_regs(&uc->guc);
}

static void __uc_capture_load_err_log(struct intel_uc *uc)
{
	struct intel_guc *guc = &uc->guc;

	if (guc->log.vma && !uc->load_err_log)
		uc->load_err_log = i915_gem_object_get(guc->log.vma->obj);
}

static void __uc_free_load_err_log(struct intel_uc *uc)
{
	struct drm_i915_gem_object *log = fetch_and_zero(&uc->load_err_log);

	if (log)
		i915_gem_object_put(log);
}

void intel_uc_driver_remove(struct intel_uc *uc)
{
	intel_uc_fini_hw(uc);
	intel_uc_fini(uc);
	__uc_free_load_err_log(uc);
}

/*
 * Events triggered while CT buffers are disabled are logged in the SCRATCH_15
 * register using the same bits used in the CT message payload. Since our
 * communication channel with guc is turned off at this point, we can save the
 * message and handle it after we turn it back on.
 */
static void guc_clear_mmio_msg(struct intel_guc *guc)
{
	intel_uncore_write(guc_to_gt(guc)->uncore, SOFT_SCRATCH(15), 0);
}

static void guc_get_mmio_msg(struct intel_guc *guc)
{
	u32 val;

	spin_lock_irq(&guc->irq_lock);

	val = intel_uncore_read(guc_to_gt(guc)->uncore, SOFT_SCRATCH(15));
	guc->mmio_msg |= val & guc->msg_enabled_mask;

	/*
	 * clear all events, including the ones we're not currently servicing,
	 * to make sure we don't try to process a stale message if we enable
	 * handling of more events later.
	 */
	guc_clear_mmio_msg(guc);

	spin_unlock_irq(&guc->irq_lock);
}

static void guc_handle_mmio_msg(struct intel_guc *guc)
{
	/* we need communication to be enabled to reply to GuC */
	GEM_BUG_ON(!intel_guc_ct_enabled(&guc->ct));

	spin_lock_irq(&guc->irq_lock);
	if (guc->mmio_msg) {
		intel_guc_to_host_process_recv_msg(guc, &guc->mmio_msg, 1);
		guc->mmio_msg = 0;
	}
	spin_unlock_irq(&guc->irq_lock);
}

static int guc_enable_communication(struct intel_guc *guc)
{
	struct intel_gt *gt = guc_to_gt(guc);
	struct drm_i915_private *i915 = gt->i915;
	int ret;

	GEM_BUG_ON(intel_guc_ct_enabled(&guc->ct));

	ret = i915_inject_probe_error(i915, -ENXIO);
	if (ret)
		return ret;

	ret = intel_guc_ct_enable(&guc->ct);
	if (ret)
		return ret;

	/* check for mmio messages received before/during the CT enable */
	guc_get_mmio_msg(guc);
	guc_handle_mmio_msg(guc);

	intel_guc_enable_interrupts(guc);

	/* check for CT messages received before we enabled interrupts */
	spin_lock_irq(&gt->irq_lock);
	intel_guc_ct_event_handler(&guc->ct);
	spin_unlock_irq(&gt->irq_lock);

	drm_dbg(&i915->drm, "GuC communication enabled\n");

	return 0;
}

static void guc_disable_communication(struct intel_guc *guc)
{
	struct drm_i915_private *i915 = guc_to_gt(guc)->i915;

	/*
	 * Events generated during or after CT disable are logged by guc in
	 * via mmio. Make sure the register is clear before disabling CT since
	 * all events we cared about have already been processed via CT.
	 */
	guc_clear_mmio_msg(guc);

	intel_guc_disable_interrupts(guc);

	intel_guc_ct_disable(&guc->ct);

	/*
	 * Check for messages received during/after the CT disable. We do not
	 * expect any messages to have arrived via CT between the interrupt
	 * disable and the CT disable because GuC should've been idle until we
	 * triggered the CT disable protocol.
	 */
	guc_get_mmio_msg(guc);

	drm_dbg(&i915->drm, "GuC communication disabled\n");
}

static void __uc_fetch_firmwares(struct intel_uc *uc)
{
	int err;

	GEM_BUG_ON(!intel_uc_wants_guc(uc));

	err = intel_uc_fw_fetch(&uc->guc.fw);
	if (err) {
		/* Make sure we transition out of transient "SELECTED" state */
		if (intel_uc_wants_huc(uc)) {
			drm_dbg(&uc_to_gt(uc)->i915->drm,
				"Failed to fetch GuC: %d disabling HuC\n", err);
			intel_uc_fw_change_status(&uc->huc.fw,
						  INTEL_UC_FIRMWARE_ERROR);
		}

		return;
	}

	if (intel_uc_wants_huc(uc))
		intel_uc_fw_fetch(&uc->huc.fw);
}

static void __uc_cleanup_firmwares(struct intel_uc *uc)
{
	intel_uc_fw_cleanup_fetch(&uc->huc.fw);
	intel_uc_fw_cleanup_fetch(&uc->guc.fw);
}

static int __uc_init(struct intel_uc *uc)
{
	struct intel_guc *guc = &uc->guc;
	struct intel_huc *huc = &uc->huc;
	int ret;

	GEM_BUG_ON(!intel_uc_wants_guc(uc));

	if (!intel_uc_uses_guc(uc))
		return 0;

	if (i915_inject_probe_failure(uc_to_gt(uc)->i915))
		return -ENOMEM;

	ret = intel_guc_init(guc);
	if (ret)
		return ret;

	if (intel_uc_uses_huc(uc)) {
		ret = intel_huc_init(huc);
		if (ret)
			goto out_guc;
	}

	return 0;

out_guc:
	intel_guc_fini(guc);
	return ret;
}

static void __uc_fini(struct intel_uc *uc)
{
	intel_huc_fini(&uc->huc);
	intel_guc_fini(&uc->guc);
}

static int __uc_sanitize(struct intel_uc *uc)
{
	struct intel_guc *guc = &uc->guc;
	struct intel_huc *huc = &uc->huc;

	GEM_BUG_ON(!intel_uc_supports_guc(uc));

	intel_huc_sanitize(huc);
	intel_guc_sanitize(guc);

	return __intel_uc_reset_hw(uc);
}

/* Initialize and verify the uC regs related to uC positioning in WOPCM */
static int uc_init_wopcm(struct intel_uc *uc)
{
	struct intel_gt *gt = uc_to_gt(uc);
	struct intel_uncore *uncore = gt->uncore;
	u32 base = intel_wopcm_guc_base(&gt->i915->wopcm);
	u32 size = intel_wopcm_guc_size(&gt->i915->wopcm);
	u32 huc_agent = intel_uc_uses_huc(uc) ? HUC_LOADING_AGENT_GUC : 0;
	u32 mask;
	int err;

	if (unlikely(!base || !size)) {
		i915_probe_error(gt->i915, "Unsuccessful WOPCM partitioning\n");
		return -E2BIG;
	}

	GEM_BUG_ON(!intel_uc_supports_guc(uc));
	GEM_BUG_ON(!(base & GUC_WOPCM_OFFSET_MASK));
	GEM_BUG_ON(base & ~GUC_WOPCM_OFFSET_MASK);
	GEM_BUG_ON(!(size & GUC_WOPCM_SIZE_MASK));
	GEM_BUG_ON(size & ~GUC_WOPCM_SIZE_MASK);

	err = i915_inject_probe_error(gt->i915, -ENXIO);
	if (err)
		return err;

	mask = GUC_WOPCM_SIZE_MASK | GUC_WOPCM_SIZE_LOCKED;
	err = intel_uncore_write_and_verify(uncore, GUC_WOPCM_SIZE, size, mask,
					    size | GUC_WOPCM_SIZE_LOCKED);
	if (err)
		goto err_out;

	mask = GUC_WOPCM_OFFSET_MASK | GUC_WOPCM_OFFSET_VALID | huc_agent;
	err = intel_uncore_write_and_verify(uncore, DMA_GUC_WOPCM_OFFSET,
					    base | huc_agent, mask,
					    base | huc_agent |
					    GUC_WOPCM_OFFSET_VALID);
	if (err)
		goto err_out;

	return 0;

err_out:
	i915_probe_error(gt->i915, "Failed to init uC WOPCM registers!\n");
	i915_probe_error(gt->i915, "%s(%#x)=%#x\n", "DMA_GUC_WOPCM_OFFSET",
			 i915_mmio_reg_offset(DMA_GUC_WOPCM_OFFSET),
			 intel_uncore_read(uncore, DMA_GUC_WOPCM_OFFSET));
	i915_probe_error(gt->i915, "%s(%#x)=%#x\n", "GUC_WOPCM_SIZE",
			 i915_mmio_reg_offset(GUC_WOPCM_SIZE),
			 intel_uncore_read(uncore, GUC_WOPCM_SIZE));

	return err;
}

static bool uc_is_wopcm_locked(struct intel_uc *uc)
{
	struct intel_gt *gt = uc_to_gt(uc);
	struct intel_uncore *uncore = gt->uncore;

	return (intel_uncore_read(uncore, GUC_WOPCM_SIZE) & GUC_WOPCM_SIZE_LOCKED) ||
	       (intel_uncore_read(uncore, DMA_GUC_WOPCM_OFFSET) & GUC_WOPCM_OFFSET_VALID);
}

static int __uc_check_hw(struct intel_uc *uc)
{
	if (!intel_uc_supports_guc(uc))
		return 0;

	/*
	 * We can silently continue without GuC only if it was never enabled
	 * before on this system after reboot, otherwise we risk GPU hangs.
	 * To check if GuC was loaded before we look at WOPCM registers.
	 */
	if (uc_is_wopcm_locked(uc))
		return -EIO;

	return 0;
}

static int __uc_init_hw(struct intel_uc *uc)
{
	struct drm_i915_private *i915 = uc_to_gt(uc)->i915;
	struct intel_guc *guc = &uc->guc;
	struct intel_huc *huc = &uc->huc;
	int ret, attempts;

	GEM_BUG_ON(!intel_uc_supports_guc(uc));
	GEM_BUG_ON(!intel_uc_wants_guc(uc));

	if (!intel_uc_fw_is_loadable(&guc->fw)) {
		ret = __uc_check_hw(uc) ||
		      intel_uc_fw_is_overridden(&guc->fw) ||
		      intel_uc_wants_guc_submission(uc) ?
		      intel_uc_fw_status_to_error(guc->fw.status) : 0;
		goto err_out;
	}

	ret = uc_init_wopcm(uc);
	if (ret)
		goto err_out;

	intel_guc_reset_interrupts(guc);

	/* WaEnableuKernelHeaderValidFix:skl */
	/* WaEnableGuCBootHashCheckNotSet:skl,bxt,kbl */
	if (GRAPHICS_VER(i915) == 9)
		attempts = 3;
	else
		attempts = 1;

	intel_rps_raise_unslice(&uc_to_gt(uc)->rps);

	while (attempts--) {
		/*
		 * Always reset the GuC just before (re)loading, so
		 * that the state and timing are fairly predictable
		 */
		ret = __uc_sanitize(uc);
		if (ret)
			goto err_out;

		intel_huc_fw_upload(huc);
		intel_guc_ads_reset(guc);
		intel_guc_write_params(guc);
		ret = intel_guc_fw_upload(guc);
		if (ret == 0)
			break;

		DRM_DEBUG_DRIVER("GuC fw load failed: %d; will reset and "
				 "retry %d more time(s)\n", ret, attempts);
	}

	/* Did we succeded or run out of retries? */
	if (ret)
		goto err_log_capture;

	ret = guc_enable_communication(guc);
	if (ret)
		goto err_log_capture;

	intel_huc_auth(huc);

	if (intel_uc_uses_guc_submission(uc))
		intel_guc_submission_enable(guc);

	if (intel_uc_uses_guc_slpc(uc)) {
		ret = intel_guc_slpc_enable(&guc->slpc);
		if (ret)
			goto err_submission;
	} else {
		/* Restore GT back to RPn for non-SLPC path */
		intel_rps_lower_unslice(&uc_to_gt(uc)->rps);
	}

	drm_info(&i915->drm, "%s firmware %s version %u.%u %s:%s\n",
		 intel_uc_fw_type_repr(INTEL_UC_FW_TYPE_GUC), guc->fw.path,
		 guc->fw.major_ver_found, guc->fw.minor_ver_found,
		 "submission",
		 enableddisabled(intel_uc_uses_guc_submission(uc)));

	drm_info(&i915->drm, "GuC SLPC: %s\n",
		 enableddisabled(intel_uc_uses_guc_slpc(uc)));

	if (intel_uc_uses_huc(uc)) {
		drm_info(&i915->drm, "%s firmware %s version %u.%u %s:%s\n",
			 intel_uc_fw_type_repr(INTEL_UC_FW_TYPE_HUC),
			 huc->fw.path,
			 huc->fw.major_ver_found, huc->fw.minor_ver_found,
			 "authenticated",
			 yesno(intel_huc_is_authenticated(huc)));
	}

	return 0;

	/*
	 * We've failed to load the firmware :(
	 */
err_submission:
	intel_guc_submission_disable(guc);
err_log_capture:
	__uc_capture_load_err_log(uc);
err_out:
	/* Return GT back to RPn */
	intel_rps_lower_unslice(&uc_to_gt(uc)->rps);

	__uc_sanitize(uc);

	if (!ret) {
		drm_notice(&i915->drm, "GuC is uninitialized\n");
		/* We want to run without GuC submission */
		return 0;
	}

	i915_probe_error(i915, "GuC initialization failed %d\n", ret);

	/* We want to keep KMS alive */
	return -EIO;
}

static void __uc_fini_hw(struct intel_uc *uc)
{
	struct intel_guc *guc = &uc->guc;

	if (!intel_guc_is_fw_running(guc))
		return;

	if (intel_uc_uses_guc_submission(uc))
		intel_guc_submission_disable(guc);

	__uc_sanitize(uc);
}

/**
 * intel_uc_reset_prepare - Prepare for reset
 * @uc: the intel_uc structure
 *
 * Preparing for full gpu reset.
 */
void intel_uc_reset_prepare(struct intel_uc *uc)
{
	struct intel_guc *guc = &uc->guc;

	uc->reset_in_progress = true;

	/* Nothing to do if GuC isn't supported */
	if (!intel_uc_supports_guc(uc))
		return;

	/* Firmware expected to be running when this function is called */
	if (!intel_guc_is_ready(guc))
		goto sanitize;

	if (intel_uc_uses_guc_submission(uc))
		intel_guc_submission_reset_prepare(guc);

sanitize:
	__uc_sanitize(uc);
}

void intel_uc_reset(struct intel_uc *uc, bool stalled)
{
	struct intel_guc *guc = &uc->guc;

	/* Firmware can not be running when this function is called  */
	if (intel_uc_uses_guc_submission(uc))
		intel_guc_submission_reset(guc, stalled);
}

void intel_uc_reset_finish(struct intel_uc *uc)
{
	struct intel_guc *guc = &uc->guc;

	uc->reset_in_progress = false;

	/* Firmware expected to be running when this function is called */
	if (intel_guc_is_fw_running(guc) && intel_uc_uses_guc_submission(uc))
		intel_guc_submission_reset_finish(guc);
}

void intel_uc_cancel_requests(struct intel_uc *uc)
{
	struct intel_guc *guc = &uc->guc;

	/* Firmware can not be running when this function is called  */
	if (intel_uc_uses_guc_submission(uc))
		intel_guc_submission_cancel_requests(guc);
}

void intel_uc_runtime_suspend(struct intel_uc *uc)
{
	struct intel_guc *guc = &uc->guc;

	if (!intel_guc_is_ready(guc))
		return;

	/*
	 * Wait for any outstanding CTB before tearing down communication /w the
	 * GuC.
	 */
#define OUTSTANDING_CTB_TIMEOUT_PERIOD	(HZ / 5)
	intel_guc_wait_for_pending_msg(guc, &guc->outstanding_submission_g2h,
				       false, OUTSTANDING_CTB_TIMEOUT_PERIOD);
	GEM_WARN_ON(atomic_read(&guc->outstanding_submission_g2h));

	guc_disable_communication(guc);
}

void intel_uc_suspend(struct intel_uc *uc)
{
	struct intel_guc *guc = &uc->guc;
	intel_wakeref_t wakeref;
	int err;

	if (!intel_guc_is_ready(guc))
		return;

	with_intel_runtime_pm(&uc_to_gt(uc)->i915->runtime_pm, wakeref) {
		err = intel_guc_suspend(guc);
		if (err)
			DRM_DEBUG_DRIVER("Failed to suspend GuC, err=%d", err);
	}
}

static int __uc_resume(struct intel_uc *uc, bool enable_communication)
{
	struct intel_guc *guc = &uc->guc;
	struct intel_gt *gt = guc_to_gt(guc);
	int err;

	if (!intel_guc_is_fw_running(guc))
		return 0;

	/* Make sure we enable communication if and only if it's disabled */
	GEM_BUG_ON(enable_communication == intel_guc_ct_enabled(&guc->ct));

	if (enable_communication)
		guc_enable_communication(guc);

	/* If we are only resuming GuC communication but not reloading
	 * GuC, we need to ensure the ARAT timer interrupt is enabled
	 * again. In case of GuC reload, it is enabled during SLPC enable.
	 */
	if (enable_communication && intel_uc_uses_guc_slpc(uc))
		intel_guc_pm_intrmsk_enable(gt);

	err = intel_guc_resume(guc);
	if (err) {
		DRM_DEBUG_DRIVER("Failed to resume GuC, err=%d", err);
		return err;
	}

	return 0;
}

int intel_uc_resume(struct intel_uc *uc)
{
	/*
	 * When coming out of S3/S4 we sanitize and re-init the HW, so
	 * communication is already re-enabled at this point.
	 */
	return __uc_resume(uc, false);
}

int intel_uc_runtime_resume(struct intel_uc *uc)
{
	/*
	 * During runtime resume we don't sanitize, so we need to re-init
	 * communication as well.
	 */
	return __uc_resume(uc, true);
}

static const struct intel_uc_ops uc_ops_off = {
	.init_hw = __uc_check_hw,
};

static const struct intel_uc_ops uc_ops_on = {
	.sanitize = __uc_sanitize,

	.init_fw = __uc_fetch_firmwares,
	.fini_fw = __uc_cleanup_firmwares,

	.init = __uc_init,
	.fini = __uc_fini,

	.init_hw = __uc_init_hw,
	.fini_hw = __uc_fini_hw,
};<|MERGE_RESOLUTION|>--- conflicted
+++ resolved
@@ -36,11 +36,7 @@
 	}
 
 	/* Intermediate platforms are HuC authentication only */
-<<<<<<< HEAD
-	if (IS_ALDERLAKE_S(i915)) {
-=======
 	if (IS_ALDERLAKE_S(i915) && !IS_ADLS_RPLS(i915)) {
->>>>>>> 754e0b0e
 		i915->params.enable_guc = ENABLE_GUC_LOAD_HUC;
 		return;
 	}
