// SPDX-License-Identifier: GPL-2.0-or-later
/*
 * Copyright (C) 2016 BayLibre, SAS
 * Author: Neil Armstrong <narmstrong@baylibre.com>
 * Copyright (C) 2015 Amlogic, Inc. All rights reserved.
 * Copyright (C) 2014 Endless Mobile
 */

#include <linux/kernel.h>
#include <linux/module.h>
#include <drm/drmP.h>
#include "meson_drv.h"
#include "meson_viu.h"
#include "meson_vpp.h"
#include "meson_venc.h"
#include "meson_registers.h"

/**
 * DOC: Video Input Unit
 *
 * VIU Handles the Pixel scanout and the basic Colorspace conversions
 * We handle the following features :
 *
 * - OSD1 RGB565/RGB888/xRGB8888 scanout
 * - RGB conversion to x/cb/cr
 * - Progressive or Interlace buffer scanout
 * - OSD1 Commit on Vsync
 * - HDR OSD matrix for GXL/GXM
 *
 * What is missing :
 *
 * - BGR888/xBGR8888/BGRx8888/BGRx8888 modes
 * - YUV4:2:2 Y0CbY1Cr scanout
 * - Conversion to YUV 4:4:4 from 4:2:2 input
 * - Colorkey Alpha matching
 * - Big endian scanout
 * - X/Y reverse scanout
 * - Global alpha setup
 * - OSD2 support, would need interlace switching on vsync
 * - OSD1 full scaling to support TV overscan
 */

/* OSD csc defines */

enum viu_matrix_sel_e {
	VIU_MATRIX_OSD_EOTF = 0,
	VIU_MATRIX_OSD,
};

enum viu_lut_sel_e {
	VIU_LUT_OSD_EOTF = 0,
	VIU_LUT_OSD_OETF,
};

#define COEFF_NORM(a) ((int)((((a) * 2048.0) + 1) / 2))
#define MATRIX_5X3_COEF_SIZE 24

#define EOTF_COEFF_NORM(a) ((int)((((a) * 4096.0) + 1) / 2))
#define EOTF_COEFF_SIZE 10
#define EOTF_COEFF_RIGHTSHIFT 1

static int RGB709_to_YUV709l_coeff[MATRIX_5X3_COEF_SIZE] = {
	0, 0, 0, /* pre offset */
	COEFF_NORM(0.181873),	COEFF_NORM(0.611831),	COEFF_NORM(0.061765),
	COEFF_NORM(-0.100251),	COEFF_NORM(-0.337249),	COEFF_NORM(0.437500),
	COEFF_NORM(0.437500),	COEFF_NORM(-0.397384),	COEFF_NORM(-0.040116),
	0, 0, 0, /* 10'/11'/12' */
	0, 0, 0, /* 20'/21'/22' */
	64, 512, 512, /* offset */
	0, 0, 0 /* mode, right_shift, clip_en */
};

/*  eotf matrix: bypass */
static int eotf_bypass_coeff[EOTF_COEFF_SIZE] = {
	EOTF_COEFF_NORM(1.0),	EOTF_COEFF_NORM(0.0),	EOTF_COEFF_NORM(0.0),
	EOTF_COEFF_NORM(0.0),	EOTF_COEFF_NORM(1.0),	EOTF_COEFF_NORM(0.0),
	EOTF_COEFF_NORM(0.0),	EOTF_COEFF_NORM(0.0),	EOTF_COEFF_NORM(1.0),
	EOTF_COEFF_RIGHTSHIFT /* right shift */
};

static void meson_viu_set_g12a_osd1_matrix(struct meson_drm *priv,
					   int *m, bool csc_on)
{
	/* VPP WRAP OSD1 matrix */
	writel(((m[0] & 0xfff) << 16) | (m[1] & 0xfff),
		priv->io_base + _REG(VPP_WRAP_OSD1_MATRIX_PRE_OFFSET0_1));
	writel(m[2] & 0xfff,
		priv->io_base + _REG(VPP_WRAP_OSD1_MATRIX_PRE_OFFSET2));
	writel(((m[3] & 0x1fff) << 16) | (m[4] & 0x1fff),
		priv->io_base + _REG(VPP_WRAP_OSD1_MATRIX_COEF00_01));
	writel(((m[5] & 0x1fff) << 16) | (m[6] & 0x1fff),
		priv->io_base + _REG(VPP_WRAP_OSD1_MATRIX_COEF02_10));
	writel(((m[7] & 0x1fff) << 16) | (m[8] & 0x1fff),
		priv->io_base + _REG(VPP_WRAP_OSD1_MATRIX_COEF11_12));
	writel(((m[9] & 0x1fff) << 16) | (m[10] & 0x1fff),
		priv->io_base + _REG(VPP_WRAP_OSD1_MATRIX_COEF20_21));
	writel((m[11] & 0x1fff) << 16,
		priv->io_base +	_REG(VPP_WRAP_OSD1_MATRIX_COEF22));

	writel(((m[18] & 0xfff) << 16) | (m[19] & 0xfff),
		priv->io_base + _REG(VPP_WRAP_OSD1_MATRIX_OFFSET0_1));
	writel(m[20] & 0xfff,
		priv->io_base + _REG(VPP_WRAP_OSD1_MATRIX_OFFSET2));

	writel_bits_relaxed(BIT(0), csc_on ? BIT(0) : 0,
		priv->io_base + _REG(VPP_WRAP_OSD1_MATRIX_EN_CTRL));
}

static void meson_viu_set_osd_matrix(struct meson_drm *priv,
				     enum viu_matrix_sel_e m_select,
			      int *m, bool csc_on)
{
	if (m_select == VIU_MATRIX_OSD) {
		/* osd matrix, VIU_MATRIX_0 */
		writel(((m[0] & 0xfff) << 16) | (m[1] & 0xfff),
			priv->io_base + _REG(VIU_OSD1_MATRIX_PRE_OFFSET0_1));
		writel(m[2] & 0xfff,
			priv->io_base + _REG(VIU_OSD1_MATRIX_PRE_OFFSET2));
		writel(((m[3] & 0x1fff) << 16) | (m[4] & 0x1fff),
			priv->io_base + _REG(VIU_OSD1_MATRIX_COEF00_01));
		writel(((m[5] & 0x1fff) << 16) | (m[6] & 0x1fff),
			priv->io_base + _REG(VIU_OSD1_MATRIX_COEF02_10));
		writel(((m[7] & 0x1fff) << 16) | (m[8] & 0x1fff),
			priv->io_base + _REG(VIU_OSD1_MATRIX_COEF11_12));
		writel(((m[9] & 0x1fff) << 16) | (m[10] & 0x1fff),
			priv->io_base + _REG(VIU_OSD1_MATRIX_COEF20_21));

		if (m[21]) {
			writel(((m[11] & 0x1fff) << 16) | (m[12] & 0x1fff),
				priv->io_base +
					_REG(VIU_OSD1_MATRIX_COEF22_30));
			writel(((m[13] & 0x1fff) << 16) | (m[14] & 0x1fff),
				priv->io_base +
					_REG(VIU_OSD1_MATRIX_COEF31_32));
			writel(((m[15] & 0x1fff) << 16) | (m[16] & 0x1fff),
				priv->io_base +
					_REG(VIU_OSD1_MATRIX_COEF40_41));
			writel(m[17] & 0x1fff, priv->io_base +
				_REG(VIU_OSD1_MATRIX_COLMOD_COEF42));
		} else
			writel((m[11] & 0x1fff) << 16, priv->io_base +
				_REG(VIU_OSD1_MATRIX_COEF22_30));

		writel(((m[18] & 0xfff) << 16) | (m[19] & 0xfff),
			priv->io_base + _REG(VIU_OSD1_MATRIX_OFFSET0_1));
		writel(m[20] & 0xfff,
			priv->io_base + _REG(VIU_OSD1_MATRIX_OFFSET2));

		writel_bits_relaxed(3 << 30, m[21] << 30,
			priv->io_base + _REG(VIU_OSD1_MATRIX_COLMOD_COEF42));
		writel_bits_relaxed(7 << 16, m[22] << 16,
			priv->io_base + _REG(VIU_OSD1_MATRIX_COLMOD_COEF42));

		/* 23 reserved for clipping control */
		writel_bits_relaxed(BIT(0), csc_on ? BIT(0) : 0,
			priv->io_base + _REG(VIU_OSD1_MATRIX_CTRL));
		writel_bits_relaxed(BIT(1), 0,
			priv->io_base + _REG(VIU_OSD1_MATRIX_CTRL));
	} else if (m_select == VIU_MATRIX_OSD_EOTF) {
		int i;

		/* osd eotf matrix, VIU_MATRIX_OSD_EOTF */
		for (i = 0; i < 5; i++)
			writel(((m[i * 2] & 0x1fff) << 16) |
				(m[i * 2 + 1] & 0x1fff), priv->io_base +
				_REG(VIU_OSD1_EOTF_CTL + i + 1));

		writel_bits_relaxed(BIT(30), csc_on ? BIT(30) : 0,
			priv->io_base + _REG(VIU_OSD1_EOTF_CTL));
		writel_bits_relaxed(BIT(31), csc_on ? BIT(31) : 0,
			priv->io_base + _REG(VIU_OSD1_EOTF_CTL));
	}
}

#define OSD_EOTF_LUT_SIZE 33
#define OSD_OETF_LUT_SIZE 41

static void
meson_viu_set_osd_lut(struct meson_drm *priv, enum viu_lut_sel_e lut_sel,
		      unsigned int *r_map, unsigned int *g_map,
		      unsigned int *b_map, bool csc_on)
{
	unsigned int addr_port;
	unsigned int data_port;
	unsigned int ctrl_port;
	int i;

	if (lut_sel == VIU_LUT_OSD_EOTF) {
		addr_port = VIU_OSD1_EOTF_LUT_ADDR_PORT;
		data_port = VIU_OSD1_EOTF_LUT_DATA_PORT;
		ctrl_port = VIU_OSD1_EOTF_CTL;
	} else if (lut_sel == VIU_LUT_OSD_OETF) {
		addr_port = VIU_OSD1_OETF_LUT_ADDR_PORT;
		data_port = VIU_OSD1_OETF_LUT_DATA_PORT;
		ctrl_port = VIU_OSD1_OETF_CTL;
	} else
		return;

	if (lut_sel == VIU_LUT_OSD_OETF) {
		writel(0, priv->io_base + _REG(addr_port));

		for (i = 0; i < (OSD_OETF_LUT_SIZE / 2); i++)
			writel(r_map[i * 2] | (r_map[i * 2 + 1] << 16),
				priv->io_base + _REG(data_port));

		writel(r_map[OSD_OETF_LUT_SIZE - 1] | (g_map[0] << 16),
			priv->io_base + _REG(data_port));

		for (i = 0; i < (OSD_OETF_LUT_SIZE / 2); i++)
			writel(g_map[i * 2 + 1] | (g_map[i * 2 + 2] << 16),
				priv->io_base + _REG(data_port));

		for (i = 0; i < (OSD_OETF_LUT_SIZE / 2); i++)
			writel(b_map[i * 2] | (b_map[i * 2 + 1] << 16),
				priv->io_base + _REG(data_port));

		writel(b_map[OSD_OETF_LUT_SIZE - 1],
			priv->io_base + _REG(data_port));

		if (csc_on)
			writel_bits_relaxed(0x7 << 29, 7 << 29,
					    priv->io_base + _REG(ctrl_port));
		else
			writel_bits_relaxed(0x7 << 29, 0,
					    priv->io_base + _REG(ctrl_port));
	} else if (lut_sel == VIU_LUT_OSD_EOTF) {
		writel(0, priv->io_base + _REG(addr_port));

		for (i = 0; i < (OSD_EOTF_LUT_SIZE / 2); i++)
			writel(r_map[i * 2] | (r_map[i * 2 + 1] << 16),
				priv->io_base + _REG(data_port));

		writel(r_map[OSD_EOTF_LUT_SIZE - 1] | (g_map[0] << 16),
			priv->io_base + _REG(data_port));

		for (i = 0; i < (OSD_EOTF_LUT_SIZE / 2); i++)
			writel(g_map[i * 2 + 1] | (g_map[i * 2 + 2] << 16),
				priv->io_base + _REG(data_port));

		for (i = 0; i < (OSD_EOTF_LUT_SIZE / 2); i++)
			writel(b_map[i * 2] | (b_map[i * 2 + 1] << 16),
				priv->io_base + _REG(data_port));

		writel(b_map[OSD_EOTF_LUT_SIZE - 1],
			priv->io_base + _REG(data_port));

		if (csc_on)
			writel_bits_relaxed(7 << 27, 7 << 27,
					    priv->io_base + _REG(ctrl_port));
		else
			writel_bits_relaxed(7 << 27, 0,
					    priv->io_base + _REG(ctrl_port));

		writel_bits_relaxed(BIT(31), BIT(31),
				    priv->io_base + _REG(ctrl_port));
	}
}

/* eotf lut: linear */
static unsigned int eotf_33_linear_mapping[OSD_EOTF_LUT_SIZE] = {
	0x0000,	0x0200,	0x0400, 0x0600,
	0x0800, 0x0a00, 0x0c00, 0x0e00,
	0x1000, 0x1200, 0x1400, 0x1600,
	0x1800, 0x1a00, 0x1c00, 0x1e00,
	0x2000, 0x2200, 0x2400, 0x2600,
	0x2800, 0x2a00, 0x2c00, 0x2e00,
	0x3000, 0x3200, 0x3400, 0x3600,
	0x3800, 0x3a00, 0x3c00, 0x3e00,
	0x4000
};

/* osd oetf lut: linear */
static unsigned int oetf_41_linear_mapping[OSD_OETF_LUT_SIZE] = {
	0, 0, 0, 0,
	0, 32, 64, 96,
	128, 160, 196, 224,
	256, 288, 320, 352,
	384, 416, 448, 480,
	512, 544, 576, 608,
	640, 672, 704, 736,
	768, 800, 832, 864,
	896, 928, 960, 992,
	1023, 1023, 1023, 1023,
	1023
};

static void meson_viu_load_matrix(struct meson_drm *priv)
{
	/* eotf lut bypass */
	meson_viu_set_osd_lut(priv, VIU_LUT_OSD_EOTF,
			      eotf_33_linear_mapping, /* R */
			      eotf_33_linear_mapping, /* G */
			      eotf_33_linear_mapping, /* B */
			      false);

	/* eotf matrix bypass */
	meson_viu_set_osd_matrix(priv, VIU_MATRIX_OSD_EOTF,
				 eotf_bypass_coeff,
				 false);

	/* oetf lut bypass */
	meson_viu_set_osd_lut(priv, VIU_LUT_OSD_OETF,
			      oetf_41_linear_mapping, /* R */
			      oetf_41_linear_mapping, /* G */
			      oetf_41_linear_mapping, /* B */
			      false);

	/* osd matrix RGB709 to YUV709 limit */
	meson_viu_set_osd_matrix(priv, VIU_MATRIX_OSD,
				 RGB709_to_YUV709l_coeff,
				 true);
}

/* VIU OSD1 Reset as workaround for GXL+ Alpha OSD Bug */
void meson_viu_osd1_reset(struct meson_drm *priv)
{
	uint32_t osd1_fifo_ctrl_stat, osd1_ctrl_stat2;

	/* Save these 2 registers state */
	osd1_fifo_ctrl_stat = readl_relaxed(
				priv->io_base + _REG(VIU_OSD1_FIFO_CTRL_STAT));
	osd1_ctrl_stat2 = readl_relaxed(
				priv->io_base + _REG(VIU_OSD1_CTRL_STAT2));

	/* Reset OSD1 */
	writel_bits_relaxed(BIT(0), BIT(0),
			    priv->io_base + _REG(VIU_SW_RESET));
	writel_bits_relaxed(BIT(0), 0,
			    priv->io_base + _REG(VIU_SW_RESET));

	/* Rewrite these registers state lost in the reset */
	writel_relaxed(osd1_fifo_ctrl_stat,
		       priv->io_base + _REG(VIU_OSD1_FIFO_CTRL_STAT));
	writel_relaxed(osd1_ctrl_stat2,
		       priv->io_base + _REG(VIU_OSD1_CTRL_STAT2));

	/* Reload the conversion matrix */
	meson_viu_load_matrix(priv);
}

void meson_viu_init(struct meson_drm *priv)
{
	uint32_t reg;

	/* Disable OSDs */
	writel_bits_relaxed(BIT(0) | BIT(21), 0,
			priv->io_base + _REG(VIU_OSD1_CTRL_STAT));
	writel_bits_relaxed(BIT(0) | BIT(21), 0,
			priv->io_base + _REG(VIU_OSD2_CTRL_STAT));

	/* On GXL/GXM, Use the 10bit HDR conversion matrix */
	if (meson_vpu_is_compatible(priv, "amlogic,meson-gxm-vpu") ||
	    meson_vpu_is_compatible(priv, "amlogic,meson-gxl-vpu"))
		meson_viu_load_matrix(priv);
	else if (meson_vpu_is_compatible(priv, "amlogic,meson-g12a-vpu"))
		meson_viu_set_g12a_osd1_matrix(priv, RGB709_to_YUV709l_coeff,
					       true);

	/* Initialize OSD1 fifo control register */
	reg = BIT(0) |	/* Urgent DDR request priority */
	      (4 << 5); /* hold_fifo_lines */
	if (meson_vpu_is_compatible(priv, "amlogic,meson-g12a-vpu"))
		reg |= (1 << 10) | /* burst length 32 */
		       (32 << 12) | /* fifo_depth_val: 32*8=256 */
		       (2 << 22) | /* 4 words in 1 burst */
		       (2 << 24) |
		       (1 << 31);
	else
		reg |= (3 << 10) | /* burst length 64 */
		       (32 << 12) | /* fifo_depth_val: 32*8=256 */
		       (2 << 22) | /* 4 words in 1 burst */
		       (2 << 24);
	writel_relaxed(reg, priv->io_base + _REG(VIU_OSD1_FIFO_CTRL_STAT));
	writel_relaxed(reg, priv->io_base + _REG(VIU_OSD2_FIFO_CTRL_STAT));

	/* Set OSD alpha replace value */
	writel_bits_relaxed(0xff << OSD_REPLACE_SHIFT,
			    0xff << OSD_REPLACE_SHIFT,
			    priv->io_base + _REG(VIU_OSD1_CTRL_STAT2));
	writel_bits_relaxed(0xff << OSD_REPLACE_SHIFT,
			    0xff << OSD_REPLACE_SHIFT,
			    priv->io_base + _REG(VIU_OSD2_CTRL_STAT2));

	/* Disable VD1 AFBC */
	/* di_mif0_en=0 mif0_to_vpp_en=0 di_mad_en=0 */
	writel_bits_relaxed(0x7 << 16, 0,
			priv->io_base + _REG(VIU_MISC_CTRL0));
	/* afbc vd1 set=0 */
	writel_bits_relaxed(BIT(20), 0,
			priv->io_base + _REG(VIU_MISC_CTRL0));
	writel_relaxed(0, priv->io_base + _REG(AFBC_ENABLE));

	writel_relaxed(0x00FF00C0,
			priv->io_base + _REG(VD1_IF0_LUMA_FIFO_SIZE));
	writel_relaxed(0x00FF00C0,
			priv->io_base + _REG(VD2_IF0_LUMA_FIFO_SIZE));

	if (meson_vpu_is_compatible(priv, "amlogic,meson-g12a-vpu")) {
		writel_relaxed(4 << 29 |
				1 << 27 |
				1 << 26 | /* blend_din0 input to blend0 */
				1 << 25 | /* blend1_dout to blend2 */
				1 << 24 | /* blend1_din3 input to blend1 */
				1 << 20 |
				0 << 16 |
				1,
				priv->io_base + _REG(VIU_OSD_BLEND_CTRL));
<<<<<<< HEAD
		writel_relaxed(3 << 8 |
				1 << 20,
=======
		writel_relaxed(1 << 20,
>>>>>>> 4b972a01
				priv->io_base + _REG(OSD1_BLEND_SRC_CTRL));
		writel_relaxed(1 << 20,
				priv->io_base + _REG(OSD2_BLEND_SRC_CTRL));
		writel_relaxed(0, priv->io_base + _REG(VD1_BLEND_SRC_CTRL));
		writel_relaxed(0, priv->io_base + _REG(VD2_BLEND_SRC_CTRL));
		writel_relaxed(0,
				priv->io_base + _REG(VIU_OSD_BLEND_DUMMY_DATA0));
		writel_relaxed(0,
				priv->io_base + _REG(VIU_OSD_BLEND_DUMMY_ALPHA));
		writel_bits_relaxed(0x3 << 2, 0x3 << 2,
				priv->io_base + _REG(DOLBY_PATH_CTRL));
	}

	priv->viu.osd1_enabled = false;
	priv->viu.osd1_commit = false;
	priv->viu.osd1_interlace = false;
}<|MERGE_RESOLUTION|>--- conflicted
+++ resolved
@@ -405,12 +405,7 @@
 				0 << 16 |
 				1,
 				priv->io_base + _REG(VIU_OSD_BLEND_CTRL));
-<<<<<<< HEAD
-		writel_relaxed(3 << 8 |
-				1 << 20,
-=======
 		writel_relaxed(1 << 20,
->>>>>>> 4b972a01
 				priv->io_base + _REG(OSD1_BLEND_SRC_CTRL));
 		writel_relaxed(1 << 20,
 				priv->io_base + _REG(OSD2_BLEND_SRC_CTRL));
