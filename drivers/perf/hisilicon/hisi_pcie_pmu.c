--- conflicted
+++ resolved
@@ -674,10 +674,6 @@
 {
 	struct hisi_pcie_pmu *pcie_pmu = hlist_entry_safe(node, struct hisi_pcie_pmu, node);
 	unsigned int target;
-<<<<<<< HEAD
-	cpumask_t mask;
-=======
->>>>>>> 0c383648
 	int numa_node;
 
 	/* Nothing to do if this CPU doesn't own the PMU */
@@ -688,17 +684,10 @@
 
 	/* Choose a local CPU from all online cpus. */
 	numa_node = dev_to_node(&pcie_pmu->pdev->dev);
-<<<<<<< HEAD
-	if (cpumask_and(&mask, cpumask_of_node(numa_node), cpu_online_mask) &&
-	    cpumask_andnot(&mask, &mask, cpumask_of(cpu)))
-		target = cpumask_any(&mask);
-	else
-=======
 
 	target = cpumask_any_and_but(cpumask_of_node(numa_node),
 				     cpu_online_mask, cpu);
 	if (target >= nr_cpu_ids)
->>>>>>> 0c383648
 		target = cpumask_any_but(cpu_online_mask, cpu);
 
 	if (target >= nr_cpu_ids) {
