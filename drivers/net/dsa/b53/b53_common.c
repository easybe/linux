--- conflicted
+++ resolved
@@ -1400,11 +1400,7 @@
 	    !(vlan->flags & BRIDGE_VLAN_INFO_UNTAGGED))
 		return -EINVAL;
 
-<<<<<<< HEAD
-	if (vlan->vid > dev->num_vlans)
-=======
-	if (vlan->vid_end >= dev->num_vlans)
->>>>>>> 75439bc4
+	if (vlan->vid >= dev->num_vlans)
 		return -ERANGE;
 
 	b53_enable_vlan(dev, true, ds->vlan_filtering);
