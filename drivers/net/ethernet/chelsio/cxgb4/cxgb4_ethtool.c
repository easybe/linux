--- conflicted
+++ resolved
@@ -911,7 +911,6 @@
  * Ethernet TX Queues.
  */
 static int get_dbqtimer_tick(struct net_device *dev)
-<<<<<<< HEAD
 {
 	struct port_info *pi = netdev_priv(dev);
 	struct adapter *adap = pi->adapter;
@@ -1080,176 +1079,6 @@
 static int set_coalesce(struct net_device *dev,
 			struct ethtool_coalesce *coalesce)
 {
-=======
-{
-	struct port_info *pi = netdev_priv(dev);
-	struct adapter *adap = pi->adapter;
-
-	if (!(adap->flags & CXGB4_SGE_DBQ_TIMER))
-		return 0;
-
-	return adap->sge.dbqtimer_tick;
-}
-
-/* Return the SGE Doorbell Queue Timer Value for the Ethernet TX Queues
- * associated with a Network Device.
- */
-static int get_dbqtimer(struct net_device *dev)
-{
-	struct port_info *pi = netdev_priv(dev);
-	struct adapter *adap = pi->adapter;
-	struct sge_eth_txq *txq;
-
-	txq = &adap->sge.ethtxq[pi->first_qset];
-
-	if (!(adap->flags & CXGB4_SGE_DBQ_TIMER))
-		return 0;
-
-	/* all of the TX Queues use the same Timer Index */
-	return adap->sge.dbqtimer_val[txq->dbqtimerix];
-}
-
-/* Set the global Adapter SGE Doorbell Queue Timer Tick for all Ethernet TX
- * Queues.  This is the fundamental "Tick" that sets the scale of values which
- * can be used.  Individual Ethernet TX Queues index into a relatively small
- * array of Tick Multipliers.  Changing the base Tick will thus change all of
- * the resulting Timer Values associated with those multipliers for all
- * Ethernet TX Queues.
- */
-static int set_dbqtimer_tick(struct net_device *dev, int usecs)
-{
-	struct port_info *pi = netdev_priv(dev);
-	struct adapter *adap = pi->adapter;
-	struct sge *s = &adap->sge;
-	u32 param, val;
-	int ret;
-
-	if (!(adap->flags & CXGB4_SGE_DBQ_TIMER))
-		return 0;
-
-	/* return early if it's the same Timer Tick we're already using */
-	if (s->dbqtimer_tick == usecs)
-		return 0;
-
-	/* attempt to set the new Timer Tick value */
-	param = (FW_PARAMS_MNEM_V(FW_PARAMS_MNEM_DEV) |
-		 FW_PARAMS_PARAM_X_V(FW_PARAMS_PARAM_DEV_DBQ_TIMERTICK));
-	val = usecs;
-	ret = t4_set_params(adap, adap->mbox, adap->pf, 0, 1, &param, &val);
-	if (ret)
-		return ret;
-	s->dbqtimer_tick = usecs;
-
-	/* if successful, reread resulting dependent Timer values */
-	ret = t4_read_sge_dbqtimers(adap, ARRAY_SIZE(s->dbqtimer_val),
-				    s->dbqtimer_val);
-	return ret;
-}
-
-/* Set the SGE Doorbell Queue Timer Value for the Ethernet TX Queues
- * associated with a Network Device.  There is a relatively small array of
- * possible Timer Values so we need to pick the closest value available.
- */
-static int set_dbqtimer(struct net_device *dev, int usecs)
-{
-	int qix, timerix, min_timerix, delta, min_delta;
-	struct port_info *pi = netdev_priv(dev);
-	struct adapter *adap = pi->adapter;
-	struct sge *s = &adap->sge;
-	struct sge_eth_txq *txq;
-	u32 param, val;
-	int ret;
-
-	if (!(adap->flags & CXGB4_SGE_DBQ_TIMER))
-		return 0;
-
-	/* Find the SGE Doorbell Timer Value that's closest to the requested
-	 * value.
-	 */
-	min_delta = INT_MAX;
-	min_timerix = 0;
-	for (timerix = 0; timerix < ARRAY_SIZE(s->dbqtimer_val); timerix++) {
-		delta = s->dbqtimer_val[timerix] - usecs;
-		if (delta < 0)
-			delta = -delta;
-		if (delta < min_delta) {
-			min_delta = delta;
-			min_timerix = timerix;
-		}
-	}
-
-	/* Return early if it's the same Timer Index we're already using.
-	 * We use the same Timer Index for all of the TX Queues for an
-	 * interface so it's only necessary to check the first one.
-	 */
-	txq = &s->ethtxq[pi->first_qset];
-	if (txq->dbqtimerix == min_timerix)
-		return 0;
-
-	for (qix = 0; qix < pi->nqsets; qix++, txq++) {
-		if (adap->flags & CXGB4_FULL_INIT_DONE) {
-			param =
-			 (FW_PARAMS_MNEM_V(FW_PARAMS_MNEM_DMAQ) |
-			  FW_PARAMS_PARAM_X_V(FW_PARAMS_PARAM_DMAQ_EQ_TIMERIX) |
-			  FW_PARAMS_PARAM_YZ_V(txq->q.cntxt_id));
-			val = min_timerix;
-			ret = t4_set_params(adap, adap->mbox, adap->pf, 0,
-					    1, &param, &val);
-			if (ret)
-				return ret;
-		}
-		txq->dbqtimerix = min_timerix;
-	}
-	return 0;
-}
-
-/* Set the global Adapter SGE Doorbell Queue Timer Tick for all Ethernet TX
- * Queues and the Timer Value for the Ethernet TX Queues associated with a
- * Network Device.  Since changing the global Tick changes all of the
- * available Timer Values, we need to do this first before selecting the
- * resulting closest Timer Value.  Moreover, since the Tick is global,
- * changing it affects the Timer Values for all Network Devices on the
- * adapter.  So, before changing the Tick, we grab all of the current Timer
- * Values for other Network Devices on this Adapter and then attempt to select
- * new Timer Values which are close to the old values ...
- */
-static int set_dbqtimer_tickval(struct net_device *dev,
-				int tick_usecs, int timer_usecs)
-{
-	struct port_info *pi = netdev_priv(dev);
-	struct adapter *adap = pi->adapter;
-	int timer[MAX_NPORTS];
-	unsigned int port;
-	int ret;
-
-	/* Grab the other adapter Network Interface current timers and fill in
-	 * the new one for this Network Interface.
-	 */
-	for_each_port(adap, port)
-		if (port == pi->port_id)
-			timer[port] = timer_usecs;
-		else
-			timer[port] = get_dbqtimer(adap->port[port]);
-
-	/* Change the global Tick first ... */
-	ret = set_dbqtimer_tick(dev, tick_usecs);
-	if (ret)
-		return ret;
-
-	/* ... and then set all of the Network Interface Timer Values ... */
-	for_each_port(adap, port) {
-		ret = set_dbqtimer(adap->port[port], timer[port]);
-		if (ret)
-			return ret;
-	}
-
-	return 0;
-}
-
-static int set_coalesce(struct net_device *dev,
-			struct ethtool_coalesce *coalesce)
-{
->>>>>>> 0ecfebd2
 	int ret;
 
 	set_adaptive_rx_setting(dev, coalesce->use_adaptive_rx_coalesce);
