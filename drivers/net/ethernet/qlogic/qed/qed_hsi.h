/* QLogic qed NIC Driver
 * Copyright (c) 2015-2017  QLogic Corporation
 *
 * This software is available to you under a choice of one of two
 * licenses.  You may choose to be licensed under the terms of the GNU
 * General Public License (GPL) Version 2, available from the file
 * COPYING in the main directory of this source tree, or the
 * OpenIB.org BSD license below:
 *
 *     Redistribution and use in source and binary forms, with or
 *     without modification, are permitted provided that the following
 *     conditions are met:
 *
 *      - Redistributions of source code must retain the above
 *        copyright notice, this list of conditions and the following
 *        disclaimer.
 *
 *      - Redistributions in binary form must reproduce the above
 *        copyright notice, this list of conditions and the following
 *        disclaimer in the documentation and /or other materials
 *        provided with the distribution.
 *
 * THE SOFTWARE IS PROVIDED "AS IS", WITHOUT WARRANTY OF ANY KIND,
 * EXPRESS OR IMPLIED, INCLUDING BUT NOT LIMITED TO THE WARRANTIES OF
 * MERCHANTABILITY, FITNESS FOR A PARTICULAR PURPOSE AND
 * NONINFRINGEMENT. IN NO EVENT SHALL THE AUTHORS OR COPYRIGHT HOLDERS
 * BE LIABLE FOR ANY CLAIM, DAMAGES OR OTHER LIABILITY, WHETHER IN AN
 * ACTION OF CONTRACT, TORT OR OTHERWISE, ARISING FROM, OUT OF OR IN
 * CONNECTION WITH THE SOFTWARE OR THE USE OR OTHER DEALINGS IN THE
 * SOFTWARE.
 */

#ifndef _QED_HSI_H
#define _QED_HSI_H

#include <linux/types.h>
#include <linux/io.h>
#include <linux/bitops.h>
#include <linux/delay.h>
#include <linux/kernel.h>
#include <linux/list.h>
#include <linux/slab.h>
#include <linux/qed/common_hsi.h>
#include <linux/qed/storage_common.h>
#include <linux/qed/tcp_common.h>
#include <linux/qed/fcoe_common.h>
#include <linux/qed/eth_common.h>
#include <linux/qed/iscsi_common.h>
#include <linux/qed/iwarp_common.h>
#include <linux/qed/rdma_common.h>
#include <linux/qed/roce_common.h>
#include <linux/qed/qed_fcoe_if.h>

struct qed_hwfn;
struct qed_ptt;

/* opcodes for the event ring */
enum common_event_opcode {
	COMMON_EVENT_PF_START,
	COMMON_EVENT_PF_STOP,
	COMMON_EVENT_VF_START,
	COMMON_EVENT_VF_STOP,
	COMMON_EVENT_VF_PF_CHANNEL,
	COMMON_EVENT_VF_FLR,
	COMMON_EVENT_PF_UPDATE,
	COMMON_EVENT_MALICIOUS_VF,
	COMMON_EVENT_RL_UPDATE,
	COMMON_EVENT_EMPTY,
	MAX_COMMON_EVENT_OPCODE
};

/* Common Ramrod Command IDs */
enum common_ramrod_cmd_id {
	COMMON_RAMROD_UNUSED,
	COMMON_RAMROD_PF_START,
	COMMON_RAMROD_PF_STOP,
	COMMON_RAMROD_VF_START,
	COMMON_RAMROD_VF_STOP,
	COMMON_RAMROD_PF_UPDATE,
	COMMON_RAMROD_RL_UPDATE,
	COMMON_RAMROD_EMPTY,
	MAX_COMMON_RAMROD_CMD_ID
};

/* The core storm context for the Ystorm */
struct ystorm_core_conn_st_ctx {
	__le32 reserved[4];
};

/* The core storm context for the Pstorm */
struct pstorm_core_conn_st_ctx {
	__le32 reserved[4];
};

/* Core Slowpath Connection storm context of Xstorm */
struct xstorm_core_conn_st_ctx {
	__le32 spq_base_lo;
	__le32 spq_base_hi;
	struct regpair consolid_base_addr;
	__le16 spq_cons;
	__le16 consolid_cons;
	__le32 reserved0[55];
};

struct xstorm_core_conn_ag_ctx {
	u8 reserved0;
	u8 core_state;
	u8 flags0;
#define XSTORM_CORE_CONN_AG_CTX_EXIST_IN_QM0_MASK	0x1
#define XSTORM_CORE_CONN_AG_CTX_EXIST_IN_QM0_SHIFT	0
#define XSTORM_CORE_CONN_AG_CTX_RESERVED1_MASK		0x1
#define XSTORM_CORE_CONN_AG_CTX_RESERVED1_SHIFT		1
#define XSTORM_CORE_CONN_AG_CTX_RESERVED2_MASK		0x1
#define XSTORM_CORE_CONN_AG_CTX_RESERVED2_SHIFT		2
#define XSTORM_CORE_CONN_AG_CTX_EXIST_IN_QM3_MASK	0x1
#define XSTORM_CORE_CONN_AG_CTX_EXIST_IN_QM3_SHIFT	3
#define XSTORM_CORE_CONN_AG_CTX_RESERVED3_MASK		0x1
#define XSTORM_CORE_CONN_AG_CTX_RESERVED3_SHIFT		4
#define XSTORM_CORE_CONN_AG_CTX_RESERVED4_MASK		0x1
#define XSTORM_CORE_CONN_AG_CTX_RESERVED4_SHIFT		5
#define XSTORM_CORE_CONN_AG_CTX_RESERVED5_MASK		0x1
#define XSTORM_CORE_CONN_AG_CTX_RESERVED5_SHIFT		6
#define XSTORM_CORE_CONN_AG_CTX_RESERVED6_MASK		0x1
#define XSTORM_CORE_CONN_AG_CTX_RESERVED6_SHIFT		7
	u8 flags1;
#define XSTORM_CORE_CONN_AG_CTX_RESERVED7_MASK		0x1
#define XSTORM_CORE_CONN_AG_CTX_RESERVED7_SHIFT		0
#define XSTORM_CORE_CONN_AG_CTX_RESERVED8_MASK		0x1
#define XSTORM_CORE_CONN_AG_CTX_RESERVED8_SHIFT		1
#define XSTORM_CORE_CONN_AG_CTX_RESERVED9_MASK		0x1
#define XSTORM_CORE_CONN_AG_CTX_RESERVED9_SHIFT		2
#define XSTORM_CORE_CONN_AG_CTX_BIT11_MASK		0x1
#define XSTORM_CORE_CONN_AG_CTX_BIT11_SHIFT		3
#define XSTORM_CORE_CONN_AG_CTX_BIT12_MASK		0x1
#define XSTORM_CORE_CONN_AG_CTX_BIT12_SHIFT		4
#define XSTORM_CORE_CONN_AG_CTX_BIT13_MASK		0x1
#define XSTORM_CORE_CONN_AG_CTX_BIT13_SHIFT		5
#define XSTORM_CORE_CONN_AG_CTX_TX_RULE_ACTIVE_MASK	0x1
#define XSTORM_CORE_CONN_AG_CTX_TX_RULE_ACTIVE_SHIFT	6
#define XSTORM_CORE_CONN_AG_CTX_DQ_CF_ACTIVE_MASK	0x1
#define XSTORM_CORE_CONN_AG_CTX_DQ_CF_ACTIVE_SHIFT	7
	u8 flags2;
#define XSTORM_CORE_CONN_AG_CTX_CF0_MASK	0x3
#define XSTORM_CORE_CONN_AG_CTX_CF0_SHIFT	0
#define XSTORM_CORE_CONN_AG_CTX_CF1_MASK	0x3
#define XSTORM_CORE_CONN_AG_CTX_CF1_SHIFT	2
#define XSTORM_CORE_CONN_AG_CTX_CF2_MASK	0x3
#define XSTORM_CORE_CONN_AG_CTX_CF2_SHIFT	4
#define XSTORM_CORE_CONN_AG_CTX_CF3_MASK	0x3
#define XSTORM_CORE_CONN_AG_CTX_CF3_SHIFT	6
	u8 flags3;
#define XSTORM_CORE_CONN_AG_CTX_CF4_MASK	0x3
#define XSTORM_CORE_CONN_AG_CTX_CF4_SHIFT	0
#define XSTORM_CORE_CONN_AG_CTX_CF5_MASK	0x3
#define XSTORM_CORE_CONN_AG_CTX_CF5_SHIFT	2
#define XSTORM_CORE_CONN_AG_CTX_CF6_MASK	0x3
#define XSTORM_CORE_CONN_AG_CTX_CF6_SHIFT	4
#define XSTORM_CORE_CONN_AG_CTX_CF7_MASK	0x3
#define XSTORM_CORE_CONN_AG_CTX_CF7_SHIFT	6
	u8 flags4;
#define XSTORM_CORE_CONN_AG_CTX_CF8_MASK	0x3
#define XSTORM_CORE_CONN_AG_CTX_CF8_SHIFT	0
#define XSTORM_CORE_CONN_AG_CTX_CF9_MASK	0x3
#define XSTORM_CORE_CONN_AG_CTX_CF9_SHIFT	2
#define XSTORM_CORE_CONN_AG_CTX_CF10_MASK	0x3
#define XSTORM_CORE_CONN_AG_CTX_CF10_SHIFT	4
#define XSTORM_CORE_CONN_AG_CTX_CF11_MASK	0x3
#define XSTORM_CORE_CONN_AG_CTX_CF11_SHIFT	6
	u8 flags5;
#define XSTORM_CORE_CONN_AG_CTX_CF12_MASK	0x3
#define XSTORM_CORE_CONN_AG_CTX_CF12_SHIFT	0
#define XSTORM_CORE_CONN_AG_CTX_CF13_MASK	0x3
#define XSTORM_CORE_CONN_AG_CTX_CF13_SHIFT	2
#define XSTORM_CORE_CONN_AG_CTX_CF14_MASK	0x3
#define XSTORM_CORE_CONN_AG_CTX_CF14_SHIFT	4
#define XSTORM_CORE_CONN_AG_CTX_CF15_MASK	0x3
#define XSTORM_CORE_CONN_AG_CTX_CF15_SHIFT	6
	u8 flags6;
#define XSTORM_CORE_CONN_AG_CTX_CONSOLID_PROD_CF_MASK	0x3
#define XSTORM_CORE_CONN_AG_CTX_CONSOLID_PROD_CF_SHIFT	0
#define XSTORM_CORE_CONN_AG_CTX_CF17_MASK		0x3
#define XSTORM_CORE_CONN_AG_CTX_CF17_SHIFT		2
#define XSTORM_CORE_CONN_AG_CTX_DQ_CF_MASK		0x3
#define XSTORM_CORE_CONN_AG_CTX_DQ_CF_SHIFT		4
#define XSTORM_CORE_CONN_AG_CTX_TERMINATE_CF_MASK	0x3
#define XSTORM_CORE_CONN_AG_CTX_TERMINATE_CF_SHIFT	6
	u8 flags7;
#define XSTORM_CORE_CONN_AG_CTX_FLUSH_Q0_MASK		0x3
#define XSTORM_CORE_CONN_AG_CTX_FLUSH_Q0_SHIFT		0
#define XSTORM_CORE_CONN_AG_CTX_RESERVED10_MASK		0x3
#define XSTORM_CORE_CONN_AG_CTX_RESERVED10_SHIFT	2
#define XSTORM_CORE_CONN_AG_CTX_SLOW_PATH_MASK		0x3
#define XSTORM_CORE_CONN_AG_CTX_SLOW_PATH_SHIFT		4
#define XSTORM_CORE_CONN_AG_CTX_CF0EN_MASK		0x1
#define XSTORM_CORE_CONN_AG_CTX_CF0EN_SHIFT		6
#define XSTORM_CORE_CONN_AG_CTX_CF1EN_MASK		0x1
#define XSTORM_CORE_CONN_AG_CTX_CF1EN_SHIFT		7
	u8 flags8;
#define XSTORM_CORE_CONN_AG_CTX_CF2EN_MASK	0x1
#define XSTORM_CORE_CONN_AG_CTX_CF2EN_SHIFT	0
#define XSTORM_CORE_CONN_AG_CTX_CF3EN_MASK	0x1
#define XSTORM_CORE_CONN_AG_CTX_CF3EN_SHIFT	1
#define XSTORM_CORE_CONN_AG_CTX_CF4EN_MASK	0x1
#define XSTORM_CORE_CONN_AG_CTX_CF4EN_SHIFT	2
#define XSTORM_CORE_CONN_AG_CTX_CF5EN_MASK	0x1
#define XSTORM_CORE_CONN_AG_CTX_CF5EN_SHIFT	3
#define XSTORM_CORE_CONN_AG_CTX_CF6EN_MASK	0x1
#define XSTORM_CORE_CONN_AG_CTX_CF6EN_SHIFT	4
#define XSTORM_CORE_CONN_AG_CTX_CF7EN_MASK	0x1
#define XSTORM_CORE_CONN_AG_CTX_CF7EN_SHIFT	5
#define XSTORM_CORE_CONN_AG_CTX_CF8EN_MASK	0x1
#define XSTORM_CORE_CONN_AG_CTX_CF8EN_SHIFT	6
#define XSTORM_CORE_CONN_AG_CTX_CF9EN_MASK	0x1
#define XSTORM_CORE_CONN_AG_CTX_CF9EN_SHIFT	7
	u8 flags9;
#define XSTORM_CORE_CONN_AG_CTX_CF10EN_MASK			0x1
#define XSTORM_CORE_CONN_AG_CTX_CF10EN_SHIFT			0
#define XSTORM_CORE_CONN_AG_CTX_CF11EN_MASK			0x1
#define XSTORM_CORE_CONN_AG_CTX_CF11EN_SHIFT			1
#define XSTORM_CORE_CONN_AG_CTX_CF12EN_MASK			0x1
#define XSTORM_CORE_CONN_AG_CTX_CF12EN_SHIFT			2
#define XSTORM_CORE_CONN_AG_CTX_CF13EN_MASK			0x1
#define XSTORM_CORE_CONN_AG_CTX_CF13EN_SHIFT			3
#define XSTORM_CORE_CONN_AG_CTX_CF14EN_MASK			0x1
#define XSTORM_CORE_CONN_AG_CTX_CF14EN_SHIFT			4
#define XSTORM_CORE_CONN_AG_CTX_CF15EN_MASK			0x1
#define XSTORM_CORE_CONN_AG_CTX_CF15EN_SHIFT			5
#define XSTORM_CORE_CONN_AG_CTX_CONSOLID_PROD_CF_EN_MASK	0x1
#define XSTORM_CORE_CONN_AG_CTX_CONSOLID_PROD_CF_EN_SHIFT	6
#define XSTORM_CORE_CONN_AG_CTX_CF17EN_MASK			0x1
#define XSTORM_CORE_CONN_AG_CTX_CF17EN_SHIFT			7
	u8 flags10;
#define XSTORM_CORE_CONN_AG_CTX_DQ_CF_EN_MASK		0x1
#define XSTORM_CORE_CONN_AG_CTX_DQ_CF_EN_SHIFT		0
#define XSTORM_CORE_CONN_AG_CTX_TERMINATE_CF_EN_MASK	0x1
#define XSTORM_CORE_CONN_AG_CTX_TERMINATE_CF_EN_SHIFT	1
#define XSTORM_CORE_CONN_AG_CTX_FLUSH_Q0_EN_MASK	0x1
#define XSTORM_CORE_CONN_AG_CTX_FLUSH_Q0_EN_SHIFT	2
#define XSTORM_CORE_CONN_AG_CTX_RESERVED11_MASK		0x1
#define XSTORM_CORE_CONN_AG_CTX_RESERVED11_SHIFT	3
#define XSTORM_CORE_CONN_AG_CTX_SLOW_PATH_EN_MASK	0x1
#define XSTORM_CORE_CONN_AG_CTX_SLOW_PATH_EN_SHIFT	4
#define XSTORM_CORE_CONN_AG_CTX_CF23EN_MASK		0x1
#define XSTORM_CORE_CONN_AG_CTX_CF23EN_SHIFT		5
#define XSTORM_CORE_CONN_AG_CTX_RESERVED12_MASK		0x1
#define XSTORM_CORE_CONN_AG_CTX_RESERVED12_SHIFT	6
#define XSTORM_CORE_CONN_AG_CTX_RESERVED13_MASK		0x1
#define XSTORM_CORE_CONN_AG_CTX_RESERVED13_SHIFT	7
	u8 flags11;
#define XSTORM_CORE_CONN_AG_CTX_RESERVED14_MASK		0x1
#define XSTORM_CORE_CONN_AG_CTX_RESERVED14_SHIFT	0
#define XSTORM_CORE_CONN_AG_CTX_RESERVED15_MASK		0x1
#define XSTORM_CORE_CONN_AG_CTX_RESERVED15_SHIFT	1
#define XSTORM_CORE_CONN_AG_CTX_TX_DEC_RULE_EN_MASK	0x1
#define XSTORM_CORE_CONN_AG_CTX_TX_DEC_RULE_EN_SHIFT	2
#define XSTORM_CORE_CONN_AG_CTX_RULE5EN_MASK		0x1
#define XSTORM_CORE_CONN_AG_CTX_RULE5EN_SHIFT		3
#define XSTORM_CORE_CONN_AG_CTX_RULE6EN_MASK		0x1
#define XSTORM_CORE_CONN_AG_CTX_RULE6EN_SHIFT		4
#define XSTORM_CORE_CONN_AG_CTX_RULE7EN_MASK		0x1
#define XSTORM_CORE_CONN_AG_CTX_RULE7EN_SHIFT		5
#define XSTORM_CORE_CONN_AG_CTX_A0_RESERVED1_MASK	0x1
#define XSTORM_CORE_CONN_AG_CTX_A0_RESERVED1_SHIFT	6
#define XSTORM_CORE_CONN_AG_CTX_RULE9EN_MASK		0x1
#define XSTORM_CORE_CONN_AG_CTX_RULE9EN_SHIFT		7
	u8 flags12;
#define XSTORM_CORE_CONN_AG_CTX_RULE10EN_MASK		0x1
#define XSTORM_CORE_CONN_AG_CTX_RULE10EN_SHIFT		0
#define XSTORM_CORE_CONN_AG_CTX_RULE11EN_MASK		0x1
#define XSTORM_CORE_CONN_AG_CTX_RULE11EN_SHIFT		1
#define XSTORM_CORE_CONN_AG_CTX_A0_RESERVED2_MASK	0x1
#define XSTORM_CORE_CONN_AG_CTX_A0_RESERVED2_SHIFT	2
#define XSTORM_CORE_CONN_AG_CTX_A0_RESERVED3_MASK	0x1
#define XSTORM_CORE_CONN_AG_CTX_A0_RESERVED3_SHIFT	3
#define XSTORM_CORE_CONN_AG_CTX_RULE14EN_MASK		0x1
#define XSTORM_CORE_CONN_AG_CTX_RULE14EN_SHIFT		4
#define XSTORM_CORE_CONN_AG_CTX_RULE15EN_MASK		0x1
#define XSTORM_CORE_CONN_AG_CTX_RULE15EN_SHIFT		5
#define XSTORM_CORE_CONN_AG_CTX_RULE16EN_MASK		0x1
#define XSTORM_CORE_CONN_AG_CTX_RULE16EN_SHIFT		6
#define XSTORM_CORE_CONN_AG_CTX_RULE17EN_MASK		0x1
#define XSTORM_CORE_CONN_AG_CTX_RULE17EN_SHIFT		7
	u8 flags13;
#define XSTORM_CORE_CONN_AG_CTX_RULE18EN_MASK		0x1
#define XSTORM_CORE_CONN_AG_CTX_RULE18EN_SHIFT		0
#define XSTORM_CORE_CONN_AG_CTX_RULE19EN_MASK		0x1
#define XSTORM_CORE_CONN_AG_CTX_RULE19EN_SHIFT		1
#define XSTORM_CORE_CONN_AG_CTX_A0_RESERVED4_MASK	0x1
#define XSTORM_CORE_CONN_AG_CTX_A0_RESERVED4_SHIFT	2
#define XSTORM_CORE_CONN_AG_CTX_A0_RESERVED5_MASK	0x1
#define XSTORM_CORE_CONN_AG_CTX_A0_RESERVED5_SHIFT	3
#define XSTORM_CORE_CONN_AG_CTX_A0_RESERVED6_MASK	0x1
#define XSTORM_CORE_CONN_AG_CTX_A0_RESERVED6_SHIFT	4
#define XSTORM_CORE_CONN_AG_CTX_A0_RESERVED7_MASK	0x1
#define XSTORM_CORE_CONN_AG_CTX_A0_RESERVED7_SHIFT	5
#define XSTORM_CORE_CONN_AG_CTX_A0_RESERVED8_MASK	0x1
#define XSTORM_CORE_CONN_AG_CTX_A0_RESERVED8_SHIFT	6
#define XSTORM_CORE_CONN_AG_CTX_A0_RESERVED9_MASK	0x1
#define XSTORM_CORE_CONN_AG_CTX_A0_RESERVED9_SHIFT	7
	u8 flags14;
#define XSTORM_CORE_CONN_AG_CTX_BIT16_MASK	0x1
#define XSTORM_CORE_CONN_AG_CTX_BIT16_SHIFT	0
#define XSTORM_CORE_CONN_AG_CTX_BIT17_MASK	0x1
#define XSTORM_CORE_CONN_AG_CTX_BIT17_SHIFT	1
#define XSTORM_CORE_CONN_AG_CTX_BIT18_MASK	0x1
#define XSTORM_CORE_CONN_AG_CTX_BIT18_SHIFT	2
#define XSTORM_CORE_CONN_AG_CTX_BIT19_MASK	0x1
#define XSTORM_CORE_CONN_AG_CTX_BIT19_SHIFT	3
#define XSTORM_CORE_CONN_AG_CTX_BIT20_MASK	0x1
#define XSTORM_CORE_CONN_AG_CTX_BIT20_SHIFT	4
#define XSTORM_CORE_CONN_AG_CTX_BIT21_MASK	0x1
#define XSTORM_CORE_CONN_AG_CTX_BIT21_SHIFT	5
#define XSTORM_CORE_CONN_AG_CTX_CF23_MASK	0x3
#define XSTORM_CORE_CONN_AG_CTX_CF23_SHIFT	6
	u8 byte2;
	__le16 physical_q0;
	__le16 consolid_prod;
	__le16 reserved16;
	__le16 tx_bd_cons;
	__le16 tx_bd_or_spq_prod;
	__le16 word5;
	__le16 conn_dpi;
	u8 byte3;
	u8 byte4;
	u8 byte5;
	u8 byte6;
	__le32 reg0;
	__le32 reg1;
	__le32 reg2;
	__le32 reg3;
	__le32 reg4;
	__le32 reg5;
	__le32 reg6;
	__le16 word7;
	__le16 word8;
	__le16 word9;
	__le16 word10;
	__le32 reg7;
	__le32 reg8;
	__le32 reg9;
	u8 byte7;
	u8 byte8;
	u8 byte9;
	u8 byte10;
	u8 byte11;
	u8 byte12;
	u8 byte13;
	u8 byte14;
	u8 byte15;
	u8 e5_reserved;
	__le16 word11;
	__le32 reg10;
	__le32 reg11;
	__le32 reg12;
	__le32 reg13;
	__le32 reg14;
	__le32 reg15;
	__le32 reg16;
	__le32 reg17;
	__le32 reg18;
	__le32 reg19;
	__le16 word12;
	__le16 word13;
	__le16 word14;
	__le16 word15;
};

struct tstorm_core_conn_ag_ctx {
	u8 byte0;
	u8 byte1;
	u8 flags0;
#define TSTORM_CORE_CONN_AG_CTX_BIT0_MASK     0x1	/* exist_in_qm0 */
#define TSTORM_CORE_CONN_AG_CTX_BIT0_SHIFT    0
#define TSTORM_CORE_CONN_AG_CTX_BIT1_MASK     0x1	/* exist_in_qm1 */
#define TSTORM_CORE_CONN_AG_CTX_BIT1_SHIFT    1
#define TSTORM_CORE_CONN_AG_CTX_BIT2_MASK     0x1	/* bit2 */
#define TSTORM_CORE_CONN_AG_CTX_BIT2_SHIFT    2
#define TSTORM_CORE_CONN_AG_CTX_BIT3_MASK     0x1	/* bit3 */
#define TSTORM_CORE_CONN_AG_CTX_BIT3_SHIFT    3
#define TSTORM_CORE_CONN_AG_CTX_BIT4_MASK     0x1	/* bit4 */
#define TSTORM_CORE_CONN_AG_CTX_BIT4_SHIFT    4
#define TSTORM_CORE_CONN_AG_CTX_BIT5_MASK     0x1	/* bit5 */
#define TSTORM_CORE_CONN_AG_CTX_BIT5_SHIFT    5
#define TSTORM_CORE_CONN_AG_CTX_CF0_MASK      0x3	/* timer0cf */
#define TSTORM_CORE_CONN_AG_CTX_CF0_SHIFT     6
	u8 flags1;
#define TSTORM_CORE_CONN_AG_CTX_CF1_MASK      0x3	/* timer1cf */
#define TSTORM_CORE_CONN_AG_CTX_CF1_SHIFT     0
#define TSTORM_CORE_CONN_AG_CTX_CF2_MASK      0x3	/* timer2cf */
#define TSTORM_CORE_CONN_AG_CTX_CF2_SHIFT     2
#define TSTORM_CORE_CONN_AG_CTX_CF3_MASK      0x3	/* timer_stop_all */
#define TSTORM_CORE_CONN_AG_CTX_CF3_SHIFT     4
#define TSTORM_CORE_CONN_AG_CTX_CF4_MASK      0x3	/* cf4 */
#define TSTORM_CORE_CONN_AG_CTX_CF4_SHIFT     6
	u8 flags2;
#define TSTORM_CORE_CONN_AG_CTX_CF5_MASK      0x3	/* cf5 */
#define TSTORM_CORE_CONN_AG_CTX_CF5_SHIFT     0
#define TSTORM_CORE_CONN_AG_CTX_CF6_MASK      0x3	/* cf6 */
#define TSTORM_CORE_CONN_AG_CTX_CF6_SHIFT     2
#define TSTORM_CORE_CONN_AG_CTX_CF7_MASK      0x3	/* cf7 */
#define TSTORM_CORE_CONN_AG_CTX_CF7_SHIFT     4
#define TSTORM_CORE_CONN_AG_CTX_CF8_MASK      0x3	/* cf8 */
#define TSTORM_CORE_CONN_AG_CTX_CF8_SHIFT     6
	u8 flags3;
#define TSTORM_CORE_CONN_AG_CTX_CF9_MASK      0x3	/* cf9 */
#define TSTORM_CORE_CONN_AG_CTX_CF9_SHIFT     0
#define TSTORM_CORE_CONN_AG_CTX_CF10_MASK     0x3	/* cf10 */
#define TSTORM_CORE_CONN_AG_CTX_CF10_SHIFT    2
#define TSTORM_CORE_CONN_AG_CTX_CF0EN_MASK    0x1	/* cf0en */
#define TSTORM_CORE_CONN_AG_CTX_CF0EN_SHIFT   4
#define TSTORM_CORE_CONN_AG_CTX_CF1EN_MASK    0x1	/* cf1en */
#define TSTORM_CORE_CONN_AG_CTX_CF1EN_SHIFT   5
#define TSTORM_CORE_CONN_AG_CTX_CF2EN_MASK    0x1	/* cf2en */
#define TSTORM_CORE_CONN_AG_CTX_CF2EN_SHIFT   6
#define TSTORM_CORE_CONN_AG_CTX_CF3EN_MASK    0x1	/* cf3en */
#define TSTORM_CORE_CONN_AG_CTX_CF3EN_SHIFT   7
	u8 flags4;
#define TSTORM_CORE_CONN_AG_CTX_CF4EN_MASK    0x1	/* cf4en */
#define TSTORM_CORE_CONN_AG_CTX_CF4EN_SHIFT   0
#define TSTORM_CORE_CONN_AG_CTX_CF5EN_MASK    0x1	/* cf5en */
#define TSTORM_CORE_CONN_AG_CTX_CF5EN_SHIFT   1
#define TSTORM_CORE_CONN_AG_CTX_CF6EN_MASK    0x1	/* cf6en */
#define TSTORM_CORE_CONN_AG_CTX_CF6EN_SHIFT   2
#define TSTORM_CORE_CONN_AG_CTX_CF7EN_MASK    0x1	/* cf7en */
#define TSTORM_CORE_CONN_AG_CTX_CF7EN_SHIFT   3
#define TSTORM_CORE_CONN_AG_CTX_CF8EN_MASK    0x1	/* cf8en */
#define TSTORM_CORE_CONN_AG_CTX_CF8EN_SHIFT   4
#define TSTORM_CORE_CONN_AG_CTX_CF9EN_MASK    0x1	/* cf9en */
#define TSTORM_CORE_CONN_AG_CTX_CF9EN_SHIFT   5
#define TSTORM_CORE_CONN_AG_CTX_CF10EN_MASK   0x1	/* cf10en */
#define TSTORM_CORE_CONN_AG_CTX_CF10EN_SHIFT  6
#define TSTORM_CORE_CONN_AG_CTX_RULE0EN_MASK  0x1	/* rule0en */
#define TSTORM_CORE_CONN_AG_CTX_RULE0EN_SHIFT 7
	u8 flags5;
#define TSTORM_CORE_CONN_AG_CTX_RULE1EN_MASK  0x1	/* rule1en */
#define TSTORM_CORE_CONN_AG_CTX_RULE1EN_SHIFT 0
#define TSTORM_CORE_CONN_AG_CTX_RULE2EN_MASK  0x1	/* rule2en */
#define TSTORM_CORE_CONN_AG_CTX_RULE2EN_SHIFT 1
#define TSTORM_CORE_CONN_AG_CTX_RULE3EN_MASK  0x1	/* rule3en */
#define TSTORM_CORE_CONN_AG_CTX_RULE3EN_SHIFT 2
#define TSTORM_CORE_CONN_AG_CTX_RULE4EN_MASK  0x1	/* rule4en */
#define TSTORM_CORE_CONN_AG_CTX_RULE4EN_SHIFT 3
#define TSTORM_CORE_CONN_AG_CTX_RULE5EN_MASK  0x1	/* rule5en */
#define TSTORM_CORE_CONN_AG_CTX_RULE5EN_SHIFT 4
#define TSTORM_CORE_CONN_AG_CTX_RULE6EN_MASK  0x1	/* rule6en */
#define TSTORM_CORE_CONN_AG_CTX_RULE6EN_SHIFT 5
#define TSTORM_CORE_CONN_AG_CTX_RULE7EN_MASK  0x1	/* rule7en */
#define TSTORM_CORE_CONN_AG_CTX_RULE7EN_SHIFT 6
#define TSTORM_CORE_CONN_AG_CTX_RULE8EN_MASK  0x1	/* rule8en */
#define TSTORM_CORE_CONN_AG_CTX_RULE8EN_SHIFT 7
	__le32 reg0;
	__le32 reg1;
	__le32 reg2;
	__le32 reg3;
	__le32 reg4;
	__le32 reg5;
	__le32 reg6;
	__le32 reg7;
	__le32 reg8;
	u8 byte2;
	u8 byte3;
	__le16 word0;
	u8 byte4;
	u8 byte5;
	__le16 word1;
	__le16 word2;
	__le16 word3;
	__le32 reg9;
	__le32 reg10;
};

struct ustorm_core_conn_ag_ctx {
	u8 reserved;
	u8 byte1;
	u8 flags0;
#define USTORM_CORE_CONN_AG_CTX_BIT0_MASK	0x1
#define USTORM_CORE_CONN_AG_CTX_BIT0_SHIFT	0
#define USTORM_CORE_CONN_AG_CTX_BIT1_MASK	0x1
#define USTORM_CORE_CONN_AG_CTX_BIT1_SHIFT	1
#define USTORM_CORE_CONN_AG_CTX_CF0_MASK	0x3
#define USTORM_CORE_CONN_AG_CTX_CF0_SHIFT	2
#define USTORM_CORE_CONN_AG_CTX_CF1_MASK	0x3
#define USTORM_CORE_CONN_AG_CTX_CF1_SHIFT	4
#define USTORM_CORE_CONN_AG_CTX_CF2_MASK	0x3
#define USTORM_CORE_CONN_AG_CTX_CF2_SHIFT	6
	u8 flags1;
#define USTORM_CORE_CONN_AG_CTX_CF3_MASK	0x3
#define USTORM_CORE_CONN_AG_CTX_CF3_SHIFT	0
#define USTORM_CORE_CONN_AG_CTX_CF4_MASK	0x3
#define USTORM_CORE_CONN_AG_CTX_CF4_SHIFT	2
#define USTORM_CORE_CONN_AG_CTX_CF5_MASK	0x3
#define USTORM_CORE_CONN_AG_CTX_CF5_SHIFT	4
#define USTORM_CORE_CONN_AG_CTX_CF6_MASK	0x3
#define USTORM_CORE_CONN_AG_CTX_CF6_SHIFT	6
	u8 flags2;
#define USTORM_CORE_CONN_AG_CTX_CF0EN_MASK	0x1
#define USTORM_CORE_CONN_AG_CTX_CF0EN_SHIFT	0
#define USTORM_CORE_CONN_AG_CTX_CF1EN_MASK	0x1
#define USTORM_CORE_CONN_AG_CTX_CF1EN_SHIFT	1
#define USTORM_CORE_CONN_AG_CTX_CF2EN_MASK	0x1
#define USTORM_CORE_CONN_AG_CTX_CF2EN_SHIFT	2
#define USTORM_CORE_CONN_AG_CTX_CF3EN_MASK	0x1
#define USTORM_CORE_CONN_AG_CTX_CF3EN_SHIFT	3
#define USTORM_CORE_CONN_AG_CTX_CF4EN_MASK	0x1
#define USTORM_CORE_CONN_AG_CTX_CF4EN_SHIFT	4
#define USTORM_CORE_CONN_AG_CTX_CF5EN_MASK	0x1
#define USTORM_CORE_CONN_AG_CTX_CF5EN_SHIFT	5
#define USTORM_CORE_CONN_AG_CTX_CF6EN_MASK	0x1
#define USTORM_CORE_CONN_AG_CTX_CF6EN_SHIFT	6
#define USTORM_CORE_CONN_AG_CTX_RULE0EN_MASK	0x1
#define USTORM_CORE_CONN_AG_CTX_RULE0EN_SHIFT	7
	u8 flags3;
#define USTORM_CORE_CONN_AG_CTX_RULE1EN_MASK	0x1
#define USTORM_CORE_CONN_AG_CTX_RULE1EN_SHIFT	0
#define USTORM_CORE_CONN_AG_CTX_RULE2EN_MASK	0x1
#define USTORM_CORE_CONN_AG_CTX_RULE2EN_SHIFT	1
#define USTORM_CORE_CONN_AG_CTX_RULE3EN_MASK	0x1
#define USTORM_CORE_CONN_AG_CTX_RULE3EN_SHIFT	2
#define USTORM_CORE_CONN_AG_CTX_RULE4EN_MASK	0x1
#define USTORM_CORE_CONN_AG_CTX_RULE4EN_SHIFT	3
#define USTORM_CORE_CONN_AG_CTX_RULE5EN_MASK	0x1
#define USTORM_CORE_CONN_AG_CTX_RULE5EN_SHIFT	4
#define USTORM_CORE_CONN_AG_CTX_RULE6EN_MASK	0x1
#define USTORM_CORE_CONN_AG_CTX_RULE6EN_SHIFT	5
#define USTORM_CORE_CONN_AG_CTX_RULE7EN_MASK	0x1
#define USTORM_CORE_CONN_AG_CTX_RULE7EN_SHIFT	6
#define USTORM_CORE_CONN_AG_CTX_RULE8EN_MASK	0x1
#define USTORM_CORE_CONN_AG_CTX_RULE8EN_SHIFT	7
	u8 byte2;
	u8 byte3;
	__le16 word0;
	__le16 word1;
	__le32 rx_producers;
	__le32 reg1;
	__le32 reg2;
	__le32 reg3;
	__le16 word2;
	__le16 word3;
};

/* The core storm context for the Mstorm */
struct mstorm_core_conn_st_ctx {
	__le32 reserved[24];
};

/* The core storm context for the Ustorm */
struct ustorm_core_conn_st_ctx {
	__le32 reserved[4];
};

/* core connection context */
struct core_conn_context {
	struct ystorm_core_conn_st_ctx ystorm_st_context;
	struct regpair ystorm_st_padding[2];
	struct pstorm_core_conn_st_ctx pstorm_st_context;
	struct regpair pstorm_st_padding[2];
	struct xstorm_core_conn_st_ctx xstorm_st_context;
	struct xstorm_core_conn_ag_ctx xstorm_ag_context;
	struct tstorm_core_conn_ag_ctx tstorm_ag_context;
	struct ustorm_core_conn_ag_ctx ustorm_ag_context;
	struct mstorm_core_conn_st_ctx mstorm_st_context;
	struct ustorm_core_conn_st_ctx ustorm_st_context;
	struct regpair ustorm_st_padding[2];
};

enum core_error_handle {
	LL2_DROP_PACKET,
	LL2_DO_NOTHING,
	LL2_ASSERT,
	MAX_CORE_ERROR_HANDLE
};

enum core_event_opcode {
	CORE_EVENT_TX_QUEUE_START,
	CORE_EVENT_TX_QUEUE_STOP,
	CORE_EVENT_RX_QUEUE_START,
	CORE_EVENT_RX_QUEUE_STOP,
	CORE_EVENT_RX_QUEUE_FLUSH,
	MAX_CORE_EVENT_OPCODE
};

enum core_l4_pseudo_checksum_mode {
	CORE_L4_PSEUDO_CSUM_CORRECT_LENGTH,
	CORE_L4_PSEUDO_CSUM_ZERO_LENGTH,
	MAX_CORE_L4_PSEUDO_CHECKSUM_MODE
};

struct core_ll2_port_stats {
	struct regpair gsi_invalid_hdr;
	struct regpair gsi_invalid_pkt_length;
	struct regpair gsi_unsupported_pkt_typ;
	struct regpair gsi_crcchksm_error;
};

struct core_ll2_pstorm_per_queue_stat {
	struct regpair sent_ucast_bytes;
	struct regpair sent_mcast_bytes;
	struct regpair sent_bcast_bytes;
	struct regpair sent_ucast_pkts;
	struct regpair sent_mcast_pkts;
	struct regpair sent_bcast_pkts;
};

struct core_ll2_rx_prod {
	__le16 bd_prod;
	__le16 cqe_prod;
	__le32 reserved;
};

struct core_ll2_tstorm_per_queue_stat {
	struct regpair packet_too_big_discard;
	struct regpair no_buff_discard;
};

struct core_ll2_ustorm_per_queue_stat {
	struct regpair rcv_ucast_bytes;
	struct regpair rcv_mcast_bytes;
	struct regpair rcv_bcast_bytes;
	struct regpair rcv_ucast_pkts;
	struct regpair rcv_mcast_pkts;
	struct regpair rcv_bcast_pkts;
};

enum core_ramrod_cmd_id {
	CORE_RAMROD_UNUSED,
	CORE_RAMROD_RX_QUEUE_START,
	CORE_RAMROD_TX_QUEUE_START,
	CORE_RAMROD_RX_QUEUE_STOP,
	CORE_RAMROD_TX_QUEUE_STOP,
	CORE_RAMROD_RX_QUEUE_FLUSH,
	MAX_CORE_RAMROD_CMD_ID
};

enum core_roce_flavor_type {
	CORE_ROCE,
	CORE_RROCE,
	MAX_CORE_ROCE_FLAVOR_TYPE
};

struct core_rx_action_on_error {
	u8 error_type;
#define CORE_RX_ACTION_ON_ERROR_PACKET_TOO_BIG_MASK	0x3
#define CORE_RX_ACTION_ON_ERROR_PACKET_TOO_BIG_SHIFT 0
#define CORE_RX_ACTION_ON_ERROR_NO_BUFF_MASK	0x3
#define CORE_RX_ACTION_ON_ERROR_NO_BUFF_SHIFT	2
#define CORE_RX_ACTION_ON_ERROR_RESERVED_MASK	0xF
#define CORE_RX_ACTION_ON_ERROR_RESERVED_SHIFT	4
};

struct core_rx_bd {
	struct regpair addr;
	__le16 reserved[4];
};

struct core_rx_bd_with_buff_len {
	struct regpair addr;
	__le16 buff_length;
	__le16 reserved[3];
};

union core_rx_bd_union {
	struct core_rx_bd rx_bd;
	struct core_rx_bd_with_buff_len rx_bd_with_len;
};

struct core_rx_cqe_opaque_data {
	__le32 data[2];
};

enum core_rx_cqe_type {
	CORE_RX_CQE_ILLIGAL_TYPE,
	CORE_RX_CQE_TYPE_REGULAR,
	CORE_RX_CQE_TYPE_GSI_OFFLOAD,
	CORE_RX_CQE_TYPE_SLOW_PATH,
	MAX_CORE_RX_CQE_TYPE
};

struct core_rx_fast_path_cqe {
	u8 type;
	u8 placement_offset;
	struct parsing_and_err_flags parse_flags;
	__le16 packet_length;
	__le16 vlan;
	struct core_rx_cqe_opaque_data opaque_data;
	struct parsing_err_flags err_flags;
	__le16 reserved0;
	__le32 reserved1[3];
};

struct core_rx_gsi_offload_cqe {
	u8 type;
	u8 data_length_error;
	struct parsing_and_err_flags parse_flags;
	__le16 data_length;
	__le16 vlan;
	__le32 src_mac_addrhi;
	__le16 src_mac_addrlo;
	__le16 qp_id;
	__le32 gid_dst[4];
};

struct core_rx_slow_path_cqe {
	u8 type;
	u8 ramrod_cmd_id;
	__le16 echo;
	struct core_rx_cqe_opaque_data opaque_data;
	__le32 reserved1[5];
};

union core_rx_cqe_union {
	struct core_rx_fast_path_cqe rx_cqe_fp;
	struct core_rx_gsi_offload_cqe rx_cqe_gsi;
	struct core_rx_slow_path_cqe rx_cqe_sp;
};

struct core_rx_start_ramrod_data {
	struct regpair bd_base;
	struct regpair cqe_pbl_addr;
	__le16 mtu;
	__le16 sb_id;
	u8 sb_index;
	u8 complete_cqe_flg;
	u8 complete_event_flg;
	u8 drop_ttl0_flg;
	__le16 num_of_pbl_pages;
	u8 inner_vlan_removal_en;
	u8 queue_id;
	u8 main_func_queue;
	u8 mf_si_bcast_accept_all;
	u8 mf_si_mcast_accept_all;
	struct core_rx_action_on_error action_on_error;
	u8 gsi_offload_flag;
	u8 reserved[7];
};

struct core_rx_stop_ramrod_data {
	u8 complete_cqe_flg;
	u8 complete_event_flg;
	u8 queue_id;
	u8 reserved1;
	__le16 reserved2[2];
};

struct core_tx_bd_data {
	__le16 as_bitfield;
#define CORE_TX_BD_DATA_FORCE_VLAN_MODE_MASK	0x1
#define CORE_TX_BD_DATA_FORCE_VLAN_MODE_SHIFT     0
#define CORE_TX_BD_DATA_VLAN_INSERTION_MASK	0x1
#define CORE_TX_BD_DATA_VLAN_INSERTION_SHIFT      1
#define CORE_TX_BD_DATA_START_BD_MASK	0x1
#define CORE_TX_BD_DATA_START_BD_SHIFT            2
#define CORE_TX_BD_DATA_IP_CSUM_MASK	0x1
#define CORE_TX_BD_DATA_IP_CSUM_SHIFT             3
#define CORE_TX_BD_DATA_L4_CSUM_MASK	0x1
#define CORE_TX_BD_DATA_L4_CSUM_SHIFT             4
#define CORE_TX_BD_DATA_IPV6_EXT_MASK	0x1
#define CORE_TX_BD_DATA_IPV6_EXT_SHIFT            5
#define CORE_TX_BD_DATA_L4_PROTOCOL_MASK	0x1
#define CORE_TX_BD_DATA_L4_PROTOCOL_SHIFT         6
#define CORE_TX_BD_DATA_L4_PSEUDO_CSUM_MODE_MASK	0x1
#define CORE_TX_BD_DATA_L4_PSEUDO_CSUM_MODE_SHIFT 7
#define CORE_TX_BD_DATA_NBDS_MASK	0xF
#define CORE_TX_BD_DATA_NBDS_SHIFT                8
#define CORE_TX_BD_DATA_ROCE_FLAV_MASK	0x1
#define CORE_TX_BD_DATA_ROCE_FLAV_SHIFT           12
#define CORE_TX_BD_DATA_IP_LEN_MASK	0x1
#define CORE_TX_BD_DATA_IP_LEN_SHIFT              13
#define CORE_TX_BD_DATA_RESERVED0_MASK            0x3
#define CORE_TX_BD_DATA_RESERVED0_SHIFT           14
};

struct core_tx_bd {
	struct regpair addr;
	__le16 nbytes;
	__le16 nw_vlan_or_lb_echo;
	struct core_tx_bd_data bd_data;
	__le16 bitfield1;
#define CORE_TX_BD_L4_HDR_OFFSET_W_MASK	0x3FFF
#define CORE_TX_BD_L4_HDR_OFFSET_W_SHIFT 0
#define CORE_TX_BD_TX_DST_MASK		0x3
#define CORE_TX_BD_TX_DST_SHIFT		14
};

enum core_tx_dest {
	CORE_TX_DEST_NW,
	CORE_TX_DEST_LB,
	CORE_TX_DEST_RESERVED,
	CORE_TX_DEST_DROP,
	MAX_CORE_TX_DEST
};

struct core_tx_start_ramrod_data {
	struct regpair pbl_base_addr;
	__le16 mtu;
	__le16 sb_id;
	u8 sb_index;
	u8 stats_en;
	u8 stats_id;
	u8 conn_type;
	__le16 pbl_size;
	__le16 qm_pq_id;
	u8 gsi_offload_flag;
	u8 resrved[3];
};

struct core_tx_stop_ramrod_data {
	__le32 reserved0[2];
};

enum dcb_dscp_update_mode {
	DONT_UPDATE_DCB_DSCP,
	UPDATE_DCB,
	UPDATE_DSCP,
	UPDATE_DCB_DSCP,
	MAX_DCB_DSCP_UPDATE_MODE
};

struct eth_mstorm_per_pf_stat {
	struct regpair gre_discard_pkts;
	struct regpair vxlan_discard_pkts;
	struct regpair geneve_discard_pkts;
	struct regpair lb_discard_pkts;
};

struct eth_mstorm_per_queue_stat {
	struct regpair ttl0_discard;
	struct regpair packet_too_big_discard;
	struct regpair no_buff_discard;
	struct regpair not_active_discard;
	struct regpair tpa_coalesced_pkts;
	struct regpair tpa_coalesced_events;
	struct regpair tpa_aborts_num;
	struct regpair tpa_coalesced_bytes;
};

/* Ethernet TX Per PF */
struct eth_pstorm_per_pf_stat {
	struct regpair sent_lb_ucast_bytes;
	struct regpair sent_lb_mcast_bytes;
	struct regpair sent_lb_bcast_bytes;
	struct regpair sent_lb_ucast_pkts;
	struct regpair sent_lb_mcast_pkts;
	struct regpair sent_lb_bcast_pkts;
	struct regpair sent_gre_bytes;
	struct regpair sent_vxlan_bytes;
	struct regpair sent_geneve_bytes;
	struct regpair sent_gre_pkts;
	struct regpair sent_vxlan_pkts;
	struct regpair sent_geneve_pkts;
	struct regpair gre_drop_pkts;
	struct regpair vxlan_drop_pkts;
	struct regpair geneve_drop_pkts;
};

/* Ethernet TX Per Queue Stats */
struct eth_pstorm_per_queue_stat {
	struct regpair sent_ucast_bytes;
	struct regpair sent_mcast_bytes;
	struct regpair sent_bcast_bytes;
	struct regpair sent_ucast_pkts;
	struct regpair sent_mcast_pkts;
	struct regpair sent_bcast_pkts;
	struct regpair error_drop_pkts;
};

/* ETH Rx producers data */
struct eth_rx_rate_limit {
	__le16 mult;
	__le16 cnst;
	u8 add_sub_cnst;
	u8 reserved0;
	__le16 reserved1;
};

struct eth_ustorm_per_pf_stat {
	struct regpair rcv_lb_ucast_bytes;
	struct regpair rcv_lb_mcast_bytes;
	struct regpair rcv_lb_bcast_bytes;
	struct regpair rcv_lb_ucast_pkts;
	struct regpair rcv_lb_mcast_pkts;
	struct regpair rcv_lb_bcast_pkts;
	struct regpair rcv_gre_bytes;
	struct regpair rcv_vxlan_bytes;
	struct regpair rcv_geneve_bytes;
	struct regpair rcv_gre_pkts;
	struct regpair rcv_vxlan_pkts;
	struct regpair rcv_geneve_pkts;
};

struct eth_ustorm_per_queue_stat {
	struct regpair rcv_ucast_bytes;
	struct regpair rcv_mcast_bytes;
	struct regpair rcv_bcast_bytes;
	struct regpair rcv_ucast_pkts;
	struct regpair rcv_mcast_pkts;
	struct regpair rcv_bcast_pkts;
};

/* Event Ring Next Page Address */
struct event_ring_next_addr {
	struct regpair addr;
	__le32 reserved[2];
};

/* Event Ring Element */
union event_ring_element {
	struct event_ring_entry entry;
	struct event_ring_next_addr next_addr;
};

enum fw_flow_ctrl_mode {
	flow_ctrl_pause,
	flow_ctrl_pfc,
	MAX_FW_FLOW_CTRL_MODE
};

/* Major and Minor hsi Versions */
struct hsi_fp_ver_struct {
	u8 minor_ver_arr[2];
	u8 major_ver_arr[2];
};

enum iwarp_ll2_tx_queues {
	IWARP_LL2_IN_ORDER_TX_QUEUE =			1,
	IWARP_LL2_ALIGNED_TX_QUEUE,
	IWARP_LL2_ALIGNED_RIGHT_TRIMMED_TX_QUEUE,
	IWARP_LL2_ERROR,
	MAX_IWARP_LL2_TX_QUEUES
};

/* Mstorm non-triggering VF zone */
enum malicious_vf_error_id {
	MALICIOUS_VF_NO_ERROR,
	VF_PF_CHANNEL_NOT_READY,
	VF_ZONE_MSG_NOT_VALID,
	VF_ZONE_FUNC_NOT_ENABLED,
	ETH_PACKET_TOO_SMALL,
	ETH_ILLEGAL_VLAN_MODE,
	ETH_MTU_VIOLATION,
	ETH_ILLEGAL_INBAND_TAGS,
	ETH_VLAN_INSERT_AND_INBAND_VLAN,
	ETH_ILLEGAL_NBDS,
	ETH_FIRST_BD_WO_SOP,
	ETH_INSUFFICIENT_BDS,
	ETH_ILLEGAL_LSO_HDR_NBDS,
	ETH_ILLEGAL_LSO_MSS,
	ETH_ZERO_SIZE_BD,
	ETH_ILLEGAL_LSO_HDR_LEN,
	ETH_INSUFFICIENT_PAYLOAD,
	ETH_EDPM_OUT_OF_SYNC,
	ETH_TUNN_IPV6_EXT_NBD_ERR,
	ETH_CONTROL_PACKET_VIOLATION,
	ETH_ANTI_SPOOFING_ERR,
	MAX_MALICIOUS_VF_ERROR_ID
};

struct mstorm_non_trigger_vf_zone {
	struct eth_mstorm_per_queue_stat eth_queue_stat;
	struct eth_rx_prod_data eth_rx_queue_producers[ETH_MAX_NUM_RX_QUEUES_PER_VF_QUAD];
};

/* Mstorm VF zone */
struct mstorm_vf_zone {
	struct mstorm_non_trigger_vf_zone non_trigger;

};

/* personality per PF */
enum personality_type {
	BAD_PERSONALITY_TYP,
	PERSONALITY_ISCSI,
	PERSONALITY_FCOE,
	PERSONALITY_RDMA_AND_ETH,
	PERSONALITY_RDMA,
	PERSONALITY_CORE,
	PERSONALITY_ETH,
	PERSONALITY_RESERVED4,
	MAX_PERSONALITY_TYPE
};

/* tunnel configuration */
struct pf_start_tunnel_config {
	u8 set_vxlan_udp_port_flg;
	u8 set_geneve_udp_port_flg;
	u8 tunnel_clss_vxlan;
	u8 tunnel_clss_l2geneve;
	u8 tunnel_clss_ipgeneve;
	u8 tunnel_clss_l2gre;
	u8 tunnel_clss_ipgre;
	u8 reserved;
	__le16 vxlan_udp_port;
	__le16 geneve_udp_port;
};

/* Ramrod data for PF start ramrod */
struct pf_start_ramrod_data {
	struct regpair event_ring_pbl_addr;
	struct regpair consolid_q_pbl_addr;
	struct pf_start_tunnel_config tunnel_config;
	__le32 reserved;
	__le16 event_ring_sb_id;
	u8 base_vf_id;
	u8 num_vfs;
	u8 event_ring_num_pages;
	u8 event_ring_sb_index;
	u8 path_id;
	u8 warning_as_error;
	u8 dont_log_ramrods;
	u8 personality;
	__le16 log_type_mask;
	u8 mf_mode;
	u8 integ_phase;
	u8 allow_npar_tx_switching;
	u8 inner_to_outer_pri_map[8];
	u8 pri_map_valid;
	__le32 outer_tag;
	struct hsi_fp_ver_struct hsi_fp_ver;
};

struct protocol_dcb_data {
	u8 dcb_enable_flag;
	u8 reserved_a;
	u8 dcb_priority;
	u8 dcb_tc;
	u8 reserved_b;
	u8 reserved0;
};

struct pf_update_tunnel_config {
	u8 update_rx_pf_clss;
	u8 update_rx_def_ucast_clss;
	u8 update_rx_def_non_ucast_clss;
	u8 set_vxlan_udp_port_flg;
	u8 set_geneve_udp_port_flg;
	u8 tunnel_clss_vxlan;
	u8 tunnel_clss_l2geneve;
	u8 tunnel_clss_ipgeneve;
	u8 tunnel_clss_l2gre;
	u8 tunnel_clss_ipgre;
	__le16 vxlan_udp_port;
	__le16 geneve_udp_port;
	__le16 reserved;
};

struct pf_update_ramrod_data {
	u8 pf_id;
	u8 update_eth_dcb_data_mode;
	u8 update_fcoe_dcb_data_mode;
	u8 update_iscsi_dcb_data_mode;
	u8 update_roce_dcb_data_mode;
	u8 update_rroce_dcb_data_mode;
	u8 update_iwarp_dcb_data_mode;
	u8 update_mf_vlan_flag;
	struct protocol_dcb_data eth_dcb_data;
	struct protocol_dcb_data fcoe_dcb_data;
	struct protocol_dcb_data iscsi_dcb_data;
	struct protocol_dcb_data roce_dcb_data;
	struct protocol_dcb_data rroce_dcb_data;
	struct protocol_dcb_data iwarp_dcb_data;
	__le16 mf_vlan;
	__le16 reserved;
	struct pf_update_tunnel_config tunnel_config;
};

/* Ports mode */
enum ports_mode {
	ENGX2_PORTX1,
	ENGX2_PORTX2,
	ENGX1_PORTX1,
	ENGX1_PORTX2,
	ENGX1_PORTX4,
	MAX_PORTS_MODE
};

/* use to index in hsi_fp_[major|minor]_ver_arr per protocol */
enum protocol_version_array_key {
	ETH_VER_KEY = 0,
	ROCE_VER_KEY,
	MAX_PROTOCOL_VERSION_ARRAY_KEY
};

struct rdma_sent_stats {
	struct regpair sent_bytes;
	struct regpair sent_pkts;
};

struct pstorm_non_trigger_vf_zone {
	struct eth_pstorm_per_queue_stat eth_queue_stat;
	struct rdma_sent_stats rdma_stats;
};

/* Pstorm VF zone */
struct pstorm_vf_zone {
	struct pstorm_non_trigger_vf_zone non_trigger;
	struct regpair reserved[7];
};

/* Ramrod Header of SPQE */
struct ramrod_header {
	__le32 cid;
	u8 cmd_id;
	u8 protocol_id;
	__le16 echo;
};

struct rdma_rcv_stats {
	struct regpair rcv_bytes;
	struct regpair rcv_pkts;
};

struct slow_path_element {
	struct ramrod_header hdr;
	struct regpair data_ptr;
};

/* Tstorm non-triggering VF zone */
struct tstorm_non_trigger_vf_zone {
	struct rdma_rcv_stats rdma_stats;
};

struct tstorm_per_port_stat {
	struct regpair trunc_error_discard;
	struct regpair mac_error_discard;
	struct regpair mftag_filter_discard;
	struct regpair eth_mac_filter_discard;
	struct regpair ll2_mac_filter_discard;
	struct regpair ll2_conn_disabled_discard;
	struct regpair iscsi_irregular_pkt;
	struct regpair fcoe_irregular_pkt;
	struct regpair roce_irregular_pkt;
	struct regpair iwarp_irregular_pkt;
	struct regpair eth_irregular_pkt;
	struct regpair reserved1;
	struct regpair preroce_irregular_pkt;
	struct regpair eth_gre_tunn_filter_discard;
	struct regpair eth_vxlan_tunn_filter_discard;
	struct regpair eth_geneve_tunn_filter_discard;
};

/* Tstorm VF zone */
struct tstorm_vf_zone {
	struct tstorm_non_trigger_vf_zone non_trigger;
};

/* Tunnel classification scheme */
enum tunnel_clss {
	TUNNEL_CLSS_MAC_VLAN = 0,
	TUNNEL_CLSS_MAC_VNI,
	TUNNEL_CLSS_INNER_MAC_VLAN,
	TUNNEL_CLSS_INNER_MAC_VNI,
	TUNNEL_CLSS_MAC_VLAN_DUAL_STAGE,
	MAX_TUNNEL_CLSS
};

/* Ustorm non-triggering VF zone */
struct ustorm_non_trigger_vf_zone {
	struct eth_ustorm_per_queue_stat eth_queue_stat;
	struct regpair vf_pf_msg_addr;
};

/* Ustorm triggering VF zone */
struct ustorm_trigger_vf_zone {
	u8 vf_pf_msg_valid;
	u8 reserved[7];
};

/* Ustorm VF zone */
struct ustorm_vf_zone {
	struct ustorm_non_trigger_vf_zone non_trigger;
	struct ustorm_trigger_vf_zone trigger;
};

/* VF-PF channel data */
struct vf_pf_channel_data {
	__le32 ready;
	u8 valid;
	u8 reserved0;
	__le16 reserved1;
};

/* Ramrod data for VF start ramrod */
struct vf_start_ramrod_data {
	u8 vf_id;
	u8 enable_flr_ack;
	__le16 opaque_fid;
	u8 personality;
	u8 reserved[7];
	struct hsi_fp_ver_struct hsi_fp_ver;

};

/* Ramrod data for VF start ramrod */
struct vf_stop_ramrod_data {
	u8 vf_id;
	u8 reserved0;
	__le16 reserved1;
	__le32 reserved2;
};

enum vf_zone_size_mode {
	VF_ZONE_SIZE_MODE_DEFAULT,
	VF_ZONE_SIZE_MODE_DOUBLE,
	VF_ZONE_SIZE_MODE_QUAD,
	MAX_VF_ZONE_SIZE_MODE
};

struct atten_status_block {
	__le32 atten_bits;
	__le32 atten_ack;
	__le16 reserved0;
	__le16 sb_index;
	__le32 reserved1;
};

enum command_type_bit {
	IGU_COMMAND_TYPE_NOP = 0,
	IGU_COMMAND_TYPE_SET = 1,
	MAX_COMMAND_TYPE_BIT
};

/* DMAE command */
struct dmae_cmd {
	__le32 opcode;
#define DMAE_CMD_SRC_MASK		0x1
#define DMAE_CMD_SRC_SHIFT		0
#define DMAE_CMD_DST_MASK		0x3
#define DMAE_CMD_DST_SHIFT		1
#define DMAE_CMD_C_DST_MASK		0x1
#define DMAE_CMD_C_DST_SHIFT		3
#define DMAE_CMD_CRC_RESET_MASK		0x1
#define DMAE_CMD_CRC_RESET_SHIFT	4
#define DMAE_CMD_SRC_ADDR_RESET_MASK	0x1
#define DMAE_CMD_SRC_ADDR_RESET_SHIFT	5
#define DMAE_CMD_DST_ADDR_RESET_MASK	0x1
#define DMAE_CMD_DST_ADDR_RESET_SHIFT	6
#define DMAE_CMD_COMP_FUNC_MASK		0x1
#define DMAE_CMD_COMP_FUNC_SHIFT	7
#define DMAE_CMD_COMP_WORD_EN_MASK	0x1
#define DMAE_CMD_COMP_WORD_EN_SHIFT	8
#define DMAE_CMD_COMP_CRC_EN_MASK	0x1
#define DMAE_CMD_COMP_CRC_EN_SHIFT	9
#define DMAE_CMD_COMP_CRC_OFFSET_MASK	0x7
#define DMAE_CMD_COMP_CRC_OFFSET_SHIFT 10
#define DMAE_CMD_RESERVED1_MASK		0x1
#define DMAE_CMD_RESERVED1_SHIFT	13
#define DMAE_CMD_ENDIANITY_MODE_MASK	0x3
#define DMAE_CMD_ENDIANITY_MODE_SHIFT	14
#define DMAE_CMD_ERR_HANDLING_MASK	0x3
#define DMAE_CMD_ERR_HANDLING_SHIFT	16
#define DMAE_CMD_PORT_ID_MASK		0x3
#define DMAE_CMD_PORT_ID_SHIFT		18
#define DMAE_CMD_SRC_PF_ID_MASK		0xF
#define DMAE_CMD_SRC_PF_ID_SHIFT	20
#define DMAE_CMD_DST_PF_ID_MASK		0xF
#define DMAE_CMD_DST_PF_ID_SHIFT	24
#define DMAE_CMD_SRC_VF_ID_VALID_MASK	0x1
#define DMAE_CMD_SRC_VF_ID_VALID_SHIFT 28
#define DMAE_CMD_DST_VF_ID_VALID_MASK	0x1
#define DMAE_CMD_DST_VF_ID_VALID_SHIFT 29
#define DMAE_CMD_RESERVED2_MASK		0x3
#define DMAE_CMD_RESERVED2_SHIFT	30
	__le32 src_addr_lo;
	__le32 src_addr_hi;
	__le32 dst_addr_lo;
	__le32 dst_addr_hi;
	__le16 length_dw;
	__le16 opcode_b;
#define DMAE_CMD_SRC_VF_ID_MASK		0xFF
#define DMAE_CMD_SRC_VF_ID_SHIFT	0
#define DMAE_CMD_DST_VF_ID_MASK		0xFF
#define DMAE_CMD_DST_VF_ID_SHIFT	8
	__le32 comp_addr_lo;
	__le32 comp_addr_hi;
	__le32 comp_val;
	__le32 crc32;
	__le32 crc_32_c;
	__le16 crc16;
	__le16 crc16_c;
	__le16 crc10;
	__le16 reserved;
	__le16 xsum16;
	__le16 xsum8;
};

enum dmae_cmd_comp_crc_en_enum {
	dmae_cmd_comp_crc_disabled,
	dmae_cmd_comp_crc_enabled,
	MAX_DMAE_CMD_COMP_CRC_EN_ENUM
};

enum dmae_cmd_comp_func_enum {
	dmae_cmd_comp_func_to_src,
	dmae_cmd_comp_func_to_dst,
	MAX_DMAE_CMD_COMP_FUNC_ENUM
};

enum dmae_cmd_comp_word_en_enum {
	dmae_cmd_comp_word_disabled,
	dmae_cmd_comp_word_enabled,
	MAX_DMAE_CMD_COMP_WORD_EN_ENUM
};

enum dmae_cmd_c_dst_enum {
	dmae_cmd_c_dst_pcie,
	dmae_cmd_c_dst_grc,
	MAX_DMAE_CMD_C_DST_ENUM
};

enum dmae_cmd_dst_enum {
	dmae_cmd_dst_none_0,
	dmae_cmd_dst_pcie,
	dmae_cmd_dst_grc,
	dmae_cmd_dst_none_3,
	MAX_DMAE_CMD_DST_ENUM
};

enum dmae_cmd_error_handling_enum {
	dmae_cmd_error_handling_send_regular_comp,
	dmae_cmd_error_handling_send_comp_with_err,
	dmae_cmd_error_handling_dont_send_comp,
	MAX_DMAE_CMD_ERROR_HANDLING_ENUM
};

enum dmae_cmd_src_enum {
	dmae_cmd_src_pcie,
	dmae_cmd_src_grc,
	MAX_DMAE_CMD_SRC_ENUM
};

struct mstorm_core_conn_ag_ctx {
	u8 byte0;
	u8 byte1;
	u8 flags0;
#define MSTORM_CORE_CONN_AG_CTX_BIT0_MASK	0x1
#define MSTORM_CORE_CONN_AG_CTX_BIT0_SHIFT	0
#define MSTORM_CORE_CONN_AG_CTX_BIT1_MASK	0x1
#define MSTORM_CORE_CONN_AG_CTX_BIT1_SHIFT	1
#define MSTORM_CORE_CONN_AG_CTX_CF0_MASK	0x3
#define MSTORM_CORE_CONN_AG_CTX_CF0_SHIFT	2
#define MSTORM_CORE_CONN_AG_CTX_CF1_MASK	0x3
#define MSTORM_CORE_CONN_AG_CTX_CF1_SHIFT	4
#define MSTORM_CORE_CONN_AG_CTX_CF2_MASK	0x3
#define MSTORM_CORE_CONN_AG_CTX_CF2_SHIFT	6
	u8 flags1;
#define MSTORM_CORE_CONN_AG_CTX_CF0EN_MASK	0x1
#define MSTORM_CORE_CONN_AG_CTX_CF0EN_SHIFT	0
#define MSTORM_CORE_CONN_AG_CTX_CF1EN_MASK	0x1
#define MSTORM_CORE_CONN_AG_CTX_CF1EN_SHIFT	1
#define MSTORM_CORE_CONN_AG_CTX_CF2EN_MASK	0x1
#define MSTORM_CORE_CONN_AG_CTX_CF2EN_SHIFT	2
#define MSTORM_CORE_CONN_AG_CTX_RULE0EN_MASK	0x1
#define MSTORM_CORE_CONN_AG_CTX_RULE0EN_SHIFT	3
#define MSTORM_CORE_CONN_AG_CTX_RULE1EN_MASK	0x1
#define MSTORM_CORE_CONN_AG_CTX_RULE1EN_SHIFT	4
#define MSTORM_CORE_CONN_AG_CTX_RULE2EN_MASK	0x1
#define MSTORM_CORE_CONN_AG_CTX_RULE2EN_SHIFT	5
#define MSTORM_CORE_CONN_AG_CTX_RULE3EN_MASK	0x1
#define MSTORM_CORE_CONN_AG_CTX_RULE3EN_SHIFT	6
#define MSTORM_CORE_CONN_AG_CTX_RULE4EN_MASK	0x1
#define MSTORM_CORE_CONN_AG_CTX_RULE4EN_SHIFT	7
	__le16 word0;
	__le16 word1;
	__le32 reg0;
	__le32 reg1;
};

struct ystorm_core_conn_ag_ctx {
	u8 byte0;
	u8 byte1;
	u8 flags0;
#define YSTORM_CORE_CONN_AG_CTX_BIT0_MASK	0x1
#define YSTORM_CORE_CONN_AG_CTX_BIT0_SHIFT	0
#define YSTORM_CORE_CONN_AG_CTX_BIT1_MASK	0x1
#define YSTORM_CORE_CONN_AG_CTX_BIT1_SHIFT	1
#define YSTORM_CORE_CONN_AG_CTX_CF0_MASK	0x3
#define YSTORM_CORE_CONN_AG_CTX_CF0_SHIFT	2
#define YSTORM_CORE_CONN_AG_CTX_CF1_MASK	0x3
#define YSTORM_CORE_CONN_AG_CTX_CF1_SHIFT	4
#define YSTORM_CORE_CONN_AG_CTX_CF2_MASK	0x3
#define YSTORM_CORE_CONN_AG_CTX_CF2_SHIFT	6
	u8 flags1;
#define YSTORM_CORE_CONN_AG_CTX_CF0EN_MASK	0x1
#define YSTORM_CORE_CONN_AG_CTX_CF0EN_SHIFT	0
#define YSTORM_CORE_CONN_AG_CTX_CF1EN_MASK	0x1
#define YSTORM_CORE_CONN_AG_CTX_CF1EN_SHIFT	1
#define YSTORM_CORE_CONN_AG_CTX_CF2EN_MASK	0x1
#define YSTORM_CORE_CONN_AG_CTX_CF2EN_SHIFT	2
#define YSTORM_CORE_CONN_AG_CTX_RULE0EN_MASK	0x1
#define YSTORM_CORE_CONN_AG_CTX_RULE0EN_SHIFT	3
#define YSTORM_CORE_CONN_AG_CTX_RULE1EN_MASK	0x1
#define YSTORM_CORE_CONN_AG_CTX_RULE1EN_SHIFT	4
#define YSTORM_CORE_CONN_AG_CTX_RULE2EN_MASK	0x1
#define YSTORM_CORE_CONN_AG_CTX_RULE2EN_SHIFT	5
#define YSTORM_CORE_CONN_AG_CTX_RULE3EN_MASK	0x1
#define YSTORM_CORE_CONN_AG_CTX_RULE3EN_SHIFT	6
#define YSTORM_CORE_CONN_AG_CTX_RULE4EN_MASK	0x1
#define YSTORM_CORE_CONN_AG_CTX_RULE4EN_SHIFT	7
	u8 byte2;
	u8 byte3;
	__le16 word0;
	__le32 reg0;
	__le32 reg1;
	__le16 word1;
	__le16 word2;
	__le16 word3;
	__le16 word4;
	__le32 reg2;
	__le32 reg3;
};

/* IGU cleanup command */
struct igu_cleanup {
	__le32 sb_id_and_flags;
#define IGU_CLEANUP_RESERVED0_MASK	0x7FFFFFF
#define IGU_CLEANUP_RESERVED0_SHIFT	0
#define IGU_CLEANUP_CLEANUP_SET_MASK	0x1
#define IGU_CLEANUP_CLEANUP_SET_SHIFT	27
#define IGU_CLEANUP_CLEANUP_TYPE_MASK	0x7
#define IGU_CLEANUP_CLEANUP_TYPE_SHIFT	28
#define IGU_CLEANUP_COMMAND_TYPE_MASK	0x1
#define IGU_CLEANUP_COMMAND_TYPE_SHIFT	31
	__le32 reserved1;
};

/* IGU firmware driver command */
union igu_command {
	struct igu_prod_cons_update prod_cons_update;
	struct igu_cleanup cleanup;
};

/* IGU firmware driver command */
struct igu_command_reg_ctrl {
	__le16 opaque_fid;
	__le16 igu_command_reg_ctrl_fields;
#define IGU_COMMAND_REG_CTRL_PXP_BAR_ADDR_MASK	0xFFF
#define IGU_COMMAND_REG_CTRL_PXP_BAR_ADDR_SHIFT	0
#define IGU_COMMAND_REG_CTRL_RESERVED_MASK	0x7
#define IGU_COMMAND_REG_CTRL_RESERVED_SHIFT	12
#define IGU_COMMAND_REG_CTRL_COMMAND_TYPE_MASK	0x1
#define IGU_COMMAND_REG_CTRL_COMMAND_TYPE_SHIFT	15
};

/* IGU mapping line structure */
struct igu_mapping_line {
	__le32 igu_mapping_line_fields;
#define IGU_MAPPING_LINE_VALID_MASK		0x1
#define IGU_MAPPING_LINE_VALID_SHIFT		0
#define IGU_MAPPING_LINE_VECTOR_NUMBER_MASK	0xFF
#define IGU_MAPPING_LINE_VECTOR_NUMBER_SHIFT	1
#define IGU_MAPPING_LINE_FUNCTION_NUMBER_MASK	0xFF
#define IGU_MAPPING_LINE_FUNCTION_NUMBER_SHIFT	9
#define IGU_MAPPING_LINE_PF_VALID_MASK		0x1
#define IGU_MAPPING_LINE_PF_VALID_SHIFT		17
#define IGU_MAPPING_LINE_IPS_GROUP_MASK		0x3F
#define IGU_MAPPING_LINE_IPS_GROUP_SHIFT	18
#define IGU_MAPPING_LINE_RESERVED_MASK		0xFF
#define IGU_MAPPING_LINE_RESERVED_SHIFT		24
};

/* IGU MSIX line structure */
struct igu_msix_vector {
	struct regpair address;
	__le32 data;
	__le32 msix_vector_fields;
#define IGU_MSIX_VECTOR_MASK_BIT_MASK		0x1
#define IGU_MSIX_VECTOR_MASK_BIT_SHIFT		0
#define IGU_MSIX_VECTOR_RESERVED0_MASK		0x7FFF
#define IGU_MSIX_VECTOR_RESERVED0_SHIFT		1
#define IGU_MSIX_VECTOR_STEERING_TAG_MASK	0xFF
#define IGU_MSIX_VECTOR_STEERING_TAG_SHIFT	16
#define IGU_MSIX_VECTOR_RESERVED1_MASK		0xFF
#define IGU_MSIX_VECTOR_RESERVED1_SHIFT		24
};
/* per encapsulation type enabling flags */
struct prs_reg_encapsulation_type_en {
	u8 flags;
#define PRS_REG_ENCAPSULATION_TYPE_EN_ETH_OVER_GRE_ENABLE_MASK		0x1
#define PRS_REG_ENCAPSULATION_TYPE_EN_ETH_OVER_GRE_ENABLE_SHIFT		0
#define PRS_REG_ENCAPSULATION_TYPE_EN_IP_OVER_GRE_ENABLE_MASK		0x1
#define PRS_REG_ENCAPSULATION_TYPE_EN_IP_OVER_GRE_ENABLE_SHIFT		1
#define PRS_REG_ENCAPSULATION_TYPE_EN_VXLAN_ENABLE_MASK			0x1
#define PRS_REG_ENCAPSULATION_TYPE_EN_VXLAN_ENABLE_SHIFT		2
#define PRS_REG_ENCAPSULATION_TYPE_EN_T_TAG_ENABLE_MASK			0x1
#define PRS_REG_ENCAPSULATION_TYPE_EN_T_TAG_ENABLE_SHIFT		3
#define PRS_REG_ENCAPSULATION_TYPE_EN_ETH_OVER_GENEVE_ENABLE_MASK	0x1
#define PRS_REG_ENCAPSULATION_TYPE_EN_ETH_OVER_GENEVE_ENABLE_SHIFT	4
#define PRS_REG_ENCAPSULATION_TYPE_EN_IP_OVER_GENEVE_ENABLE_MASK	0x1
#define PRS_REG_ENCAPSULATION_TYPE_EN_IP_OVER_GENEVE_ENABLE_SHIFT	5
#define PRS_REG_ENCAPSULATION_TYPE_EN_RESERVED_MASK			0x3
#define PRS_REG_ENCAPSULATION_TYPE_EN_RESERVED_SHIFT			6
};

enum pxp_tph_st_hint {
	TPH_ST_HINT_BIDIR,
	TPH_ST_HINT_REQUESTER,
	TPH_ST_HINT_TARGET,
	TPH_ST_HINT_TARGET_PRIO,
	MAX_PXP_TPH_ST_HINT
};

/* QM hardware structure of enable bypass credit mask */
struct qm_rf_bypass_mask {
	u8 flags;
#define QM_RF_BYPASS_MASK_LINEVOQ_MASK		0x1
#define QM_RF_BYPASS_MASK_LINEVOQ_SHIFT		0
#define QM_RF_BYPASS_MASK_RESERVED0_MASK	0x1
#define QM_RF_BYPASS_MASK_RESERVED0_SHIFT	1
#define QM_RF_BYPASS_MASK_PFWFQ_MASK		0x1
#define QM_RF_BYPASS_MASK_PFWFQ_SHIFT		2
#define QM_RF_BYPASS_MASK_VPWFQ_MASK		0x1
#define QM_RF_BYPASS_MASK_VPWFQ_SHIFT		3
#define QM_RF_BYPASS_MASK_PFRL_MASK		0x1
#define QM_RF_BYPASS_MASK_PFRL_SHIFT		4
#define QM_RF_BYPASS_MASK_VPQCNRL_MASK		0x1
#define QM_RF_BYPASS_MASK_VPQCNRL_SHIFT		5
#define QM_RF_BYPASS_MASK_FWPAUSE_MASK		0x1
#define QM_RF_BYPASS_MASK_FWPAUSE_SHIFT		6
#define QM_RF_BYPASS_MASK_RESERVED1_MASK	0x1
#define QM_RF_BYPASS_MASK_RESERVED1_SHIFT	7
};

/* QM hardware structure of opportunistic credit mask */
struct qm_rf_opportunistic_mask {
	__le16 flags;
#define QM_RF_OPPORTUNISTIC_MASK_LINEVOQ_MASK		0x1
#define QM_RF_OPPORTUNISTIC_MASK_LINEVOQ_SHIFT		0
#define QM_RF_OPPORTUNISTIC_MASK_BYTEVOQ_MASK		0x1
#define QM_RF_OPPORTUNISTIC_MASK_BYTEVOQ_SHIFT		1
#define QM_RF_OPPORTUNISTIC_MASK_PFWFQ_MASK		0x1
#define QM_RF_OPPORTUNISTIC_MASK_PFWFQ_SHIFT		2
#define QM_RF_OPPORTUNISTIC_MASK_VPWFQ_MASK		0x1
#define QM_RF_OPPORTUNISTIC_MASK_VPWFQ_SHIFT		3
#define QM_RF_OPPORTUNISTIC_MASK_PFRL_MASK		0x1
#define QM_RF_OPPORTUNISTIC_MASK_PFRL_SHIFT		4
#define QM_RF_OPPORTUNISTIC_MASK_VPQCNRL_MASK		0x1
#define QM_RF_OPPORTUNISTIC_MASK_VPQCNRL_SHIFT		5
#define QM_RF_OPPORTUNISTIC_MASK_FWPAUSE_MASK		0x1
#define QM_RF_OPPORTUNISTIC_MASK_FWPAUSE_SHIFT		6
#define QM_RF_OPPORTUNISTIC_MASK_RESERVED0_MASK		0x1
#define QM_RF_OPPORTUNISTIC_MASK_RESERVED0_SHIFT	7
#define QM_RF_OPPORTUNISTIC_MASK_QUEUEEMPTY_MASK	0x1
#define QM_RF_OPPORTUNISTIC_MASK_QUEUEEMPTY_SHIFT	8
#define QM_RF_OPPORTUNISTIC_MASK_RESERVED1_MASK		0x7F
#define QM_RF_OPPORTUNISTIC_MASK_RESERVED1_SHIFT	9
};

/* QM hardware structure of QM map memory */
struct qm_rf_pq_map {
	__le32 reg;
#define QM_RF_PQ_MAP_PQ_VALID_MASK		0x1
#define QM_RF_PQ_MAP_PQ_VALID_SHIFT		0
#define QM_RF_PQ_MAP_RL_ID_MASK			0xFF
#define QM_RF_PQ_MAP_RL_ID_SHIFT		1
#define QM_RF_PQ_MAP_VP_PQ_ID_MASK		0x1FF
#define QM_RF_PQ_MAP_VP_PQ_ID_SHIFT		9
#define QM_RF_PQ_MAP_VOQ_MASK			0x1F
#define QM_RF_PQ_MAP_VOQ_SHIFT			18
#define QM_RF_PQ_MAP_WRR_WEIGHT_GROUP_MASK	0x3
#define QM_RF_PQ_MAP_WRR_WEIGHT_GROUP_SHIFT	23
#define QM_RF_PQ_MAP_RL_VALID_MASK		0x1
#define QM_RF_PQ_MAP_RL_VALID_SHIFT		25
#define QM_RF_PQ_MAP_RESERVED_MASK		0x3F
#define QM_RF_PQ_MAP_RESERVED_SHIFT		26
};

/* Completion params for aggregated interrupt completion */
struct sdm_agg_int_comp_params {
	__le16 params;
#define SDM_AGG_INT_COMP_PARAMS_AGG_INT_INDEX_MASK	0x3F
#define SDM_AGG_INT_COMP_PARAMS_AGG_INT_INDEX_SHIFT	0
#define SDM_AGG_INT_COMP_PARAMS_AGG_VECTOR_ENABLE_MASK	0x1
#define SDM_AGG_INT_COMP_PARAMS_AGG_VECTOR_ENABLE_SHIFT	6
#define SDM_AGG_INT_COMP_PARAMS_AGG_VECTOR_BIT_MASK	0x1FF
#define SDM_AGG_INT_COMP_PARAMS_AGG_VECTOR_BIT_SHIFT	7
};

/* SDM operation gen command (generate aggregative interrupt) */
struct sdm_op_gen {
	__le32 command;
#define SDM_OP_GEN_COMP_PARAM_MASK	0xFFFF
#define SDM_OP_GEN_COMP_PARAM_SHIFT	0
#define SDM_OP_GEN_COMP_TYPE_MASK	0xF
#define SDM_OP_GEN_COMP_TYPE_SHIFT	16
#define SDM_OP_GEN_RESERVED_MASK	0xFFF
#define SDM_OP_GEN_RESERVED_SHIFT	20
};

/****************************************/
/* Debug Tools HSI constants and macros */
/****************************************/

enum block_addr {
	GRCBASE_GRC = 0x50000,
	GRCBASE_MISCS = 0x9000,
	GRCBASE_MISC = 0x8000,
	GRCBASE_DBU = 0xa000,
	GRCBASE_PGLUE_B = 0x2a8000,
	GRCBASE_CNIG = 0x218000,
	GRCBASE_CPMU = 0x30000,
	GRCBASE_NCSI = 0x40000,
	GRCBASE_OPTE = 0x53000,
	GRCBASE_BMB = 0x540000,
	GRCBASE_PCIE = 0x54000,
	GRCBASE_MCP = 0xe00000,
	GRCBASE_MCP2 = 0x52000,
	GRCBASE_PSWHST = 0x2a0000,
	GRCBASE_PSWHST2 = 0x29e000,
	GRCBASE_PSWRD = 0x29c000,
	GRCBASE_PSWRD2 = 0x29d000,
	GRCBASE_PSWWR = 0x29a000,
	GRCBASE_PSWWR2 = 0x29b000,
	GRCBASE_PSWRQ = 0x280000,
	GRCBASE_PSWRQ2 = 0x240000,
	GRCBASE_PGLCS = 0x0,
	GRCBASE_DMAE = 0xc000,
	GRCBASE_PTU = 0x560000,
	GRCBASE_TCM = 0x1180000,
	GRCBASE_MCM = 0x1200000,
	GRCBASE_UCM = 0x1280000,
	GRCBASE_XCM = 0x1000000,
	GRCBASE_YCM = 0x1080000,
	GRCBASE_PCM = 0x1100000,
	GRCBASE_QM = 0x2f0000,
	GRCBASE_TM = 0x2c0000,
	GRCBASE_DORQ = 0x100000,
	GRCBASE_BRB = 0x340000,
	GRCBASE_SRC = 0x238000,
	GRCBASE_PRS = 0x1f0000,
	GRCBASE_TSDM = 0xfb0000,
	GRCBASE_MSDM = 0xfc0000,
	GRCBASE_USDM = 0xfd0000,
	GRCBASE_XSDM = 0xf80000,
	GRCBASE_YSDM = 0xf90000,
	GRCBASE_PSDM = 0xfa0000,
	GRCBASE_TSEM = 0x1700000,
	GRCBASE_MSEM = 0x1800000,
	GRCBASE_USEM = 0x1900000,
	GRCBASE_XSEM = 0x1400000,
	GRCBASE_YSEM = 0x1500000,
	GRCBASE_PSEM = 0x1600000,
	GRCBASE_RSS = 0x238800,
	GRCBASE_TMLD = 0x4d0000,
	GRCBASE_MULD = 0x4e0000,
	GRCBASE_YULD = 0x4c8000,
	GRCBASE_XYLD = 0x4c0000,
	GRCBASE_PTLD = 0x590000,
	GRCBASE_YPLD = 0x5b0000,
	GRCBASE_PRM = 0x230000,
	GRCBASE_PBF_PB1 = 0xda0000,
	GRCBASE_PBF_PB2 = 0xda4000,
	GRCBASE_RPB = 0x23c000,
	GRCBASE_BTB = 0xdb0000,
	GRCBASE_PBF = 0xd80000,
	GRCBASE_RDIF = 0x300000,
	GRCBASE_TDIF = 0x310000,
	GRCBASE_CDU = 0x580000,
	GRCBASE_CCFC = 0x2e0000,
	GRCBASE_TCFC = 0x2d0000,
	GRCBASE_IGU = 0x180000,
	GRCBASE_CAU = 0x1c0000,
	GRCBASE_RGFS = 0xf00000,
	GRCBASE_RGSRC = 0x320000,
	GRCBASE_TGFS = 0xd00000,
	GRCBASE_TGSRC = 0x322000,
	GRCBASE_UMAC = 0x51000,
	GRCBASE_XMAC = 0x210000,
	GRCBASE_DBG = 0x10000,
	GRCBASE_NIG = 0x500000,
	GRCBASE_WOL = 0x600000,
	GRCBASE_BMBN = 0x610000,
	GRCBASE_IPC = 0x20000,
	GRCBASE_NWM = 0x800000,
	GRCBASE_NWS = 0x700000,
	GRCBASE_MS = 0x6a0000,
	GRCBASE_PHY_PCIE = 0x620000,
	GRCBASE_LED = 0x6b8000,
	GRCBASE_AVS_WRAP = 0x6b0000,
	GRCBASE_MISC_AEU = 0x8000,
	GRCBASE_BAR0_MAP = 0x1c00000,
	MAX_BLOCK_ADDR
};

enum block_id {
	BLOCK_GRC,
	BLOCK_MISCS,
	BLOCK_MISC,
	BLOCK_DBU,
	BLOCK_PGLUE_B,
	BLOCK_CNIG,
	BLOCK_CPMU,
	BLOCK_NCSI,
	BLOCK_OPTE,
	BLOCK_BMB,
	BLOCK_PCIE,
	BLOCK_MCP,
	BLOCK_MCP2,
	BLOCK_PSWHST,
	BLOCK_PSWHST2,
	BLOCK_PSWRD,
	BLOCK_PSWRD2,
	BLOCK_PSWWR,
	BLOCK_PSWWR2,
	BLOCK_PSWRQ,
	BLOCK_PSWRQ2,
	BLOCK_PGLCS,
	BLOCK_DMAE,
	BLOCK_PTU,
	BLOCK_TCM,
	BLOCK_MCM,
	BLOCK_UCM,
	BLOCK_XCM,
	BLOCK_YCM,
	BLOCK_PCM,
	BLOCK_QM,
	BLOCK_TM,
	BLOCK_DORQ,
	BLOCK_BRB,
	BLOCK_SRC,
	BLOCK_PRS,
	BLOCK_TSDM,
	BLOCK_MSDM,
	BLOCK_USDM,
	BLOCK_XSDM,
	BLOCK_YSDM,
	BLOCK_PSDM,
	BLOCK_TSEM,
	BLOCK_MSEM,
	BLOCK_USEM,
	BLOCK_XSEM,
	BLOCK_YSEM,
	BLOCK_PSEM,
	BLOCK_RSS,
	BLOCK_TMLD,
	BLOCK_MULD,
	BLOCK_YULD,
	BLOCK_XYLD,
	BLOCK_PTLD,
	BLOCK_YPLD,
	BLOCK_PRM,
	BLOCK_PBF_PB1,
	BLOCK_PBF_PB2,
	BLOCK_RPB,
	BLOCK_BTB,
	BLOCK_PBF,
	BLOCK_RDIF,
	BLOCK_TDIF,
	BLOCK_CDU,
	BLOCK_CCFC,
	BLOCK_TCFC,
	BLOCK_IGU,
	BLOCK_CAU,
	BLOCK_RGFS,
	BLOCK_RGSRC,
	BLOCK_TGFS,
	BLOCK_TGSRC,
	BLOCK_UMAC,
	BLOCK_XMAC,
	BLOCK_DBG,
	BLOCK_NIG,
	BLOCK_WOL,
	BLOCK_BMBN,
	BLOCK_IPC,
	BLOCK_NWM,
	BLOCK_NWS,
	BLOCK_MS,
	BLOCK_PHY_PCIE,
	BLOCK_LED,
	BLOCK_AVS_WRAP,
	BLOCK_MISC_AEU,
	BLOCK_BAR0_MAP,
	MAX_BLOCK_ID
};

/* binary debug buffer types */
enum bin_dbg_buffer_type {
	BIN_BUF_DBG_MODE_TREE,
	BIN_BUF_DBG_DUMP_REG,
	BIN_BUF_DBG_DUMP_MEM,
	BIN_BUF_DBG_IDLE_CHK_REGS,
	BIN_BUF_DBG_IDLE_CHK_IMMS,
	BIN_BUF_DBG_IDLE_CHK_RULES,
	BIN_BUF_DBG_IDLE_CHK_PARSING_DATA,
	BIN_BUF_DBG_ATTN_BLOCKS,
	BIN_BUF_DBG_ATTN_REGS,
	BIN_BUF_DBG_ATTN_INDEXES,
	BIN_BUF_DBG_ATTN_NAME_OFFSETS,
	BIN_BUF_DBG_BUS_BLOCKS,
	BIN_BUF_DBG_BUS_LINES,
	BIN_BUF_DBG_BUS_BLOCKS_USER_DATA,
	BIN_BUF_DBG_BUS_LINE_NAME_OFFSETS,
	BIN_BUF_DBG_PARSING_STRINGS,
	MAX_BIN_DBG_BUFFER_TYPE
};


/* Attention bit mapping */
struct dbg_attn_bit_mapping {
	__le16 data;
#define DBG_ATTN_BIT_MAPPING_VAL_MASK			0x7FFF
#define DBG_ATTN_BIT_MAPPING_VAL_SHIFT			0
#define DBG_ATTN_BIT_MAPPING_IS_UNUSED_BIT_CNT_MASK	0x1
#define DBG_ATTN_BIT_MAPPING_IS_UNUSED_BIT_CNT_SHIFT	15
};

/* Attention block per-type data */
struct dbg_attn_block_type_data {
	__le16 names_offset;
	__le16 reserved1;
	u8 num_regs;
	u8 reserved2;
	__le16 regs_offset;
};

/* Block attentions */
struct dbg_attn_block {
	struct dbg_attn_block_type_data per_type_data[2];
};

/* Attention register result */
struct dbg_attn_reg_result {
	__le32 data;
#define DBG_ATTN_REG_RESULT_STS_ADDRESS_MASK	0xFFFFFF
#define DBG_ATTN_REG_RESULT_STS_ADDRESS_SHIFT	0
#define DBG_ATTN_REG_RESULT_NUM_REG_ATTN_MASK	0xFF
#define DBG_ATTN_REG_RESULT_NUM_REG_ATTN_SHIFT	24
	__le16 block_attn_offset;
	__le16 reserved;
	__le32 sts_val;
	__le32 mask_val;
};

/* Attention block result */
struct dbg_attn_block_result {
	u8 block_id;
	u8 data;
#define DBG_ATTN_BLOCK_RESULT_ATTN_TYPE_MASK	0x3
#define DBG_ATTN_BLOCK_RESULT_ATTN_TYPE_SHIFT	0
#define DBG_ATTN_BLOCK_RESULT_NUM_REGS_MASK	0x3F
#define DBG_ATTN_BLOCK_RESULT_NUM_REGS_SHIFT	2
	__le16 names_offset;
	struct dbg_attn_reg_result reg_results[15];
};

/* mode header */
struct dbg_mode_hdr {
	__le16 data;
#define DBG_MODE_HDR_EVAL_MODE_MASK		0x1
#define DBG_MODE_HDR_EVAL_MODE_SHIFT		0
#define DBG_MODE_HDR_MODES_BUF_OFFSET_MASK	0x7FFF
#define DBG_MODE_HDR_MODES_BUF_OFFSET_SHIFT	1
};

/* Attention register */
struct dbg_attn_reg {
	struct dbg_mode_hdr mode;
	__le16 block_attn_offset;
	__le32 data;
#define DBG_ATTN_REG_STS_ADDRESS_MASK	0xFFFFFF
#define DBG_ATTN_REG_STS_ADDRESS_SHIFT	0
#define DBG_ATTN_REG_NUM_REG_ATTN_MASK	0xFF
#define DBG_ATTN_REG_NUM_REG_ATTN_SHIFT 24
	__le32 sts_clr_address;
	__le32 mask_address;
};

/* attention types */
enum dbg_attn_type {
	ATTN_TYPE_INTERRUPT,
	ATTN_TYPE_PARITY,
	MAX_DBG_ATTN_TYPE
};

struct dbg_bus_block {
	u8 num_of_lines;
	u8 has_latency_events;
	__le16 lines_offset;
};

struct dbg_bus_block_user_data {
	u8 num_of_lines;
	u8 has_latency_events;
	__le16 names_offset;
};

struct dbg_bus_line {
	u8 data;
#define DBG_BUS_LINE_NUM_OF_GROUPS_MASK  0xF
#define DBG_BUS_LINE_NUM_OF_GROUPS_SHIFT 0
#define DBG_BUS_LINE_IS_256B_MASK        0x1
#define DBG_BUS_LINE_IS_256B_SHIFT       4
#define DBG_BUS_LINE_RESERVED_MASK       0x7
#define DBG_BUS_LINE_RESERVED_SHIFT      5
	u8 group_sizes;
};

/* condition header for registers dump */
struct dbg_dump_cond_hdr {
	struct dbg_mode_hdr mode; /* Mode header */
	u8 block_id; /* block ID */
	u8 data_size; /* size in dwords of the data following this header */
};

/* memory data for registers dump */
struct dbg_dump_mem {
	__le32 dword0;
#define DBG_DUMP_MEM_ADDRESS_MASK       0xFFFFFF
#define DBG_DUMP_MEM_ADDRESS_SHIFT      0
#define DBG_DUMP_MEM_MEM_GROUP_ID_MASK  0xFF
#define DBG_DUMP_MEM_MEM_GROUP_ID_SHIFT 24
	__le32 dword1;
#define DBG_DUMP_MEM_LENGTH_MASK        0xFFFFFF
#define DBG_DUMP_MEM_LENGTH_SHIFT       0
#define DBG_DUMP_MEM_WIDE_BUS_MASK      0x1
#define DBG_DUMP_MEM_WIDE_BUS_SHIFT     24
#define DBG_DUMP_MEM_RESERVED_MASK      0x7F
#define DBG_DUMP_MEM_RESERVED_SHIFT     25
};

/* register data for registers dump */
struct dbg_dump_reg {
	__le32 data;
#define DBG_DUMP_REG_ADDRESS_MASK 0x7FFFFF /* register address (in dwords) */
#define DBG_DUMP_REG_ADDRESS_SHIFT 0
#define DBG_DUMP_REG_WIDE_BUS_MASK 0x1 /* indicates register is wide-bus */
#define DBG_DUMP_REG_WIDE_BUS_SHIFT 23
#define DBG_DUMP_REG_LENGTH_MASK  0xFF /* register size (in dwords) */
#define DBG_DUMP_REG_LENGTH_SHIFT 24
};

/* split header for registers dump */
struct dbg_dump_split_hdr {
	__le32 hdr;
#define DBG_DUMP_SPLIT_HDR_DATA_SIZE_MASK      0xFFFFFF
#define DBG_DUMP_SPLIT_HDR_DATA_SIZE_SHIFT     0
#define DBG_DUMP_SPLIT_HDR_SPLIT_TYPE_ID_MASK  0xFF
#define DBG_DUMP_SPLIT_HDR_SPLIT_TYPE_ID_SHIFT 24
};

/* condition header for idle check */
struct dbg_idle_chk_cond_hdr {
	struct dbg_mode_hdr mode; /* Mode header */
	__le16 data_size; /* size in dwords of the data following this header */
};

/* Idle Check condition register */
struct dbg_idle_chk_cond_reg {
	__le32 data;
#define DBG_IDLE_CHK_COND_REG_ADDRESS_MASK   0x7FFFFF
#define DBG_IDLE_CHK_COND_REG_ADDRESS_SHIFT  0
#define DBG_IDLE_CHK_COND_REG_WIDE_BUS_MASK  0x1
#define DBG_IDLE_CHK_COND_REG_WIDE_BUS_SHIFT 23
#define DBG_IDLE_CHK_COND_REG_BLOCK_ID_MASK  0xFF
#define DBG_IDLE_CHK_COND_REG_BLOCK_ID_SHIFT 24
	__le16 num_entries;
	u8 entry_size;
	u8 start_entry;
};

/* Idle Check info register */
struct dbg_idle_chk_info_reg {
	__le32 data;
#define DBG_IDLE_CHK_INFO_REG_ADDRESS_MASK   0x7FFFFF
#define DBG_IDLE_CHK_INFO_REG_ADDRESS_SHIFT  0
#define DBG_IDLE_CHK_INFO_REG_WIDE_BUS_MASK  0x1
#define DBG_IDLE_CHK_INFO_REG_WIDE_BUS_SHIFT 23
#define DBG_IDLE_CHK_INFO_REG_BLOCK_ID_MASK  0xFF
#define DBG_IDLE_CHK_INFO_REG_BLOCK_ID_SHIFT 24
	__le16 size; /* register size in dwords */
	struct dbg_mode_hdr mode; /* Mode header */
};

/* Idle Check register */
union dbg_idle_chk_reg {
	struct dbg_idle_chk_cond_reg cond_reg; /* condition register */
	struct dbg_idle_chk_info_reg info_reg; /* info register */
};

/* Idle Check result header */
struct dbg_idle_chk_result_hdr {
	__le16 rule_id; /* Failing rule index */
	__le16 mem_entry_id; /* Failing memory entry index */
	u8 num_dumped_cond_regs; /* number of dumped condition registers */
	u8 num_dumped_info_regs; /* number of dumped condition registers */
	u8 severity; /* from dbg_idle_chk_severity_types enum */
	u8 reserved;
};

/* Idle Check result register header */
struct dbg_idle_chk_result_reg_hdr {
	u8 data;
#define DBG_IDLE_CHK_RESULT_REG_HDR_IS_MEM_MASK  0x1
#define DBG_IDLE_CHK_RESULT_REG_HDR_IS_MEM_SHIFT 0
#define DBG_IDLE_CHK_RESULT_REG_HDR_REG_ID_MASK  0x7F
#define DBG_IDLE_CHK_RESULT_REG_HDR_REG_ID_SHIFT 1
	u8 start_entry; /* index of the first checked entry */
	__le16 size; /* register size in dwords */
};

/* Idle Check rule */
struct dbg_idle_chk_rule {
	__le16 rule_id; /* Idle Check rule ID */
	u8 severity; /* value from dbg_idle_chk_severity_types enum */
	u8 cond_id; /* Condition ID */
	u8 num_cond_regs; /* number of condition registers */
	u8 num_info_regs; /* number of info registers */
	u8 num_imms; /* number of immediates in the condition */
	u8 reserved1;
	__le16 reg_offset; /* offset of this rules registers in the idle check
			    * register array (in dbg_idle_chk_reg units).
			    */
	__le16 imm_offset; /* offset of this rules immediate values in the
			    * immediate values array (in dwords).
			    */
};

/* Idle Check rule parsing data */
struct dbg_idle_chk_rule_parsing_data {
	__le32 data;
#define DBG_IDLE_CHK_RULE_PARSING_DATA_HAS_FW_MSG_MASK  0x1
#define DBG_IDLE_CHK_RULE_PARSING_DATA_HAS_FW_MSG_SHIFT 0
#define DBG_IDLE_CHK_RULE_PARSING_DATA_STR_OFFSET_MASK  0x7FFFFFFF
#define DBG_IDLE_CHK_RULE_PARSING_DATA_STR_OFFSET_SHIFT 1
};

/* idle check severity types */
enum dbg_idle_chk_severity_types {
	/* idle check failure should cause an error */
	IDLE_CHK_SEVERITY_ERROR,
	/* idle check failure should cause an error only if theres no traffic */
	IDLE_CHK_SEVERITY_ERROR_NO_TRAFFIC,
	/* idle check failure should cause a warning */
	IDLE_CHK_SEVERITY_WARNING,
	MAX_DBG_IDLE_CHK_SEVERITY_TYPES
};

/* Debug Bus block data */
struct dbg_bus_block_data {
	__le16 data;
#define DBG_BUS_BLOCK_DATA_ENABLE_MASK_MASK       0xF
#define DBG_BUS_BLOCK_DATA_ENABLE_MASK_SHIFT      0
#define DBG_BUS_BLOCK_DATA_RIGHT_SHIFT_MASK       0xF
#define DBG_BUS_BLOCK_DATA_RIGHT_SHIFT_SHIFT      4
#define DBG_BUS_BLOCK_DATA_FORCE_VALID_MASK_MASK  0xF
#define DBG_BUS_BLOCK_DATA_FORCE_VALID_MASK_SHIFT 8
#define DBG_BUS_BLOCK_DATA_FORCE_FRAME_MASK_MASK  0xF
#define DBG_BUS_BLOCK_DATA_FORCE_FRAME_MASK_SHIFT 12
	u8 line_num;
	u8 hw_id;
};

/* Debug Bus Clients */
enum dbg_bus_clients {
	DBG_BUS_CLIENT_RBCN,
	DBG_BUS_CLIENT_RBCP,
	DBG_BUS_CLIENT_RBCR,
	DBG_BUS_CLIENT_RBCT,
	DBG_BUS_CLIENT_RBCU,
	DBG_BUS_CLIENT_RBCF,
	DBG_BUS_CLIENT_RBCX,
	DBG_BUS_CLIENT_RBCS,
	DBG_BUS_CLIENT_RBCH,
	DBG_BUS_CLIENT_RBCZ,
	DBG_BUS_CLIENT_OTHER_ENGINE,
	DBG_BUS_CLIENT_TIMESTAMP,
	DBG_BUS_CLIENT_CPU,
	DBG_BUS_CLIENT_RBCY,
	DBG_BUS_CLIENT_RBCQ,
	DBG_BUS_CLIENT_RBCM,
	DBG_BUS_CLIENT_RBCB,
	DBG_BUS_CLIENT_RBCW,
	DBG_BUS_CLIENT_RBCV,
	MAX_DBG_BUS_CLIENTS
};

enum dbg_bus_constraint_ops {
	DBG_BUS_CONSTRAINT_OP_EQ,
	DBG_BUS_CONSTRAINT_OP_NE,
	DBG_BUS_CONSTRAINT_OP_LT,
	DBG_BUS_CONSTRAINT_OP_LTC,
	DBG_BUS_CONSTRAINT_OP_LE,
	DBG_BUS_CONSTRAINT_OP_LEC,
	DBG_BUS_CONSTRAINT_OP_GT,
	DBG_BUS_CONSTRAINT_OP_GTC,
	DBG_BUS_CONSTRAINT_OP_GE,
	DBG_BUS_CONSTRAINT_OP_GEC,
	MAX_DBG_BUS_CONSTRAINT_OPS
};

struct dbg_bus_trigger_state_data {
	u8 data;
#define DBG_BUS_TRIGGER_STATE_DATA_BLOCK_SHIFTED_ENABLE_MASK_MASK  0xF
#define DBG_BUS_TRIGGER_STATE_DATA_BLOCK_SHIFTED_ENABLE_MASK_SHIFT 0
#define DBG_BUS_TRIGGER_STATE_DATA_CONSTRAINT_DWORD_MASK_MASK      0xF
#define DBG_BUS_TRIGGER_STATE_DATA_CONSTRAINT_DWORD_MASK_SHIFT     4
};

/* Debug Bus memory address */
struct dbg_bus_mem_addr {
	__le32 lo;
	__le32 hi;
};

/* Debug Bus PCI buffer data */
struct dbg_bus_pci_buf_data {
	struct dbg_bus_mem_addr phys_addr; /* PCI buffer physical address */
	struct dbg_bus_mem_addr virt_addr; /* PCI buffer virtual address */
	__le32 size; /* PCI buffer size in bytes */
};

/* Debug Bus Storm EID range filter params */
struct dbg_bus_storm_eid_range_params {
	u8 min; /* Minimal event ID to filter on */
	u8 max; /* Maximal event ID to filter on */
};

/* Debug Bus Storm EID mask filter params */
struct dbg_bus_storm_eid_mask_params {
	u8 val; /* Event ID value */
	u8 mask; /* Event ID mask. 1s in the mask = dont care bits. */
};

/* Debug Bus Storm EID filter params */
union dbg_bus_storm_eid_params {
	struct dbg_bus_storm_eid_range_params range;
	struct dbg_bus_storm_eid_mask_params mask;
};

/* Debug Bus Storm data */
struct dbg_bus_storm_data {
	u8 enabled;
	u8 mode;
	u8 hw_id;
	u8 eid_filter_en;
	u8 eid_range_not_mask;
	u8 cid_filter_en;
	union dbg_bus_storm_eid_params eid_filter_params;
	__le32 cid;
};

/* Debug Bus data */
struct dbg_bus_data {
	__le32 app_version;
	u8 state;
	u8 hw_dwords;
	__le16 hw_id_mask;
	u8 num_enabled_blocks;
	u8 num_enabled_storms;
	u8 target;
	u8 one_shot_en;
	u8 grc_input_en;
	u8 timestamp_input_en;
	u8 filter_en;
	u8 adding_filter;
	u8 filter_pre_trigger;
	u8 filter_post_trigger;
	__le16 reserved;
	u8 trigger_en;
	struct dbg_bus_trigger_state_data trigger_states[3];
	u8 next_trigger_state;
	u8 next_constraint_id;
	u8 unify_inputs;
	u8 rcv_from_other_engine;
	struct dbg_bus_pci_buf_data pci_buf;
	struct dbg_bus_block_data blocks[88];
	struct dbg_bus_storm_data storms[6];
};

enum dbg_bus_filter_types {
	DBG_BUS_FILTER_TYPE_OFF,
	DBG_BUS_FILTER_TYPE_PRE,
	DBG_BUS_FILTER_TYPE_POST,
	DBG_BUS_FILTER_TYPE_ON,
	MAX_DBG_BUS_FILTER_TYPES
};

/* Debug bus frame modes */
enum dbg_bus_frame_modes {
	DBG_BUS_FRAME_MODE_0HW_4ST = 0, /* 0 HW dwords, 4 Storm dwords */
	DBG_BUS_FRAME_MODE_4HW_0ST = 3, /* 4 HW dwords, 0 Storm dwords */
	DBG_BUS_FRAME_MODE_8HW_0ST = 4, /* 8 HW dwords, 0 Storm dwords */
	MAX_DBG_BUS_FRAME_MODES
};

enum dbg_bus_other_engine_modes {
	DBG_BUS_OTHER_ENGINE_MODE_NONE,
	DBG_BUS_OTHER_ENGINE_MODE_DOUBLE_BW_TX,
	DBG_BUS_OTHER_ENGINE_MODE_DOUBLE_BW_RX,
	DBG_BUS_OTHER_ENGINE_MODE_CROSS_ENGINE_TX,
	DBG_BUS_OTHER_ENGINE_MODE_CROSS_ENGINE_RX,
	MAX_DBG_BUS_OTHER_ENGINE_MODES
};

enum dbg_bus_post_trigger_types {
	DBG_BUS_POST_TRIGGER_RECORD,
	DBG_BUS_POST_TRIGGER_DROP,
	MAX_DBG_BUS_POST_TRIGGER_TYPES
};

enum dbg_bus_pre_trigger_types {
	DBG_BUS_PRE_TRIGGER_START_FROM_ZERO,
	DBG_BUS_PRE_TRIGGER_NUM_CHUNKS,
	DBG_BUS_PRE_TRIGGER_DROP,
	MAX_DBG_BUS_PRE_TRIGGER_TYPES
};

enum dbg_bus_semi_frame_modes {
	DBG_BUS_SEMI_FRAME_MODE_0SLOW_4FAST =
	    0,
	DBG_BUS_SEMI_FRAME_MODE_4SLOW_0FAST =
	    3,
	MAX_DBG_BUS_SEMI_FRAME_MODES
};

/* Debug bus states */
enum dbg_bus_states {
	DBG_BUS_STATE_IDLE,
	DBG_BUS_STATE_READY,
	DBG_BUS_STATE_RECORDING,
	DBG_BUS_STATE_STOPPED,
	MAX_DBG_BUS_STATES
};

enum dbg_bus_storm_modes {
	DBG_BUS_STORM_MODE_PRINTF,
	DBG_BUS_STORM_MODE_PRAM_ADDR,
	DBG_BUS_STORM_MODE_DRA_RW,
	DBG_BUS_STORM_MODE_DRA_W,
	DBG_BUS_STORM_MODE_LD_ST_ADDR,
	DBG_BUS_STORM_MODE_DRA_FSM,
	DBG_BUS_STORM_MODE_RH,
	DBG_BUS_STORM_MODE_FOC,
	DBG_BUS_STORM_MODE_EXT_STORE,
	MAX_DBG_BUS_STORM_MODES
};

/* Debug bus target IDs */
enum dbg_bus_targets {
	DBG_BUS_TARGET_ID_INT_BUF,
	DBG_BUS_TARGET_ID_NIG,
	DBG_BUS_TARGET_ID_PCI,
	MAX_DBG_BUS_TARGETS
};

/* GRC Dump data */
struct dbg_grc_data {
	u8 params_initialized;
	u8 reserved1;
	__le16 reserved2;
	__le32 param_val[48];
};

/* Debug GRC params */
enum dbg_grc_params {
	DBG_GRC_PARAM_DUMP_TSTORM,
	DBG_GRC_PARAM_DUMP_MSTORM,
	DBG_GRC_PARAM_DUMP_USTORM,
	DBG_GRC_PARAM_DUMP_XSTORM,
	DBG_GRC_PARAM_DUMP_YSTORM,
	DBG_GRC_PARAM_DUMP_PSTORM,
	DBG_GRC_PARAM_DUMP_REGS,
	DBG_GRC_PARAM_DUMP_RAM,
	DBG_GRC_PARAM_DUMP_PBUF,
	DBG_GRC_PARAM_DUMP_IOR,
	DBG_GRC_PARAM_DUMP_VFC,
	DBG_GRC_PARAM_DUMP_CM_CTX,
	DBG_GRC_PARAM_DUMP_PXP,
	DBG_GRC_PARAM_DUMP_RSS,
	DBG_GRC_PARAM_DUMP_CAU,
	DBG_GRC_PARAM_DUMP_QM,
	DBG_GRC_PARAM_DUMP_MCP,
	DBG_GRC_PARAM_RESERVED,
	DBG_GRC_PARAM_DUMP_CFC,
	DBG_GRC_PARAM_DUMP_IGU,
	DBG_GRC_PARAM_DUMP_BRB,
	DBG_GRC_PARAM_DUMP_BTB,
	DBG_GRC_PARAM_DUMP_BMB,
	DBG_GRC_PARAM_DUMP_NIG,
	DBG_GRC_PARAM_DUMP_MULD,
	DBG_GRC_PARAM_DUMP_PRS,
	DBG_GRC_PARAM_DUMP_DMAE,
	DBG_GRC_PARAM_DUMP_TM,
	DBG_GRC_PARAM_DUMP_SDM,
	DBG_GRC_PARAM_DUMP_DIF,
	DBG_GRC_PARAM_DUMP_STATIC,
	DBG_GRC_PARAM_UNSTALL,
	DBG_GRC_PARAM_NUM_LCIDS,
	DBG_GRC_PARAM_NUM_LTIDS,
	DBG_GRC_PARAM_EXCLUDE_ALL,
	DBG_GRC_PARAM_CRASH,
	DBG_GRC_PARAM_PARITY_SAFE,
	DBG_GRC_PARAM_DUMP_CM,
	DBG_GRC_PARAM_DUMP_PHY,
	DBG_GRC_PARAM_NO_MCP,
	DBG_GRC_PARAM_NO_FW_VER,
	MAX_DBG_GRC_PARAMS
};

/* Debug reset registers */
enum dbg_reset_regs {
	DBG_RESET_REG_MISCS_PL_UA,
	DBG_RESET_REG_MISCS_PL_HV,
	DBG_RESET_REG_MISCS_PL_HV_2,
	DBG_RESET_REG_MISC_PL_UA,
	DBG_RESET_REG_MISC_PL_HV,
	DBG_RESET_REG_MISC_PL_PDA_VMAIN_1,
	DBG_RESET_REG_MISC_PL_PDA_VMAIN_2,
	DBG_RESET_REG_MISC_PL_PDA_VAUX,
	MAX_DBG_RESET_REGS
};

/* Debug status codes */
enum dbg_status {
	DBG_STATUS_OK,
	DBG_STATUS_APP_VERSION_NOT_SET,
	DBG_STATUS_UNSUPPORTED_APP_VERSION,
	DBG_STATUS_DBG_BLOCK_NOT_RESET,
	DBG_STATUS_INVALID_ARGS,
	DBG_STATUS_OUTPUT_ALREADY_SET,
	DBG_STATUS_INVALID_PCI_BUF_SIZE,
	DBG_STATUS_PCI_BUF_ALLOC_FAILED,
	DBG_STATUS_PCI_BUF_NOT_ALLOCATED,
	DBG_STATUS_TOO_MANY_INPUTS,
	DBG_STATUS_INPUT_OVERLAP,
	DBG_STATUS_HW_ONLY_RECORDING,
	DBG_STATUS_STORM_ALREADY_ENABLED,
	DBG_STATUS_STORM_NOT_ENABLED,
	DBG_STATUS_BLOCK_ALREADY_ENABLED,
	DBG_STATUS_BLOCK_NOT_ENABLED,
	DBG_STATUS_NO_INPUT_ENABLED,
	DBG_STATUS_NO_FILTER_TRIGGER_64B,
	DBG_STATUS_FILTER_ALREADY_ENABLED,
	DBG_STATUS_TRIGGER_ALREADY_ENABLED,
	DBG_STATUS_TRIGGER_NOT_ENABLED,
	DBG_STATUS_CANT_ADD_CONSTRAINT,
	DBG_STATUS_TOO_MANY_TRIGGER_STATES,
	DBG_STATUS_TOO_MANY_CONSTRAINTS,
	DBG_STATUS_RECORDING_NOT_STARTED,
	DBG_STATUS_DATA_DIDNT_TRIGGER,
	DBG_STATUS_NO_DATA_RECORDED,
	DBG_STATUS_DUMP_BUF_TOO_SMALL,
	DBG_STATUS_DUMP_NOT_CHUNK_ALIGNED,
	DBG_STATUS_UNKNOWN_CHIP,
	DBG_STATUS_VIRT_MEM_ALLOC_FAILED,
	DBG_STATUS_BLOCK_IN_RESET,
	DBG_STATUS_INVALID_TRACE_SIGNATURE,
	DBG_STATUS_INVALID_NVRAM_BUNDLE,
	DBG_STATUS_NVRAM_GET_IMAGE_FAILED,
	DBG_STATUS_NON_ALIGNED_NVRAM_IMAGE,
	DBG_STATUS_NVRAM_READ_FAILED,
	DBG_STATUS_IDLE_CHK_PARSE_FAILED,
	DBG_STATUS_MCP_TRACE_BAD_DATA,
	DBG_STATUS_MCP_TRACE_NO_META,
	DBG_STATUS_MCP_COULD_NOT_HALT,
	DBG_STATUS_MCP_COULD_NOT_RESUME,
	DBG_STATUS_DMAE_FAILED,
	DBG_STATUS_SEMI_FIFO_NOT_EMPTY,
	DBG_STATUS_IGU_FIFO_BAD_DATA,
	DBG_STATUS_MCP_COULD_NOT_MASK_PRTY,
	DBG_STATUS_FW_ASSERTS_PARSE_FAILED,
	DBG_STATUS_REG_FIFO_BAD_DATA,
	DBG_STATUS_PROTECTION_OVERRIDE_BAD_DATA,
	DBG_STATUS_DBG_ARRAY_NOT_SET,
	DBG_STATUS_FILTER_BUG,
	DBG_STATUS_NON_MATCHING_LINES,
	DBG_STATUS_INVALID_TRIGGER_DWORD_OFFSET,
	DBG_STATUS_DBG_BUS_IN_USE,
	MAX_DBG_STATUS
};

/* Debug Storms IDs */
enum dbg_storms {
	DBG_TSTORM_ID,
	DBG_MSTORM_ID,
	DBG_USTORM_ID,
	DBG_XSTORM_ID,
	DBG_YSTORM_ID,
	DBG_PSTORM_ID,
	MAX_DBG_STORMS
};

/* Idle Check data */
struct idle_chk_data {
	__le32 buf_size;
	u8 buf_size_set;
	u8 reserved1;
	__le16 reserved2;
};

/* Debug Tools data (per HW function) */
struct dbg_tools_data {
	struct dbg_grc_data grc;
	struct dbg_bus_data bus;
	struct idle_chk_data idle_chk;
	u8 mode_enable[40];
	u8 block_in_reset[88];
	u8 chip_id;
	u8 platform_id;
	u8 initialized;
	u8 reserved;
};

/********************************/
/* HSI Init Functions constants */
/********************************/

/* Number of VLAN priorities */
#define NUM_OF_VLAN_PRIORITIES	8

struct init_brb_ram_req {
	__le32 guranteed_per_tc;
	__le32 headroom_per_tc;
	__le32 min_pkt_size;
	__le32 max_ports_per_engine;
	u8 num_active_tcs[MAX_NUM_PORTS];
};

struct init_ets_tc_req {
	u8 use_sp;
	u8 use_wfq;
	__le16 weight;
};

struct init_ets_req {
	__le32 mtu;
	struct init_ets_tc_req tc_req[NUM_OF_TCS];
};

struct init_nig_lb_rl_req {
	__le16 lb_mac_rate;
	__le16 lb_rate;
	__le32 mtu;
	__le16 tc_rate[NUM_OF_PHYS_TCS];
};

struct init_nig_pri_tc_map_entry {
	u8 tc_id;
	u8 valid;
};

struct init_nig_pri_tc_map_req {
	struct init_nig_pri_tc_map_entry pri[NUM_OF_VLAN_PRIORITIES];
};

struct init_qm_port_params {
	u8 active;
	u8 active_phys_tcs;
	__le16 num_pbf_cmd_lines;
	__le16 num_btb_blocks;
	__le16 reserved;
};

/* QM per-PQ init parameters */
struct init_qm_pq_params {
	u8 vport_id;
	u8 tc_id;
	u8 wrr_group;
	u8 rl_valid;
};

/* QM per-vport init parameters */
struct init_qm_vport_params {
	__le32 vport_rl;
	__le16 vport_wfq;
	__le16 first_tx_pq_id[NUM_OF_TCS];
};

/**************************************/
/* Init Tool HSI constants and macros */
/**************************************/

/* Width of GRC address in bits (addresses are specified in dwords) */
#define GRC_ADDR_BITS	23
#define MAX_GRC_ADDR	(BIT(GRC_ADDR_BITS) - 1)

/* indicates an init that should be applied to any phase ID */
#define ANY_PHASE_ID	0xffff

/* Max size in dwords of a zipped array */
#define MAX_ZIPPED_SIZE	8192
enum chip_ids {
	CHIP_BB,
	CHIP_K2,
	CHIP_RESERVED,
	MAX_CHIP_IDS
};

struct fw_asserts_ram_section {
	__le16 section_ram_line_offset;
	__le16 section_ram_line_size;
	u8 list_dword_offset;
	u8 list_element_dword_size;
	u8 list_num_elements;
	u8 list_next_index_dword_offset;
};

struct fw_ver_num {
	u8 major;
	u8 minor;
	u8 rev;
	u8 eng;
};

struct fw_ver_info {
	__le16 tools_ver;
	u8 image_id;
	u8 reserved1;
	struct fw_ver_num num;
	__le32 timestamp;
	__le32 reserved2;
};

struct fw_info {
	struct fw_ver_info ver;
	struct fw_asserts_ram_section fw_asserts_section;
};

struct fw_info_location {
	__le32 grc_addr;
	__le32 size;
};

enum init_modes {
	MODE_RESERVED,
	MODE_BB,
	MODE_K2,
	MODE_ASIC,
	MODE_RESERVED2,
	MODE_RESERVED3,
	MODE_RESERVED4,
	MODE_RESERVED5,
	MODE_SF,
	MODE_MF_SD,
	MODE_MF_SI,
	MODE_PORTS_PER_ENG_1,
	MODE_PORTS_PER_ENG_2,
	MODE_PORTS_PER_ENG_4,
	MODE_100G,
	MODE_RESERVED6,
	MAX_INIT_MODES
};

enum init_phases {
	PHASE_ENGINE,
	PHASE_PORT,
	PHASE_PF,
	PHASE_VF,
	PHASE_QM_PF,
	MAX_INIT_PHASES
};

enum init_split_types {
	SPLIT_TYPE_NONE,
	SPLIT_TYPE_PORT,
	SPLIT_TYPE_PF,
	SPLIT_TYPE_PORT_PF,
	SPLIT_TYPE_VF,
	MAX_INIT_SPLIT_TYPES
};

/* Binary buffer header */
struct bin_buffer_hdr {
	__le32 offset;
	__le32 length;
};

/* binary init buffer types */
enum bin_init_buffer_type {
	BIN_BUF_INIT_FW_VER_INFO,
	BIN_BUF_INIT_CMD,
	BIN_BUF_INIT_VAL,
	BIN_BUF_INIT_MODE_TREE,
	BIN_BUF_INIT_IRO,
	MAX_BIN_INIT_BUFFER_TYPE
};

/* init array header: raw */
struct init_array_raw_hdr {
	__le32 data;
#define INIT_ARRAY_RAW_HDR_TYPE_MASK	0xF
#define INIT_ARRAY_RAW_HDR_TYPE_SHIFT	0
#define INIT_ARRAY_RAW_HDR_PARAMS_MASK	0xFFFFFFF
#define INIT_ARRAY_RAW_HDR_PARAMS_SHIFT	4
};

/* init array header: standard */
struct init_array_standard_hdr {
	__le32 data;
#define INIT_ARRAY_STANDARD_HDR_TYPE_MASK	0xF
#define INIT_ARRAY_STANDARD_HDR_TYPE_SHIFT	0
#define INIT_ARRAY_STANDARD_HDR_SIZE_MASK	0xFFFFFFF
#define INIT_ARRAY_STANDARD_HDR_SIZE_SHIFT	4
};

/* init array header: zipped */
struct init_array_zipped_hdr {
	__le32 data;
#define INIT_ARRAY_ZIPPED_HDR_TYPE_MASK		0xF
#define INIT_ARRAY_ZIPPED_HDR_TYPE_SHIFT	0
#define INIT_ARRAY_ZIPPED_HDR_ZIPPED_SIZE_MASK	0xFFFFFFF
#define INIT_ARRAY_ZIPPED_HDR_ZIPPED_SIZE_SHIFT	4
};

/* init array header: pattern */
struct init_array_pattern_hdr {
	__le32 data;
#define INIT_ARRAY_PATTERN_HDR_TYPE_MASK		0xF
#define INIT_ARRAY_PATTERN_HDR_TYPE_SHIFT		0
#define INIT_ARRAY_PATTERN_HDR_PATTERN_SIZE_MASK	0xF
#define INIT_ARRAY_PATTERN_HDR_PATTERN_SIZE_SHIFT	4
#define INIT_ARRAY_PATTERN_HDR_REPETITIONS_MASK		0xFFFFFF
#define INIT_ARRAY_PATTERN_HDR_REPETITIONS_SHIFT	8
};

/* init array header union */
union init_array_hdr {
	struct init_array_raw_hdr raw;
	struct init_array_standard_hdr standard;
	struct init_array_zipped_hdr zipped;
	struct init_array_pattern_hdr pattern;
};

/* init array types */
enum init_array_types {
	INIT_ARR_STANDARD,
	INIT_ARR_ZIPPED,
	INIT_ARR_PATTERN,
	MAX_INIT_ARRAY_TYPES
};

/* init operation: callback */
struct init_callback_op {
	__le32 op_data;
#define INIT_CALLBACK_OP_OP_MASK	0xF
#define INIT_CALLBACK_OP_OP_SHIFT	0
#define INIT_CALLBACK_OP_RESERVED_MASK	0xFFFFFFF
#define INIT_CALLBACK_OP_RESERVED_SHIFT	4
	__le16 callback_id;
	__le16 block_id;
};

/* init operation: delay */
struct init_delay_op {
	__le32 op_data;
#define INIT_DELAY_OP_OP_MASK		0xF
#define INIT_DELAY_OP_OP_SHIFT		0
#define INIT_DELAY_OP_RESERVED_MASK	0xFFFFFFF
#define INIT_DELAY_OP_RESERVED_SHIFT	4
	__le32 delay;
};

/* init operation: if_mode */
struct init_if_mode_op {
	__le32 op_data;
#define INIT_IF_MODE_OP_OP_MASK			0xF
#define INIT_IF_MODE_OP_OP_SHIFT		0
#define INIT_IF_MODE_OP_RESERVED1_MASK		0xFFF
#define INIT_IF_MODE_OP_RESERVED1_SHIFT		4
#define INIT_IF_MODE_OP_CMD_OFFSET_MASK		0xFFFF
#define INIT_IF_MODE_OP_CMD_OFFSET_SHIFT	16
	__le16 reserved2;
	__le16 modes_buf_offset;
};

/* init operation: if_phase */
struct init_if_phase_op {
	__le32 op_data;
#define INIT_IF_PHASE_OP_OP_MASK		0xF
#define INIT_IF_PHASE_OP_OP_SHIFT		0
#define INIT_IF_PHASE_OP_DMAE_ENABLE_MASK	0x1
#define INIT_IF_PHASE_OP_DMAE_ENABLE_SHIFT	4
#define INIT_IF_PHASE_OP_RESERVED1_MASK		0x7FF
#define INIT_IF_PHASE_OP_RESERVED1_SHIFT	5
#define INIT_IF_PHASE_OP_CMD_OFFSET_MASK	0xFFFF
#define INIT_IF_PHASE_OP_CMD_OFFSET_SHIFT	16
	__le32 phase_data;
#define INIT_IF_PHASE_OP_PHASE_MASK		0xFF
#define INIT_IF_PHASE_OP_PHASE_SHIFT		0
#define INIT_IF_PHASE_OP_RESERVED2_MASK		0xFF
#define INIT_IF_PHASE_OP_RESERVED2_SHIFT	8
#define INIT_IF_PHASE_OP_PHASE_ID_MASK		0xFFFF
#define INIT_IF_PHASE_OP_PHASE_ID_SHIFT		16
};

/* init mode operators */
enum init_mode_ops {
	INIT_MODE_OP_NOT,
	INIT_MODE_OP_OR,
	INIT_MODE_OP_AND,
	MAX_INIT_MODE_OPS
};

/* init operation: raw */
struct init_raw_op {
	__le32 op_data;
#define INIT_RAW_OP_OP_MASK		0xF
#define INIT_RAW_OP_OP_SHIFT		0
#define INIT_RAW_OP_PARAM1_MASK		0xFFFFFFF
#define INIT_RAW_OP_PARAM1_SHIFT	4
	__le32 param2;
};

/* init array params */
struct init_op_array_params {
	__le16 size;
	__le16 offset;
};

/* Write init operation arguments */
union init_write_args {
	__le32 inline_val;
	__le32 zeros_count;
	__le32 array_offset;
	struct init_op_array_params runtime;
};

/* init operation: write */
struct init_write_op {
	__le32 data;
#define INIT_WRITE_OP_OP_MASK		0xF
#define INIT_WRITE_OP_OP_SHIFT		0
#define INIT_WRITE_OP_SOURCE_MASK	0x7
#define INIT_WRITE_OP_SOURCE_SHIFT	4
#define INIT_WRITE_OP_RESERVED_MASK	0x1
#define INIT_WRITE_OP_RESERVED_SHIFT	7
#define INIT_WRITE_OP_WIDE_BUS_MASK	0x1
#define INIT_WRITE_OP_WIDE_BUS_SHIFT	8
#define INIT_WRITE_OP_ADDRESS_MASK	0x7FFFFF
#define INIT_WRITE_OP_ADDRESS_SHIFT	9
	union init_write_args args;
};

/* init operation: read */
struct init_read_op {
	__le32 op_data;
#define INIT_READ_OP_OP_MASK		0xF
#define INIT_READ_OP_OP_SHIFT		0
#define INIT_READ_OP_POLL_TYPE_MASK	0xF
#define INIT_READ_OP_POLL_TYPE_SHIFT	4
#define INIT_READ_OP_RESERVED_MASK	0x1
#define INIT_READ_OP_RESERVED_SHIFT	8
#define INIT_READ_OP_ADDRESS_MASK	0x7FFFFF
#define INIT_READ_OP_ADDRESS_SHIFT	9
	__le32 expected_val;
};

/* Init operations union */
union init_op {
	struct init_raw_op raw;
	struct init_write_op write;
	struct init_read_op read;
	struct init_if_mode_op if_mode;
	struct init_if_phase_op if_phase;
	struct init_callback_op callback;
	struct init_delay_op delay;
};

/* Init command operation types */
enum init_op_types {
	INIT_OP_READ,
	INIT_OP_WRITE,
	INIT_OP_IF_MODE,
	INIT_OP_IF_PHASE,
	INIT_OP_DELAY,
	INIT_OP_CALLBACK,
	MAX_INIT_OP_TYPES
};

/* init polling types */
enum init_poll_types {
	INIT_POLL_NONE,
	INIT_POLL_EQ,
	INIT_POLL_OR,
	INIT_POLL_AND,
	MAX_INIT_POLL_TYPES
};

/* init source types */
enum init_source_types {
	INIT_SRC_INLINE,
	INIT_SRC_ZEROS,
	INIT_SRC_ARRAY,
	INIT_SRC_RUNTIME,
	MAX_INIT_SOURCE_TYPES
};

/* Internal RAM Offsets macro data */
struct iro {
	__le32 base;
	__le16 m1;
	__le16 m2;
	__le16 m3;
	__le16 size;
};

/***************************** Public Functions *******************************/
/**
 * @brief qed_dbg_set_bin_ptr - Sets a pointer to the binary data with debug
 *	arrays.
 *
 * @param bin_ptr - a pointer to the binary data with debug arrays.
 */
enum dbg_status qed_dbg_set_bin_ptr(const u8 * const bin_ptr);

/**
 * @brief qed_dbg_grc_set_params_default - Reverts all GRC parameters to their
 *	default value.
 *
 * @param p_hwfn		- HW device data
 */
void qed_dbg_grc_set_params_default(struct qed_hwfn *p_hwfn);
/**
 * @brief qed_dbg_grc_get_dump_buf_size - Returns the required buffer size for
 *	GRC Dump.
 *
 * @param p_hwfn - HW device data
 * @param p_ptt - Ptt window used for writing the registers.
 * @param buf_size - OUT: required buffer size (in dwords) for the GRC Dump
 *	data.
 *
 * @return error if one of the following holds:
 *	- the version wasn't set
 * Otherwise, returns ok.
 */
enum dbg_status qed_dbg_grc_get_dump_buf_size(struct qed_hwfn *p_hwfn,
					      struct qed_ptt *p_ptt,
					      u32 *buf_size);

/**
 * @brief qed_dbg_grc_dump - Dumps GRC data into the specified buffer.
 *
 * @param p_hwfn - HW device data
 * @param p_ptt - Ptt window used for writing the registers.
 * @param dump_buf - Pointer to write the collected GRC data into.
 * @param buf_size_in_dwords - Size of the specified buffer in dwords.
 * @param num_dumped_dwords - OUT: number of dumped dwords.
 *
 * @return error if one of the following holds:
 *	- the version wasn't set
 *	- the specified dump buffer is too small
 * Otherwise, returns ok.
 */
enum dbg_status qed_dbg_grc_dump(struct qed_hwfn *p_hwfn,
				 struct qed_ptt *p_ptt,
				 u32 *dump_buf,
				 u32 buf_size_in_dwords,
				 u32 *num_dumped_dwords);

/**
 * @brief qed_dbg_idle_chk_get_dump_buf_size - Returns the required buffer size
 *	for idle check results.
 *
 * @param p_hwfn - HW device data
 * @param p_ptt - Ptt window used for writing the registers.
 * @param buf_size - OUT: required buffer size (in dwords) for the idle check
 *	data.
 *
 * @return error if one of the following holds:
 *	- the version wasn't set
 * Otherwise, returns ok.
 */
enum dbg_status qed_dbg_idle_chk_get_dump_buf_size(struct qed_hwfn *p_hwfn,
						   struct qed_ptt *p_ptt,
						   u32 *buf_size);

/**
 * @brief qed_dbg_idle_chk_dump - Performs idle check and writes the results
 *	into the specified buffer.
 *
 * @param p_hwfn - HW device data
 * @param p_ptt - Ptt window used for writing the registers.
 * @param dump_buf - Pointer to write the idle check data into.
 * @param buf_size_in_dwords - Size of the specified buffer in dwords.
 * @param num_dumped_dwords - OUT: number of dumped dwords.
 *
 * @return error if one of the following holds:
 *	- the version wasn't set
 *	- the specified buffer is too small
 * Otherwise, returns ok.
 */
enum dbg_status qed_dbg_idle_chk_dump(struct qed_hwfn *p_hwfn,
				      struct qed_ptt *p_ptt,
				      u32 *dump_buf,
				      u32 buf_size_in_dwords,
				      u32 *num_dumped_dwords);

/**
 * @brief qed_dbg_mcp_trace_get_dump_buf_size - Returns the required buffer size
 *	for mcp trace results.
 *
 * @param p_hwfn - HW device data
 * @param p_ptt - Ptt window used for writing the registers.
 * @param buf_size - OUT: required buffer size (in dwords) for mcp trace data.
 *
 * @return error if one of the following holds:
 *	- the version wasn't set
 *	- the trace data in MCP scratchpad contain an invalid signature
 *	- the bundle ID in NVRAM is invalid
 *	- the trace meta data cannot be found (in NVRAM or image file)
 * Otherwise, returns ok.
 */
enum dbg_status qed_dbg_mcp_trace_get_dump_buf_size(struct qed_hwfn *p_hwfn,
						    struct qed_ptt *p_ptt,
						    u32 *buf_size);

/**
 * @brief qed_dbg_mcp_trace_dump - Performs mcp trace and writes the results
 *	into the specified buffer.
 *
 * @param p_hwfn - HW device data
 * @param p_ptt - Ptt window used for writing the registers.
 * @param dump_buf - Pointer to write the mcp trace data into.
 * @param buf_size_in_dwords - Size of the specified buffer in dwords.
 * @param num_dumped_dwords - OUT: number of dumped dwords.
 *
 * @return error if one of the following holds:
 *	- the version wasn't set
 *	- the specified buffer is too small
 *	- the trace data in MCP scratchpad contain an invalid signature
 *	- the bundle ID in NVRAM is invalid
 *	- the trace meta data cannot be found (in NVRAM or image file)
 *	- the trace meta data cannot be read (from NVRAM or image file)
 * Otherwise, returns ok.
 */
enum dbg_status qed_dbg_mcp_trace_dump(struct qed_hwfn *p_hwfn,
				       struct qed_ptt *p_ptt,
				       u32 *dump_buf,
				       u32 buf_size_in_dwords,
				       u32 *num_dumped_dwords);

/**
 * @brief qed_dbg_reg_fifo_get_dump_buf_size - Returns the required buffer size
 *	for grc trace fifo results.
 *
 * @param p_hwfn - HW device data
 * @param p_ptt - Ptt window used for writing the registers.
 * @param buf_size - OUT: required buffer size (in dwords) for reg fifo data.
 *
 * @return error if one of the following holds:
 *	- the version wasn't set
 * Otherwise, returns ok.
 */
enum dbg_status qed_dbg_reg_fifo_get_dump_buf_size(struct qed_hwfn *p_hwfn,
						   struct qed_ptt *p_ptt,
						   u32 *buf_size);

/**
 * @brief qed_dbg_reg_fifo_dump - Reads the reg fifo and writes the results into
 *	the specified buffer.
 *
 * @param p_hwfn - HW device data
 * @param p_ptt - Ptt window used for writing the registers.
 * @param dump_buf - Pointer to write the reg fifo data into.
 * @param buf_size_in_dwords - Size of the specified buffer in dwords.
 * @param num_dumped_dwords - OUT: number of dumped dwords.
 *
 * @return error if one of the following holds:
 *	- the version wasn't set
 *	- the specified buffer is too small
 *	- DMAE transaction failed
 * Otherwise, returns ok.
 */
enum dbg_status qed_dbg_reg_fifo_dump(struct qed_hwfn *p_hwfn,
				      struct qed_ptt *p_ptt,
				      u32 *dump_buf,
				      u32 buf_size_in_dwords,
				      u32 *num_dumped_dwords);

/**
 * @brief qed_dbg_igu_fifo_get_dump_buf_size - Returns the required buffer size
 *	for the IGU fifo results.
 *
 * @param p_hwfn - HW device data
 * @param p_ptt - Ptt window used for writing the registers.
 * @param buf_size - OUT: required buffer size (in dwords) for the IGU fifo
 *	data.
 *
 * @return error if one of the following holds:
 *	- the version wasn't set
 * Otherwise, returns ok.
 */
enum dbg_status qed_dbg_igu_fifo_get_dump_buf_size(struct qed_hwfn *p_hwfn,
						   struct qed_ptt *p_ptt,
						   u32 *buf_size);

/**
 * @brief qed_dbg_igu_fifo_dump - Reads the IGU fifo and writes the results into
 *	the specified buffer.
 *
 * @param p_hwfn - HW device data
 * @param p_ptt - Ptt window used for writing the registers.
 * @param dump_buf - Pointer to write the IGU fifo data into.
 * @param buf_size_in_dwords - Size of the specified buffer in dwords.
 * @param num_dumped_dwords - OUT: number of dumped dwords.
 *
 * @return error if one of the following holds:
 *	- the version wasn't set
 *	- the specified buffer is too small
 *	- DMAE transaction failed
 * Otherwise, returns ok.
 */
enum dbg_status qed_dbg_igu_fifo_dump(struct qed_hwfn *p_hwfn,
				      struct qed_ptt *p_ptt,
				      u32 *dump_buf,
				      u32 buf_size_in_dwords,
				      u32 *num_dumped_dwords);

/**
 * @brief qed_dbg_protection_override_get_dump_buf_size - Returns the required
 *	buffer size for protection override window results.
 *
 * @param p_hwfn - HW device data
 * @param p_ptt - Ptt window used for writing the registers.
 * @param buf_size - OUT: required buffer size (in dwords) for protection
 *	override data.
 *
 * @return error if one of the following holds:
 *	- the version wasn't set
 * Otherwise, returns ok.
 */
enum dbg_status
qed_dbg_protection_override_get_dump_buf_size(struct qed_hwfn *p_hwfn,
					      struct qed_ptt *p_ptt,
					      u32 *buf_size);
/**
 * @brief qed_dbg_protection_override_dump - Reads protection override window
 *	entries and writes the results into the specified buffer.
 *
 * @param p_hwfn - HW device data
 * @param p_ptt - Ptt window used for writing the registers.
 * @param dump_buf - Pointer to write the protection override data into.
 * @param buf_size_in_dwords - Size of the specified buffer in dwords.
 * @param num_dumped_dwords - OUT: number of dumped dwords.
 *
 * @return error if one of the following holds:
 *	- the version wasn't set
 *	- the specified buffer is too small
 *	- DMAE transaction failed
 * Otherwise, returns ok.
 */
enum dbg_status qed_dbg_protection_override_dump(struct qed_hwfn *p_hwfn,
						 struct qed_ptt *p_ptt,
						 u32 *dump_buf,
						 u32 buf_size_in_dwords,
						 u32 *num_dumped_dwords);
/**
 * @brief qed_dbg_fw_asserts_get_dump_buf_size - Returns the required buffer
 *	size for FW Asserts results.
 *
 * @param p_hwfn - HW device data
 * @param p_ptt - Ptt window used for writing the registers.
 * @param buf_size - OUT: required buffer size (in dwords) for FW Asserts data.
 *
 * @return error if one of the following holds:
 *	- the version wasn't set
 * Otherwise, returns ok.
 */
enum dbg_status qed_dbg_fw_asserts_get_dump_buf_size(struct qed_hwfn *p_hwfn,
						     struct qed_ptt *p_ptt,
						     u32 *buf_size);
/**
 * @brief qed_dbg_fw_asserts_dump - Reads the FW Asserts and writes the results
 *	into the specified buffer.
 *
 * @param p_hwfn - HW device data
 * @param p_ptt - Ptt window used for writing the registers.
 * @param dump_buf - Pointer to write the FW Asserts data into.
 * @param buf_size_in_dwords - Size of the specified buffer in dwords.
 * @param num_dumped_dwords - OUT: number of dumped dwords.
 *
 * @return error if one of the following holds:
 *	- the version wasn't set
 *	- the specified buffer is too small
 * Otherwise, returns ok.
 */
enum dbg_status qed_dbg_fw_asserts_dump(struct qed_hwfn *p_hwfn,
					struct qed_ptt *p_ptt,
					u32 *dump_buf,
					u32 buf_size_in_dwords,
					u32 *num_dumped_dwords);

/**
 * @brief qed_dbg_read_attn - Reads the attention registers of the specified
 * block and type, and writes the results into the specified buffer.
 *
 * @param p_hwfn -	 HW device data
 * @param p_ptt -	 Ptt window used for writing the registers.
 * @param block -	 Block ID.
 * @param attn_type -	 Attention type.
 * @param clear_status - Indicates if the attention status should be cleared.
 * @param results -	 OUT: Pointer to write the read results into
 *
 * @return error if one of the following holds:
 *	- the version wasn't set
 * Otherwise, returns ok.
 */
enum dbg_status qed_dbg_read_attn(struct qed_hwfn *p_hwfn,
				  struct qed_ptt *p_ptt,
				  enum block_id block,
				  enum dbg_attn_type attn_type,
				  bool clear_status,
				  struct dbg_attn_block_result *results);

/**
 * @brief qed_dbg_print_attn - Prints attention registers values in the
 *	specified results struct.
 *
 * @param p_hwfn
 * @param results - Pointer to the attention read results
 *
 * @return error if one of the following holds:
 *	- the version wasn't set
 * Otherwise, returns ok.
 */
enum dbg_status qed_dbg_print_attn(struct qed_hwfn *p_hwfn,
				   struct dbg_attn_block_result *results);

/******************************** Constants **********************************/

#define MAX_NAME_LEN	16

/***************************** Public Functions *******************************/
/**
 * @brief qed_dbg_user_set_bin_ptr - Sets a pointer to the binary data with
 *	debug arrays.
 *
 * @param bin_ptr - a pointer to the binary data with debug arrays.
 */
enum dbg_status qed_dbg_user_set_bin_ptr(const u8 * const bin_ptr);

/**
 * @brief qed_dbg_get_status_str - Returns a string for the specified status.
 *
 * @param status - a debug status code.
 *
 * @return a string for the specified status
 */
const char *qed_dbg_get_status_str(enum dbg_status status);

/**
 * @brief qed_get_idle_chk_results_buf_size - Returns the required buffer size
 *	for idle check results (in bytes).
 *
 * @param p_hwfn - HW device data
 * @param dump_buf - idle check dump buffer.
 * @param num_dumped_dwords - number of dwords that were dumped.
 * @param results_buf_size - OUT: required buffer size (in bytes) for the parsed
 *	results.
 *
 * @return error if the parsing fails, ok otherwise.
 */
enum dbg_status qed_get_idle_chk_results_buf_size(struct qed_hwfn *p_hwfn,
						  u32 *dump_buf,
						  u32  num_dumped_dwords,
						  u32 *results_buf_size);
/**
 * @brief qed_print_idle_chk_results - Prints idle check results
 *
 * @param p_hwfn - HW device data
 * @param dump_buf - idle check dump buffer.
 * @param num_dumped_dwords - number of dwords that were dumped.
 * @param results_buf - buffer for printing the idle check results.
 * @param num_errors - OUT: number of errors found in idle check.
 * @param num_warnings - OUT: number of warnings found in idle check.
 *
 * @return error if the parsing fails, ok otherwise.
 */
enum dbg_status qed_print_idle_chk_results(struct qed_hwfn *p_hwfn,
					   u32 *dump_buf,
					   u32 num_dumped_dwords,
					   char *results_buf,
					   u32 *num_errors,
					   u32 *num_warnings);

/**
 * @brief qed_get_mcp_trace_results_buf_size - Returns the required buffer size
 *	for MCP Trace results (in bytes).
 *
 * @param p_hwfn - HW device data
 * @param dump_buf - MCP Trace dump buffer.
 * @param num_dumped_dwords - number of dwords that were dumped.
 * @param results_buf_size - OUT: required buffer size (in bytes) for the parsed
 *	results.
 *
 * @return error if the parsing fails, ok otherwise.
 */
enum dbg_status qed_get_mcp_trace_results_buf_size(struct qed_hwfn *p_hwfn,
						   u32 *dump_buf,
						   u32 num_dumped_dwords,
						   u32 *results_buf_size);

/**
 * @brief qed_print_mcp_trace_results - Prints MCP Trace results
 *
 * @param p_hwfn - HW device data
 * @param dump_buf - mcp trace dump buffer, starting from the header.
 * @param num_dumped_dwords - number of dwords that were dumped.
 * @param results_buf - buffer for printing the mcp trace results.
 *
 * @return error if the parsing fails, ok otherwise.
 */
enum dbg_status qed_print_mcp_trace_results(struct qed_hwfn *p_hwfn,
					    u32 *dump_buf,
					    u32 num_dumped_dwords,
					    char *results_buf);

/**
 * @brief qed_get_reg_fifo_results_buf_size - Returns the required buffer size
 *	for reg_fifo results (in bytes).
 *
 * @param p_hwfn - HW device data
 * @param dump_buf - reg fifo dump buffer.
 * @param num_dumped_dwords - number of dwords that were dumped.
 * @param results_buf_size - OUT: required buffer size (in bytes) for the parsed
 *	results.
 *
 * @return error if the parsing fails, ok otherwise.
 */
enum dbg_status qed_get_reg_fifo_results_buf_size(struct qed_hwfn *p_hwfn,
						  u32 *dump_buf,
						  u32 num_dumped_dwords,
						  u32 *results_buf_size);

/**
 * @brief qed_print_reg_fifo_results - Prints reg fifo results
 *
 * @param p_hwfn - HW device data
 * @param dump_buf - reg fifo dump buffer, starting from the header.
 * @param num_dumped_dwords - number of dwords that were dumped.
 * @param results_buf - buffer for printing the reg fifo results.
 *
 * @return error if the parsing fails, ok otherwise.
 */
enum dbg_status qed_print_reg_fifo_results(struct qed_hwfn *p_hwfn,
					   u32 *dump_buf,
					   u32 num_dumped_dwords,
					   char *results_buf);

/**
 * @brief qed_get_igu_fifo_results_buf_size - Returns the required buffer size
 *	for igu_fifo results (in bytes).
 *
 * @param p_hwfn - HW device data
 * @param dump_buf - IGU fifo dump buffer.
 * @param num_dumped_dwords - number of dwords that were dumped.
 * @param results_buf_size - OUT: required buffer size (in bytes) for the parsed
 *	results.
 *
 * @return error if the parsing fails, ok otherwise.
 */
enum dbg_status qed_get_igu_fifo_results_buf_size(struct qed_hwfn *p_hwfn,
						  u32 *dump_buf,
						  u32 num_dumped_dwords,
						  u32 *results_buf_size);

/**
 * @brief qed_print_igu_fifo_results - Prints IGU fifo results
 *
 * @param p_hwfn - HW device data
 * @param dump_buf - IGU fifo dump buffer, starting from the header.
 * @param num_dumped_dwords - number of dwords that were dumped.
 * @param results_buf - buffer for printing the IGU fifo results.
 *
 * @return error if the parsing fails, ok otherwise.
 */
enum dbg_status qed_print_igu_fifo_results(struct qed_hwfn *p_hwfn,
					   u32 *dump_buf,
					   u32 num_dumped_dwords,
					   char *results_buf);

/**
 * @brief qed_get_protection_override_results_buf_size - Returns the required
 *	buffer size for protection override results (in bytes).
 *
 * @param p_hwfn - HW device data
 * @param dump_buf - protection override dump buffer.
 * @param num_dumped_dwords - number of dwords that were dumped.
 * @param results_buf_size - OUT: required buffer size (in bytes) for the parsed
 *	results.
 *
 * @return error if the parsing fails, ok otherwise.
 */
enum dbg_status
qed_get_protection_override_results_buf_size(struct qed_hwfn *p_hwfn,
					     u32 *dump_buf,
					     u32 num_dumped_dwords,
					     u32 *results_buf_size);

/**
 * @brief qed_print_protection_override_results - Prints protection override
 *	results.
 *
 * @param p_hwfn - HW device data
 * @param dump_buf - protection override dump buffer, starting from the header.
 * @param num_dumped_dwords - number of dwords that were dumped.
 * @param results_buf - buffer for printing the reg fifo results.
 *
 * @return error if the parsing fails, ok otherwise.
 */
enum dbg_status qed_print_protection_override_results(struct qed_hwfn *p_hwfn,
						      u32 *dump_buf,
						      u32 num_dumped_dwords,
						      char *results_buf);

/**
 * @brief qed_get_fw_asserts_results_buf_size - Returns the required buffer size
 *	for FW Asserts results (in bytes).
 *
 * @param p_hwfn - HW device data
 * @param dump_buf - FW Asserts dump buffer.
 * @param num_dumped_dwords - number of dwords that were dumped.
 * @param results_buf_size - OUT: required buffer size (in bytes) for the parsed
 *	results.
 *
 * @return error if the parsing fails, ok otherwise.
 */
enum dbg_status qed_get_fw_asserts_results_buf_size(struct qed_hwfn *p_hwfn,
						    u32 *dump_buf,
						    u32 num_dumped_dwords,
						    u32 *results_buf_size);

/**
 * @brief qed_print_fw_asserts_results - Prints FW Asserts results
 *
 * @param p_hwfn - HW device data
 * @param dump_buf - FW Asserts dump buffer, starting from the header.
 * @param num_dumped_dwords - number of dwords that were dumped.
 * @param results_buf - buffer for printing the FW Asserts results.
 *
 * @return error if the parsing fails, ok otherwise.
 */
enum dbg_status qed_print_fw_asserts_results(struct qed_hwfn *p_hwfn,
					     u32 *dump_buf,
					     u32 num_dumped_dwords,
					     char *results_buf);

/**
 * @brief qed_dbg_parse_attn - Parses and prints attention registers values in
 * the specified results struct.
 *
 * @param p_hwfn -  HW device data
 * @param results - Pointer to the attention read results
 *
 * @return error if one of the following holds:
 *	- the version wasn't set
 * Otherwise, returns ok.
 */
enum dbg_status qed_dbg_parse_attn(struct qed_hwfn *p_hwfn,
				   struct dbg_attn_block_result *results);

/* Debug Bus blocks */
static const u32 dbg_bus_blocks[] = {
	0x0000000f,		/* grc, bb, 15 lines */
	0x0000000f,		/* grc, k2, 15 lines */
	0x00000000,
	0x00000000,		/* miscs, bb, 0 lines */
	0x00000000,		/* miscs, k2, 0 lines */
	0x00000000,
	0x00000000,		/* misc, bb, 0 lines */
	0x00000000,		/* misc, k2, 0 lines */
	0x00000000,
	0x00000000,		/* dbu, bb, 0 lines */
	0x00000000,		/* dbu, k2, 0 lines */
	0x00000000,
	0x000f0127,		/* pglue_b, bb, 39 lines */
	0x0036012a,		/* pglue_b, k2, 42 lines */
	0x00000000,
	0x00000000,		/* cnig, bb, 0 lines */
	0x00120102,		/* cnig, k2, 2 lines */
	0x00000000,
	0x00000000,		/* cpmu, bb, 0 lines */
	0x00000000,		/* cpmu, k2, 0 lines */
	0x00000000,
	0x00000001,		/* ncsi, bb, 1 lines */
	0x00000001,		/* ncsi, k2, 1 lines */
	0x00000000,
	0x00000000,		/* opte, bb, 0 lines */
	0x00000000,		/* opte, k2, 0 lines */
	0x00000000,
	0x00600085,		/* bmb, bb, 133 lines */
	0x00600085,		/* bmb, k2, 133 lines */
	0x00000000,
	0x00000000,		/* pcie, bb, 0 lines */
	0x00e50033,		/* pcie, k2, 51 lines */
	0x00000000,
	0x00000000,		/* mcp, bb, 0 lines */
	0x00000000,		/* mcp, k2, 0 lines */
	0x00000000,
	0x01180009,		/* mcp2, bb, 9 lines */
	0x01180009,		/* mcp2, k2, 9 lines */
	0x00000000,
	0x01210104,		/* pswhst, bb, 4 lines */
	0x01210104,		/* pswhst, k2, 4 lines */
	0x00000000,
	0x01250103,		/* pswhst2, bb, 3 lines */
	0x01250103,		/* pswhst2, k2, 3 lines */
	0x00000000,
	0x00340101,		/* pswrd, bb, 1 lines */
	0x00340101,		/* pswrd, k2, 1 lines */
	0x00000000,
	0x01280119,		/* pswrd2, bb, 25 lines */
	0x01280119,		/* pswrd2, k2, 25 lines */
	0x00000000,
	0x01410109,		/* pswwr, bb, 9 lines */
	0x01410109,		/* pswwr, k2, 9 lines */
	0x00000000,
	0x00000000,		/* pswwr2, bb, 0 lines */
	0x00000000,		/* pswwr2, k2, 0 lines */
	0x00000000,
	0x001c0001,		/* pswrq, bb, 1 lines */
	0x001c0001,		/* pswrq, k2, 1 lines */
	0x00000000,
	0x014a0015,		/* pswrq2, bb, 21 lines */
	0x014a0015,		/* pswrq2, k2, 21 lines */
	0x00000000,
	0x00000000,		/* pglcs, bb, 0 lines */
	0x00120006,		/* pglcs, k2, 6 lines */
	0x00000000,
	0x00100001,		/* dmae, bb, 1 lines */
	0x00100001,		/* dmae, k2, 1 lines */
	0x00000000,
	0x015f0105,		/* ptu, bb, 5 lines */
	0x015f0105,		/* ptu, k2, 5 lines */
	0x00000000,
	0x01640120,		/* tcm, bb, 32 lines */
	0x01640120,		/* tcm, k2, 32 lines */
	0x00000000,
	0x01640120,		/* mcm, bb, 32 lines */
	0x01640120,		/* mcm, k2, 32 lines */
	0x00000000,
	0x01640120,		/* ucm, bb, 32 lines */
	0x01640120,		/* ucm, k2, 32 lines */
	0x00000000,
	0x01640120,		/* xcm, bb, 32 lines */
	0x01640120,		/* xcm, k2, 32 lines */
	0x00000000,
	0x01640120,		/* ycm, bb, 32 lines */
	0x01640120,		/* ycm, k2, 32 lines */
	0x00000000,
	0x01640120,		/* pcm, bb, 32 lines */
	0x01640120,		/* pcm, k2, 32 lines */
	0x00000000,
	0x01840062,		/* qm, bb, 98 lines */
	0x01840062,		/* qm, k2, 98 lines */
	0x00000000,
	0x01e60021,		/* tm, bb, 33 lines */
	0x01e60021,		/* tm, k2, 33 lines */
	0x00000000,
	0x02070107,		/* dorq, bb, 7 lines */
	0x02070107,		/* dorq, k2, 7 lines */
	0x00000000,
	0x00600185,		/* brb, bb, 133 lines */
	0x00600185,		/* brb, k2, 133 lines */
	0x00000000,
	0x020e0019,		/* src, bb, 25 lines */
	0x020c001a,		/* src, k2, 26 lines */
	0x00000000,
	0x02270104,		/* prs, bb, 4 lines */
	0x02270104,		/* prs, k2, 4 lines */
	0x00000000,
	0x022b0133,		/* tsdm, bb, 51 lines */
	0x022b0133,		/* tsdm, k2, 51 lines */
	0x00000000,
	0x022b0133,		/* msdm, bb, 51 lines */
	0x022b0133,		/* msdm, k2, 51 lines */
	0x00000000,
	0x022b0133,		/* usdm, bb, 51 lines */
	0x022b0133,		/* usdm, k2, 51 lines */
	0x00000000,
	0x022b0133,		/* xsdm, bb, 51 lines */
	0x022b0133,		/* xsdm, k2, 51 lines */
	0x00000000,
	0x022b0133,		/* ysdm, bb, 51 lines */
	0x022b0133,		/* ysdm, k2, 51 lines */
	0x00000000,
	0x022b0133,		/* psdm, bb, 51 lines */
	0x022b0133,		/* psdm, k2, 51 lines */
	0x00000000,
	0x025e010c,		/* tsem, bb, 12 lines */
	0x025e010c,		/* tsem, k2, 12 lines */
	0x00000000,
	0x025e010c,		/* msem, bb, 12 lines */
	0x025e010c,		/* msem, k2, 12 lines */
	0x00000000,
	0x025e010c,		/* usem, bb, 12 lines */
	0x025e010c,		/* usem, k2, 12 lines */
	0x00000000,
	0x025e010c,		/* xsem, bb, 12 lines */
	0x025e010c,		/* xsem, k2, 12 lines */
	0x00000000,
	0x025e010c,		/* ysem, bb, 12 lines */
	0x025e010c,		/* ysem, k2, 12 lines */
	0x00000000,
	0x025e010c,		/* psem, bb, 12 lines */
	0x025e010c,		/* psem, k2, 12 lines */
	0x00000000,
	0x026a000d,		/* rss, bb, 13 lines */
	0x026a000d,		/* rss, k2, 13 lines */
	0x00000000,
	0x02770106,		/* tmld, bb, 6 lines */
	0x02770106,		/* tmld, k2, 6 lines */
	0x00000000,
	0x027d0106,		/* muld, bb, 6 lines */
	0x027d0106,		/* muld, k2, 6 lines */
	0x00000000,
	0x02770005,		/* yuld, bb, 5 lines */
	0x02770005,		/* yuld, k2, 5 lines */
	0x00000000,
	0x02830107,		/* xyld, bb, 7 lines */
	0x027d0107,		/* xyld, k2, 7 lines */
	0x00000000,
	0x00000000,		/* ptld, bb, 0 lines */
	0x00000000,		/* ptld, k2, 0 lines */
	0x00000000,
	0x00000000,		/* ypld, bb, 0 lines */
	0x00000000,		/* ypld, k2, 0 lines */
	0x00000000,
	0x028a010e,		/* prm, bb, 14 lines */
	0x02980110,		/* prm, k2, 16 lines */
	0x00000000,
	0x02a8000d,		/* pbf_pb1, bb, 13 lines */
	0x02a8000d,		/* pbf_pb1, k2, 13 lines */
	0x00000000,
	0x02a8000d,		/* pbf_pb2, bb, 13 lines */
	0x02a8000d,		/* pbf_pb2, k2, 13 lines */
	0x00000000,
	0x02a8000d,		/* rpb, bb, 13 lines */
	0x02a8000d,		/* rpb, k2, 13 lines */
	0x00000000,
	0x00600185,		/* btb, bb, 133 lines */
	0x00600185,		/* btb, k2, 133 lines */
	0x00000000,
	0x02b50117,		/* pbf, bb, 23 lines */
	0x02b50117,		/* pbf, k2, 23 lines */
	0x00000000,
	0x02cc0006,		/* rdif, bb, 6 lines */
	0x02cc0006,		/* rdif, k2, 6 lines */
	0x00000000,
	0x02d20006,		/* tdif, bb, 6 lines */
	0x02d20006,		/* tdif, k2, 6 lines */
	0x00000000,
	0x02d80003,		/* cdu, bb, 3 lines */
	0x02db000e,		/* cdu, k2, 14 lines */
	0x00000000,
	0x02e9010d,		/* ccfc, bb, 13 lines */
	0x02f60117,		/* ccfc, k2, 23 lines */
	0x00000000,
	0x02e9010d,		/* tcfc, bb, 13 lines */
	0x02f60117,		/* tcfc, k2, 23 lines */
	0x00000000,
	0x030d0133,		/* igu, bb, 51 lines */
	0x030d0133,		/* igu, k2, 51 lines */
	0x00000000,
	0x03400106,		/* cau, bb, 6 lines */
	0x03400106,		/* cau, k2, 6 lines */
	0x00000000,
	0x00000000,		/* rgfs, bb, 0 lines */
	0x00000000,		/* rgfs, k2, 0 lines */
	0x00000000,
	0x00000000,		/* rgsrc, bb, 0 lines */
	0x00000000,		/* rgsrc, k2, 0 lines */
	0x00000000,
	0x00000000,		/* tgfs, bb, 0 lines */
	0x00000000,		/* tgfs, k2, 0 lines */
	0x00000000,
	0x00000000,		/* tgsrc, bb, 0 lines */
	0x00000000,		/* tgsrc, k2, 0 lines */
	0x00000000,
	0x00000000,		/* umac, bb, 0 lines */
	0x00120006,		/* umac, k2, 6 lines */
	0x00000000,
	0x00000000,		/* xmac, bb, 0 lines */
	0x00000000,		/* xmac, k2, 0 lines */
	0x00000000,
	0x00000000,		/* dbg, bb, 0 lines */
	0x00000000,		/* dbg, k2, 0 lines */
	0x00000000,
	0x0346012b,		/* nig, bb, 43 lines */
	0x0346011d,		/* nig, k2, 29 lines */
	0x00000000,
	0x00000000,		/* wol, bb, 0 lines */
	0x001c0002,		/* wol, k2, 2 lines */
	0x00000000,
	0x00000000,		/* bmbn, bb, 0 lines */
	0x00210008,		/* bmbn, k2, 8 lines */
	0x00000000,
	0x00000000,		/* ipc, bb, 0 lines */
	0x00000000,		/* ipc, k2, 0 lines */
	0x00000000,
	0x00000000,		/* nwm, bb, 0 lines */
	0x0371000b,		/* nwm, k2, 11 lines */
	0x00000000,
	0x00000000,		/* nws, bb, 0 lines */
	0x037c0009,		/* nws, k2, 9 lines */
	0x00000000,
	0x00000000,		/* ms, bb, 0 lines */
	0x00120004,		/* ms, k2, 4 lines */
	0x00000000,
	0x00000000,		/* phy_pcie, bb, 0 lines */
	0x00e5001a,		/* phy_pcie, k2, 26 lines */
	0x00000000,
	0x00000000,		/* led, bb, 0 lines */
	0x00000000,		/* led, k2, 0 lines */
	0x00000000,
	0x00000000,		/* avs_wrap, bb, 0 lines */
	0x00000000,		/* avs_wrap, k2, 0 lines */
	0x00000000,
	0x00000000,		/* bar0_map, bb, 0 lines */
	0x00000000,		/* bar0_map, k2, 0 lines */
	0x00000000,
};

/* Win 2 */
#define GTT_BAR0_MAP_REG_IGU_CMD	0x00f000UL

/* Win 3 */
#define GTT_BAR0_MAP_REG_TSDM_RAM	0x010000UL

/* Win 4 */
#define GTT_BAR0_MAP_REG_MSDM_RAM	0x011000UL

/* Win 5 */
#define GTT_BAR0_MAP_REG_MSDM_RAM_1024	0x012000UL

/* Win 6 */
#define GTT_BAR0_MAP_REG_USDM_RAM	0x013000UL

/* Win 7 */
#define GTT_BAR0_MAP_REG_USDM_RAM_1024	0x014000UL

/* Win 8 */
#define GTT_BAR0_MAP_REG_USDM_RAM_2048	0x015000UL

/* Win 9 */
#define GTT_BAR0_MAP_REG_XSDM_RAM	0x016000UL

/* Win 10 */
#define GTT_BAR0_MAP_REG_YSDM_RAM	0x017000UL

/* Win 11 */
#define GTT_BAR0_MAP_REG_PSDM_RAM	0x018000UL

/**
 * @brief qed_qm_pf_mem_size - prepare QM ILT sizes
 *
 * Returns the required host memory size in 4KB units.
 * Must be called before all QM init HSI functions.
 *
 * @param pf_id - physical function ID
 * @param num_pf_cids - number of connections used by this PF
 * @param num_vf_cids - number of connections used by VFs of this PF
 * @param num_tids - number of tasks used by this PF
 * @param num_pf_pqs - number of PQs used by this PF
 * @param num_vf_pqs - number of PQs used by VFs of this PF
 *
 * @return The required host memory size in 4KB units.
 */
u32 qed_qm_pf_mem_size(u8 pf_id,
		       u32 num_pf_cids,
		       u32 num_vf_cids,
		       u32 num_tids, u16 num_pf_pqs, u16 num_vf_pqs);

struct qed_qm_common_rt_init_params {
	u8 max_ports_per_engine;
	u8 max_phys_tcs_per_port;
	bool pf_rl_en;
	bool pf_wfq_en;
	bool vport_rl_en;
	bool vport_wfq_en;
	struct init_qm_port_params *port_params;
};

int qed_qm_common_rt_init(struct qed_hwfn *p_hwfn,
			  struct qed_qm_common_rt_init_params *p_params);

struct qed_qm_pf_rt_init_params {
	u8 port_id;
	u8 pf_id;
	u8 max_phys_tcs_per_port;
	bool is_first_pf;
	u32 num_pf_cids;
	u32 num_vf_cids;
	u32 num_tids;
	u16 start_pq;
	u16 num_pf_pqs;
	u16 num_vf_pqs;
	u8 start_vport;
	u8 num_vports;
	u16 pf_wfq;
	u32 pf_rl;
	struct init_qm_pq_params *pq_params;
	struct init_qm_vport_params *vport_params;
};

int qed_qm_pf_rt_init(struct qed_hwfn *p_hwfn,
	struct qed_ptt *p_ptt,
	struct qed_qm_pf_rt_init_params *p_params);

/**
 * @brief qed_init_pf_wfq - Initializes the WFQ weight of the specified PF
 *
 * @param p_hwfn
 * @param p_ptt - ptt window used for writing the registers
 * @param pf_id - PF ID
 * @param pf_wfq - WFQ weight. Must be non-zero.
 *
 * @return 0 on success, -1 on error.
 */
int qed_init_pf_wfq(struct qed_hwfn *p_hwfn,
		    struct qed_ptt *p_ptt, u8 pf_id, u16 pf_wfq);

/**
 * @brief qed_init_pf_rl - Initializes the rate limit of the specified PF
 *
 * @param p_hwfn
 * @param p_ptt - ptt window used for writing the registers
 * @param pf_id - PF ID
 * @param pf_rl - rate limit in Mb/sec units
 *
 * @return 0 on success, -1 on error.
 */
int qed_init_pf_rl(struct qed_hwfn *p_hwfn,
		   struct qed_ptt *p_ptt, u8 pf_id, u32 pf_rl);

/**
 * @brief qed_init_vport_wfq Initializes the WFQ weight of the specified VPORT
 *
 * @param p_hwfn
 * @param p_ptt - ptt window used for writing the registers
 * @param first_tx_pq_id- An array containing the first Tx PQ ID associated
 *	  with the VPORT for each TC. This array is filled by
 *	  qed_qm_pf_rt_init
 * @param vport_wfq - WFQ weight. Must be non-zero.
 *
 * @return 0 on success, -1 on error.
 */
int qed_init_vport_wfq(struct qed_hwfn *p_hwfn,
		       struct qed_ptt *p_ptt,
		       u16 first_tx_pq_id[NUM_OF_TCS], u16 vport_wfq);

/**
 * @brief qed_init_vport_rl - Initializes the rate limit of the specified VPORT
 *
 * @param p_hwfn
 * @param p_ptt - ptt window used for writing the registers
 * @param vport_id - VPORT ID
 * @param vport_rl - rate limit in Mb/sec units
 *
 * @return 0 on success, -1 on error.
 */
int qed_init_vport_rl(struct qed_hwfn *p_hwfn,
		      struct qed_ptt *p_ptt, u8 vport_id, u32 vport_rl);
/**
 * @brief qed_send_qm_stop_cmd  Sends a stop command to the QM
 *
 * @param p_hwfn
 * @param p_ptt
 * @param is_release_cmd - true for release, false for stop.
 * @param is_tx_pq - true for Tx PQs, false for Other PQs.
 * @param start_pq - first PQ ID to stop
 * @param num_pqs - Number of PQs to stop, starting from start_pq.
 *
 * @return bool, true if successful, false if timeout occured while waiting for QM command done.
 */
bool qed_send_qm_stop_cmd(struct qed_hwfn *p_hwfn,
			  struct qed_ptt *p_ptt,
			  bool is_release_cmd,
			  bool is_tx_pq, u16 start_pq, u16 num_pqs);

/**
 * @brief qed_set_vxlan_dest_port - initializes vxlan tunnel destination udp port
 *
 * @param p_ptt - ptt window used for writing the registers.
 * @param dest_port - vxlan destination udp port.
 */
void qed_set_vxlan_dest_port(struct qed_hwfn *p_hwfn,
			     struct qed_ptt *p_ptt, u16 dest_port);

/**
 * @brief qed_set_vxlan_enable - enable or disable VXLAN tunnel in HW
 *
 * @param p_ptt - ptt window used for writing the registers.
 * @param vxlan_enable - vxlan enable flag.
 */
void qed_set_vxlan_enable(struct qed_hwfn *p_hwfn,
			  struct qed_ptt *p_ptt, bool vxlan_enable);

/**
 * @brief qed_set_gre_enable - enable or disable GRE tunnel in HW
 *
 * @param p_ptt - ptt window used for writing the registers.
 * @param eth_gre_enable - eth GRE enable enable flag.
 * @param ip_gre_enable - IP GRE enable enable flag.
 */
void qed_set_gre_enable(struct qed_hwfn *p_hwfn,
			struct qed_ptt *p_ptt,
			bool eth_gre_enable, bool ip_gre_enable);

/**
 * @brief qed_set_geneve_dest_port - initializes geneve tunnel destination udp port
 *
 * @param p_ptt - ptt window used for writing the registers.
 * @param dest_port - geneve destination udp port.
 */
void qed_set_geneve_dest_port(struct qed_hwfn *p_hwfn,
			      struct qed_ptt *p_ptt, u16 dest_port);

/**
 * @brief qed_set_gre_enable - enable or disable GRE tunnel in HW
 *
 * @param p_ptt - ptt window used for writing the registers.
 * @param eth_geneve_enable - eth GENEVE enable enable flag.
 * @param ip_geneve_enable - IP GENEVE enable enable flag.
 */
void qed_set_geneve_enable(struct qed_hwfn *p_hwfn,
			   struct qed_ptt *p_ptt,
			   bool eth_geneve_enable, bool ip_geneve_enable);
void qed_set_rfs_mode_disable(struct qed_hwfn *p_hwfn,
			      struct qed_ptt *p_ptt, u16 pf_id);
void qed_set_rfs_mode_enable(struct qed_hwfn *p_hwfn, struct qed_ptt *p_ptt,
			     u16 pf_id, bool tcp, bool udp,
			     bool ipv4, bool ipv6);

#define	YSTORM_FLOW_CONTROL_MODE_OFFSET			(IRO[0].base)
#define	YSTORM_FLOW_CONTROL_MODE_SIZE			(IRO[0].size)
#define	TSTORM_PORT_STAT_OFFSET(port_id) \
	(IRO[1].base + ((port_id) * IRO[1].m1))
#define	TSTORM_PORT_STAT_SIZE				(IRO[1].size)
#define TSTORM_LL2_PORT_STAT_OFFSET(port_id) \
	(IRO[2].base + ((port_id) * IRO[2].m1))
#define TSTORM_LL2_PORT_STAT_SIZE			(IRO[2].size)
#define	USTORM_VF_PF_CHANNEL_READY_OFFSET(vf_id) \
	(IRO[3].base + ((vf_id) * IRO[3].m1))
#define	USTORM_VF_PF_CHANNEL_READY_SIZE			(IRO[3].size)
#define	USTORM_FLR_FINAL_ACK_OFFSET(pf_id) \
	(IRO[4].base + (pf_id) * IRO[4].m1)
#define	USTORM_FLR_FINAL_ACK_SIZE			(IRO[4].size)
#define	USTORM_EQE_CONS_OFFSET(pf_id) \
	(IRO[5].base + ((pf_id) * IRO[5].m1))
#define	USTORM_EQE_CONS_SIZE				(IRO[5].size)
#define	USTORM_ETH_QUEUE_ZONE_OFFSET(queue_zone_id) \
	(IRO[6].base + ((queue_zone_id) * IRO[6].m1))
#define	USTORM_ETH_QUEUE_ZONE_SIZE			(IRO[6].size)
#define	USTORM_COMMON_QUEUE_CONS_OFFSET(queue_zone_id) \
	(IRO[7].base + ((queue_zone_id) * IRO[7].m1))
#define	USTORM_COMMON_QUEUE_CONS_SIZE			(IRO[7].size)
#define TSTORM_LL2_RX_PRODS_OFFSET(core_rx_queue_id) \
	(IRO[14].base +	((core_rx_queue_id) * IRO[14].m1))
#define TSTORM_LL2_RX_PRODS_SIZE			(IRO[14].size)
#define CORE_LL2_TSTORM_PER_QUEUE_STAT_OFFSET(core_rx_queue_id) \
	(IRO[15].base + ((core_rx_queue_id) * IRO[15].m1))
#define CORE_LL2_TSTORM_PER_QUEUE_STAT_SIZE		(IRO[15].size)
#define CORE_LL2_USTORM_PER_QUEUE_STAT_OFFSET(core_rx_queue_id) \
	(IRO[16].base +	((core_rx_queue_id) * IRO[16].m1))
#define CORE_LL2_USTORM_PER_QUEUE_STAT_SIZE		(IRO[16].size)
#define CORE_LL2_PSTORM_PER_QUEUE_STAT_OFFSET(core_tx_stats_id) \
	(IRO[17].base +	((core_tx_stats_id) * IRO[17].m1))
#define CORE_LL2_PSTORM_PER_QUEUE_STAT_SIZE	(IRO[17].	size)
#define	MSTORM_QUEUE_STAT_OFFSET(stat_counter_id) \
	(IRO[18].base + ((stat_counter_id) * IRO[18].m1))
#define	MSTORM_QUEUE_STAT_SIZE				(IRO[18].size)
#define	MSTORM_ETH_PF_PRODS_OFFSET(queue_id) \
	(IRO[19].base + ((queue_id) * IRO[19].m1))
#define	MSTORM_ETH_PF_PRODS_SIZE			(IRO[19].size)
#define MSTORM_ETH_VF_PRODS_OFFSET(vf_id, vf_queue_id) \
	(IRO[20].base +	((vf_id) * IRO[20].m1) + ((vf_queue_id) * IRO[20].m2))
#define MSTORM_ETH_VF_PRODS_SIZE			(IRO[20].size)
#define	MSTORM_TPA_TIMEOUT_US_OFFSET			(IRO[21].base)
#define	MSTORM_TPA_TIMEOUT_US_SIZE			(IRO[21].size)
#define	MSTORM_ETH_PF_STAT_OFFSET(pf_id) \
	(IRO[22].base + ((pf_id) * IRO[22].m1))
#define	MSTORM_ETH_PF_STAT_SIZE				(IRO[22].size)
#define	USTORM_QUEUE_STAT_OFFSET(stat_counter_id) \
	(IRO[23].base + ((stat_counter_id) * IRO[23].m1))
#define	USTORM_QUEUE_STAT_SIZE				(IRO[23].size)
#define	USTORM_ETH_PF_STAT_OFFSET(pf_id) \
	(IRO[24].base + ((pf_id) * IRO[24].m1))
#define	USTORM_ETH_PF_STAT_SIZE				(IRO[24].size)
#define	PSTORM_QUEUE_STAT_OFFSET(stat_counter_id) \
	(IRO[25].base + ((stat_counter_id) * IRO[25].m1))
#define	PSTORM_QUEUE_STAT_SIZE				(IRO[25].size)
#define	PSTORM_ETH_PF_STAT_OFFSET(pf_id) \
	(IRO[26].base + ((pf_id) * IRO[26].m1))
#define	PSTORM_ETH_PF_STAT_SIZE				(IRO[26].size)
#define	PSTORM_CTL_FRAME_ETHTYPE_OFFSET(ethtype) \
	(IRO[27].base + ((ethtype) * IRO[27].m1))
#define	PSTORM_CTL_FRAME_ETHTYPE_SIZE			(IRO[27].size)
#define	TSTORM_ETH_PRS_INPUT_OFFSET			(IRO[28].base)
#define	TSTORM_ETH_PRS_INPUT_SIZE			(IRO[28].size)
#define	ETH_RX_RATE_LIMIT_OFFSET(pf_id) \
	(IRO[29].base + ((pf_id) * IRO[29].m1))
#define	ETH_RX_RATE_LIMIT_SIZE				(IRO[29].size)
#define	XSTORM_ETH_QUEUE_ZONE_OFFSET(queue_id) \
	(IRO[30].base + ((queue_id) * IRO[30].m1))
#define	XSTORM_ETH_QUEUE_ZONE_SIZE			(IRO[30].size)
#define TSTORM_SCSI_CMDQ_CONS_OFFSET(cmdq_queue_id) \
	(IRO[34].base +	((cmdq_queue_id) * IRO[34].m1))
#define TSTORM_SCSI_CMDQ_CONS_SIZE				(IRO[34].size)
#define TSTORM_SCSI_BDQ_EXT_PROD_OFFSET(func_id, bdq_id) \
	(IRO[35].base +	((func_id) * IRO[35].m1) + ((bdq_id) * IRO[35].m2))
#define TSTORM_SCSI_BDQ_EXT_PROD_SIZE				(IRO[35].size)
#define MSTORM_SCSI_BDQ_EXT_PROD_OFFSET(func_id, bdq_id) \
	(IRO[36].base +	((func_id) * IRO[36].m1) + ((bdq_id) * IRO[36].m2))
#define MSTORM_SCSI_BDQ_EXT_PROD_SIZE				(IRO[36].size)
#define TSTORM_ISCSI_RX_STATS_OFFSET(pf_id) \
	(IRO[37].base +	((pf_id) * IRO[37].m1))
#define TSTORM_ISCSI_RX_STATS_SIZE				(IRO[37].size)
#define MSTORM_ISCSI_RX_STATS_OFFSET(pf_id) \
	(IRO[38].base +	((pf_id) * IRO[38].m1))
#define MSTORM_ISCSI_RX_STATS_SIZE				(IRO[38].size)
#define USTORM_ISCSI_RX_STATS_OFFSET(pf_id) \
	(IRO[39].base +	((pf_id) * IRO[39].m1))
#define USTORM_ISCSI_RX_STATS_SIZE				(IRO[39].size)
#define XSTORM_ISCSI_TX_STATS_OFFSET(pf_id) \
	(IRO[40].base +	((pf_id) * IRO[40].m1))
#define XSTORM_ISCSI_TX_STATS_SIZE				(IRO[40].size)
#define YSTORM_ISCSI_TX_STATS_OFFSET(pf_id) \
	(IRO[41].base +	((pf_id) * IRO[41].m1))
#define YSTORM_ISCSI_TX_STATS_SIZE				(IRO[41].size)
#define PSTORM_ISCSI_TX_STATS_OFFSET(pf_id) \
	(IRO[42].base +	((pf_id) * IRO[42].m1))
#define PSTORM_ISCSI_TX_STATS_SIZE				(IRO[42].size)
#define PSTORM_RDMA_QUEUE_STAT_OFFSET(rdma_stat_counter_id) \
	(IRO[45].base +	((rdma_stat_counter_id) * IRO[45].m1))
#define PSTORM_RDMA_QUEUE_STAT_SIZE				(IRO[45].size)
#define TSTORM_RDMA_QUEUE_STAT_OFFSET(rdma_stat_counter_id) \
	(IRO[46].base +	((rdma_stat_counter_id) * IRO[46].m1))
#define TSTORM_RDMA_QUEUE_STAT_SIZE				(IRO[46].size)
#define TSTORM_FCOE_RX_STATS_OFFSET(pf_id) \
	(IRO[43].base +	((pf_id) * IRO[43].m1))
#define PSTORM_FCOE_TX_STATS_OFFSET(pf_id) \
	(IRO[44].base + ((pf_id) * IRO[44].m1))

static const struct iro iro_arr[49] = {
	{0x0, 0x0, 0x0, 0x0, 0x8},
	{0x4cb0, 0x80, 0x0, 0x0, 0x80},
	{0x6518, 0x20, 0x0, 0x0, 0x20},
	{0xb00, 0x8, 0x0, 0x0, 0x4},
	{0xa80, 0x8, 0x0, 0x0, 0x4},
	{0x0, 0x8, 0x0, 0x0, 0x2},
	{0x80, 0x8, 0x0, 0x0, 0x4},
	{0x84, 0x8, 0x0, 0x0, 0x2},
	{0x4c40, 0x0, 0x0, 0x0, 0x78},
	{0x3df0, 0x0, 0x0, 0x0, 0x78},
	{0x29b0, 0x0, 0x0, 0x0, 0x78},
	{0x4c38, 0x0, 0x0, 0x0, 0x78},
	{0x4990, 0x0, 0x0, 0x0, 0x78},
	{0x7f48, 0x0, 0x0, 0x0, 0x78},
	{0xa28, 0x8, 0x0, 0x0, 0x8},
	{0x61f8, 0x10, 0x0, 0x0, 0x10},
	{0xbd20, 0x30, 0x0, 0x0, 0x30},
	{0x95b8, 0x30, 0x0, 0x0, 0x30},
	{0x4b60, 0x80, 0x0, 0x0, 0x40},
	{0x1f8, 0x4, 0x0, 0x0, 0x4},
	{0x53a0, 0x80, 0x4, 0x0, 0x4},
	{0xc7c8, 0x0, 0x0, 0x0, 0x4},
	{0x4ba0, 0x80, 0x0, 0x0, 0x20},
	{0x8150, 0x40, 0x0, 0x0, 0x30},
	{0xec70, 0x60, 0x0, 0x0, 0x60},
	{0x2b48, 0x80, 0x0, 0x0, 0x38},
	{0xf1b0, 0x78, 0x0, 0x0, 0x78},
	{0x1f8, 0x4, 0x0, 0x0, 0x4},
	{0xaef8, 0x0, 0x0, 0x0, 0xf0},
	{0xafe8, 0x8, 0x0, 0x0, 0x8},
	{0x1f8, 0x8, 0x0, 0x0, 0x8},
	{0xac0, 0x8, 0x0, 0x0, 0x8},
	{0x2578, 0x8, 0x0, 0x0, 0x8},
	{0x24f8, 0x8, 0x0, 0x0, 0x8},
	{0x0, 0x8, 0x0, 0x0, 0x8},
	{0x200, 0x10, 0x8, 0x0, 0x8},
	{0xb78, 0x10, 0x8, 0x0, 0x2},
	{0xd9a8, 0x38, 0x0, 0x0, 0x24},
	{0x12988, 0x10, 0x0, 0x0, 0x8},
	{0x11fa0, 0x38, 0x0, 0x0, 0x18},
	{0xa580, 0x38, 0x0, 0x0, 0x10},
	{0x86f8, 0x30, 0x0, 0x0, 0x18},
	{0x101f8, 0x10, 0x0, 0x0, 0x10},
	{0xde28, 0x48, 0x0, 0x0, 0x38},
	{0x10660, 0x20, 0x0, 0x0, 0x20},
	{0x2b80, 0x80, 0x0, 0x0, 0x10},
	{0x5020, 0x10, 0x0, 0x0, 0x10},
	{0xc9b0, 0x30, 0x0, 0x0, 0x10},
	{0xeec0, 0x10, 0x0, 0x0, 0x10},
};

/* Runtime array offsets */
#define DORQ_REG_PF_MAX_ICID_0_RT_OFFSET	0
#define DORQ_REG_PF_MAX_ICID_1_RT_OFFSET	1
#define DORQ_REG_PF_MAX_ICID_2_RT_OFFSET	2
#define DORQ_REG_PF_MAX_ICID_3_RT_OFFSET	3
#define DORQ_REG_PF_MAX_ICID_4_RT_OFFSET	4
#define DORQ_REG_PF_MAX_ICID_5_RT_OFFSET	5
#define DORQ_REG_PF_MAX_ICID_6_RT_OFFSET	6
#define DORQ_REG_PF_MAX_ICID_7_RT_OFFSET	7
#define DORQ_REG_VF_MAX_ICID_0_RT_OFFSET	8
#define DORQ_REG_VF_MAX_ICID_1_RT_OFFSET	9
#define DORQ_REG_VF_MAX_ICID_2_RT_OFFSET	10
#define DORQ_REG_VF_MAX_ICID_3_RT_OFFSET	11
#define DORQ_REG_VF_MAX_ICID_4_RT_OFFSET	12
#define DORQ_REG_VF_MAX_ICID_5_RT_OFFSET	13
#define DORQ_REG_VF_MAX_ICID_6_RT_OFFSET	14
#define DORQ_REG_VF_MAX_ICID_7_RT_OFFSET	15
#define DORQ_REG_PF_WAKE_ALL_RT_OFFSET	16
#define DORQ_REG_TAG1_ETHERTYPE_RT_OFFSET	17
#define IGU_REG_PF_CONFIGURATION_RT_OFFSET	18
#define IGU_REG_VF_CONFIGURATION_RT_OFFSET	19
#define IGU_REG_ATTN_MSG_ADDR_L_RT_OFFSET	20
#define IGU_REG_ATTN_MSG_ADDR_H_RT_OFFSET	21
#define IGU_REG_LEADING_EDGE_LATCH_RT_OFFSET	22
#define IGU_REG_TRAILING_EDGE_LATCH_RT_OFFSET	23
#define CAU_REG_CQE_AGG_UNIT_SIZE_RT_OFFSET	24
#define CAU_REG_SB_VAR_MEMORY_RT_OFFSET	761
#define CAU_REG_SB_VAR_MEMORY_RT_SIZE	736
#define CAU_REG_SB_VAR_MEMORY_RT_OFFSET	761
#define CAU_REG_SB_VAR_MEMORY_RT_SIZE	736
#define CAU_REG_SB_ADDR_MEMORY_RT_OFFSET	1497
#define CAU_REG_SB_ADDR_MEMORY_RT_SIZE	736
#define CAU_REG_PI_MEMORY_RT_OFFSET	2233
#define CAU_REG_PI_MEMORY_RT_SIZE	4416
#define PRS_REG_SEARCH_RESP_INITIATOR_TYPE_RT_OFFSET	6649
#define PRS_REG_TASK_ID_MAX_INITIATOR_PF_RT_OFFSET	6650
#define PRS_REG_TASK_ID_MAX_INITIATOR_VF_RT_OFFSET	6651
#define PRS_REG_TASK_ID_MAX_TARGET_PF_RT_OFFSET	6652
#define PRS_REG_TASK_ID_MAX_TARGET_VF_RT_OFFSET	6653
#define PRS_REG_SEARCH_TCP_RT_OFFSET	6654
#define PRS_REG_SEARCH_FCOE_RT_OFFSET	6655
#define PRS_REG_SEARCH_ROCE_RT_OFFSET	6656
#define PRS_REG_ROCE_DEST_QP_MAX_VF_RT_OFFSET	6657
#define PRS_REG_ROCE_DEST_QP_MAX_PF_RT_OFFSET	6658
#define PRS_REG_SEARCH_OPENFLOW_RT_OFFSET	6659
#define PRS_REG_SEARCH_NON_IP_AS_OPENFLOW_RT_OFFSET	6660
#define PRS_REG_OPENFLOW_SUPPORT_ONLY_KNOWN_OVER_IP_RT_OFFSET	6661
#define PRS_REG_OPENFLOW_SEARCH_KEY_MASK_RT_OFFSET	6662
#define PRS_REG_TAG_ETHERTYPE_0_RT_OFFSET	6663
#define PRS_REG_LIGHT_L2_ETHERTYPE_EN_RT_OFFSET	6664
#define SRC_REG_FIRSTFREE_RT_OFFSET	6665
#define SRC_REG_FIRSTFREE_RT_SIZE	2
#define SRC_REG_LASTFREE_RT_OFFSET	6667
#define SRC_REG_LASTFREE_RT_SIZE	2
#define SRC_REG_COUNTFREE_RT_OFFSET	6669
#define SRC_REG_NUMBER_HASH_BITS_RT_OFFSET	6670
#define PSWRQ2_REG_CDUT_P_SIZE_RT_OFFSET	6671
#define PSWRQ2_REG_CDUC_P_SIZE_RT_OFFSET	6672
#define PSWRQ2_REG_TM_P_SIZE_RT_OFFSET	6673
#define PSWRQ2_REG_QM_P_SIZE_RT_OFFSET	6674
#define PSWRQ2_REG_SRC_P_SIZE_RT_OFFSET	6675
#define PSWRQ2_REG_TSDM_P_SIZE_RT_OFFSET	6676
#define PSWRQ2_REG_TM_FIRST_ILT_RT_OFFSET	6677
#define PSWRQ2_REG_TM_LAST_ILT_RT_OFFSET	6678
#define PSWRQ2_REG_QM_FIRST_ILT_RT_OFFSET	6679
#define PSWRQ2_REG_QM_LAST_ILT_RT_OFFSET	6680
#define PSWRQ2_REG_SRC_FIRST_ILT_RT_OFFSET	6681
#define PSWRQ2_REG_SRC_LAST_ILT_RT_OFFSET	6682
#define PSWRQ2_REG_CDUC_FIRST_ILT_RT_OFFSET	6683
#define PSWRQ2_REG_CDUC_LAST_ILT_RT_OFFSET	6684
#define PSWRQ2_REG_CDUT_FIRST_ILT_RT_OFFSET	6685
#define PSWRQ2_REG_CDUT_LAST_ILT_RT_OFFSET	6686
#define PSWRQ2_REG_TSDM_FIRST_ILT_RT_OFFSET	6687
#define PSWRQ2_REG_TSDM_LAST_ILT_RT_OFFSET	6688
#define PSWRQ2_REG_TM_NUMBER_OF_PF_BLOCKS_RT_OFFSET	6689
#define PSWRQ2_REG_CDUT_NUMBER_OF_PF_BLOCKS_RT_OFFSET	6690
#define PSWRQ2_REG_CDUC_NUMBER_OF_PF_BLOCKS_RT_OFFSET	6691
#define PSWRQ2_REG_TM_VF_BLOCKS_RT_OFFSET	6692
#define PSWRQ2_REG_CDUT_VF_BLOCKS_RT_OFFSET	6693
#define PSWRQ2_REG_CDUC_VF_BLOCKS_RT_OFFSET	6694
#define PSWRQ2_REG_TM_BLOCKS_FACTOR_RT_OFFSET	6695
#define PSWRQ2_REG_CDUT_BLOCKS_FACTOR_RT_OFFSET	6696
#define PSWRQ2_REG_CDUC_BLOCKS_FACTOR_RT_OFFSET	6697
#define PSWRQ2_REG_VF_BASE_RT_OFFSET	6698
#define PSWRQ2_REG_VF_LAST_ILT_RT_OFFSET	6699
#define PSWRQ2_REG_DRAM_ALIGN_WR_RT_OFFSET	6700
#define PSWRQ2_REG_DRAM_ALIGN_RD_RT_OFFSET	6701
#define PSWRQ2_REG_ILT_MEMORY_RT_OFFSET	6702
#define PSWRQ2_REG_ILT_MEMORY_RT_SIZE	22000
#define PGLUE_REG_B_VF_BASE_RT_OFFSET	28702
#define PGLUE_REG_B_MSDM_OFFSET_MASK_B_RT_OFFSET	28703
#define PGLUE_REG_B_MSDM_VF_SHIFT_B_RT_OFFSET	28704
#define PGLUE_REG_B_CACHE_LINE_SIZE_RT_OFFSET	28705
#define PGLUE_REG_B_PF_BAR0_SIZE_RT_OFFSET	28706
#define PGLUE_REG_B_PF_BAR1_SIZE_RT_OFFSET	28707
#define PGLUE_REG_B_VF_BAR1_SIZE_RT_OFFSET	28708
#define TM_REG_VF_ENABLE_CONN_RT_OFFSET	28709
#define TM_REG_PF_ENABLE_CONN_RT_OFFSET	28710
#define TM_REG_PF_ENABLE_TASK_RT_OFFSET	28711
#define TM_REG_GROUP_SIZE_RESOLUTION_CONN_RT_OFFSET	28712
#define TM_REG_GROUP_SIZE_RESOLUTION_TASK_RT_OFFSET	28713
#define TM_REG_CONFIG_CONN_MEM_RT_OFFSET	28714
#define TM_REG_CONFIG_CONN_MEM_RT_SIZE	416
#define TM_REG_CONFIG_TASK_MEM_RT_OFFSET	29130
#define TM_REG_CONFIG_TASK_MEM_RT_SIZE	608
#define QM_REG_MAXPQSIZE_0_RT_OFFSET	29738
#define QM_REG_MAXPQSIZE_1_RT_OFFSET	29739
#define QM_REG_MAXPQSIZE_2_RT_OFFSET	29740
#define QM_REG_MAXPQSIZETXSEL_0_RT_OFFSET	29741
#define QM_REG_MAXPQSIZETXSEL_1_RT_OFFSET	29742
#define QM_REG_MAXPQSIZETXSEL_2_RT_OFFSET	29743
#define QM_REG_MAXPQSIZETXSEL_3_RT_OFFSET	29744
#define QM_REG_MAXPQSIZETXSEL_4_RT_OFFSET	29745
#define QM_REG_MAXPQSIZETXSEL_5_RT_OFFSET	29746
#define QM_REG_MAXPQSIZETXSEL_6_RT_OFFSET	29747
#define QM_REG_MAXPQSIZETXSEL_7_RT_OFFSET	29748
#define QM_REG_MAXPQSIZETXSEL_8_RT_OFFSET	29749
#define QM_REG_MAXPQSIZETXSEL_9_RT_OFFSET	29750
#define QM_REG_MAXPQSIZETXSEL_10_RT_OFFSET	29751
#define QM_REG_MAXPQSIZETXSEL_11_RT_OFFSET	29752
#define QM_REG_MAXPQSIZETXSEL_12_RT_OFFSET	29753
#define QM_REG_MAXPQSIZETXSEL_13_RT_OFFSET	29754
#define QM_REG_MAXPQSIZETXSEL_14_RT_OFFSET	29755
#define QM_REG_MAXPQSIZETXSEL_15_RT_OFFSET	29756
#define QM_REG_MAXPQSIZETXSEL_16_RT_OFFSET	29757
#define QM_REG_MAXPQSIZETXSEL_17_RT_OFFSET	29758
#define QM_REG_MAXPQSIZETXSEL_18_RT_OFFSET	29759
#define QM_REG_MAXPQSIZETXSEL_19_RT_OFFSET	29760
#define QM_REG_MAXPQSIZETXSEL_20_RT_OFFSET	29761
#define QM_REG_MAXPQSIZETXSEL_21_RT_OFFSET	29762
#define QM_REG_MAXPQSIZETXSEL_22_RT_OFFSET	29763
#define QM_REG_MAXPQSIZETXSEL_23_RT_OFFSET	29764
#define QM_REG_MAXPQSIZETXSEL_24_RT_OFFSET	29765
#define QM_REG_MAXPQSIZETXSEL_25_RT_OFFSET	29766
#define QM_REG_MAXPQSIZETXSEL_26_RT_OFFSET	29767
#define QM_REG_MAXPQSIZETXSEL_27_RT_OFFSET	29768
#define QM_REG_MAXPQSIZETXSEL_28_RT_OFFSET	29769
#define QM_REG_MAXPQSIZETXSEL_29_RT_OFFSET	29770
#define QM_REG_MAXPQSIZETXSEL_30_RT_OFFSET	29771
#define QM_REG_MAXPQSIZETXSEL_31_RT_OFFSET	29772
#define QM_REG_MAXPQSIZETXSEL_32_RT_OFFSET	29773
#define QM_REG_MAXPQSIZETXSEL_33_RT_OFFSET	29774
#define QM_REG_MAXPQSIZETXSEL_34_RT_OFFSET	29775
#define QM_REG_MAXPQSIZETXSEL_35_RT_OFFSET	29776
#define QM_REG_MAXPQSIZETXSEL_36_RT_OFFSET	29777
#define QM_REG_MAXPQSIZETXSEL_37_RT_OFFSET	29778
#define QM_REG_MAXPQSIZETXSEL_38_RT_OFFSET	29779
#define QM_REG_MAXPQSIZETXSEL_39_RT_OFFSET	29780
#define QM_REG_MAXPQSIZETXSEL_40_RT_OFFSET	29781
#define QM_REG_MAXPQSIZETXSEL_41_RT_OFFSET	29782
#define QM_REG_MAXPQSIZETXSEL_42_RT_OFFSET	29783
#define QM_REG_MAXPQSIZETXSEL_43_RT_OFFSET	29784
#define QM_REG_MAXPQSIZETXSEL_44_RT_OFFSET	29785
#define QM_REG_MAXPQSIZETXSEL_45_RT_OFFSET	29786
#define QM_REG_MAXPQSIZETXSEL_46_RT_OFFSET	29787
#define QM_REG_MAXPQSIZETXSEL_47_RT_OFFSET	29788
#define QM_REG_MAXPQSIZETXSEL_48_RT_OFFSET	29789
#define QM_REG_MAXPQSIZETXSEL_49_RT_OFFSET	29790
#define QM_REG_MAXPQSIZETXSEL_50_RT_OFFSET	29791
#define QM_REG_MAXPQSIZETXSEL_51_RT_OFFSET	29792
#define QM_REG_MAXPQSIZETXSEL_52_RT_OFFSET	29793
#define QM_REG_MAXPQSIZETXSEL_53_RT_OFFSET	29794
#define QM_REG_MAXPQSIZETXSEL_54_RT_OFFSET	29795
#define QM_REG_MAXPQSIZETXSEL_55_RT_OFFSET	29796
#define QM_REG_MAXPQSIZETXSEL_56_RT_OFFSET	29797
#define QM_REG_MAXPQSIZETXSEL_57_RT_OFFSET	29798
#define QM_REG_MAXPQSIZETXSEL_58_RT_OFFSET	29799
#define QM_REG_MAXPQSIZETXSEL_59_RT_OFFSET	29800
#define QM_REG_MAXPQSIZETXSEL_60_RT_OFFSET	29801
#define QM_REG_MAXPQSIZETXSEL_61_RT_OFFSET	29802
#define QM_REG_MAXPQSIZETXSEL_62_RT_OFFSET	29803
#define QM_REG_MAXPQSIZETXSEL_63_RT_OFFSET	29804
#define QM_REG_BASEADDROTHERPQ_RT_OFFSET	29805
#define QM_REG_BASEADDROTHERPQ_RT_SIZE	128
#define QM_REG_AFULLQMBYPTHRPFWFQ_RT_OFFSET	29933
#define QM_REG_AFULLQMBYPTHRVPWFQ_RT_OFFSET	29934
#define QM_REG_AFULLQMBYPTHRPFRL_RT_OFFSET	29935
#define QM_REG_AFULLQMBYPTHRGLBLRL_RT_OFFSET	29936
#define QM_REG_AFULLOPRTNSTCCRDMASK_RT_OFFSET	29937
#define QM_REG_WRROTHERPQGRP_0_RT_OFFSET	29938
#define QM_REG_WRROTHERPQGRP_1_RT_OFFSET	29939
#define QM_REG_WRROTHERPQGRP_2_RT_OFFSET	29940
#define QM_REG_WRROTHERPQGRP_3_RT_OFFSET	29941
#define QM_REG_WRROTHERPQGRP_4_RT_OFFSET	29942
#define QM_REG_WRROTHERPQGRP_5_RT_OFFSET	29943
#define QM_REG_WRROTHERPQGRP_6_RT_OFFSET	29944
#define QM_REG_WRROTHERPQGRP_7_RT_OFFSET	29945
#define QM_REG_WRROTHERPQGRP_8_RT_OFFSET	29946
#define QM_REG_WRROTHERPQGRP_9_RT_OFFSET	29947
#define QM_REG_WRROTHERPQGRP_10_RT_OFFSET	29948
#define QM_REG_WRROTHERPQGRP_11_RT_OFFSET	29949
#define QM_REG_WRROTHERPQGRP_12_RT_OFFSET	29950
#define QM_REG_WRROTHERPQGRP_13_RT_OFFSET	29951
#define QM_REG_WRROTHERPQGRP_14_RT_OFFSET	29952
#define QM_REG_WRROTHERPQGRP_15_RT_OFFSET	29953
#define QM_REG_WRROTHERGRPWEIGHT_0_RT_OFFSET	29954
#define QM_REG_WRROTHERGRPWEIGHT_1_RT_OFFSET	29955
#define QM_REG_WRROTHERGRPWEIGHT_2_RT_OFFSET	29956
#define QM_REG_WRROTHERGRPWEIGHT_3_RT_OFFSET	29957
#define QM_REG_WRRTXGRPWEIGHT_0_RT_OFFSET	29958
#define QM_REG_WRRTXGRPWEIGHT_1_RT_OFFSET	29959
#define QM_REG_PQTX2PF_0_RT_OFFSET	29960
#define QM_REG_PQTX2PF_1_RT_OFFSET	29961
#define QM_REG_PQTX2PF_2_RT_OFFSET	29962
#define QM_REG_PQTX2PF_3_RT_OFFSET	29963
#define QM_REG_PQTX2PF_4_RT_OFFSET	29964
#define QM_REG_PQTX2PF_5_RT_OFFSET	29965
#define QM_REG_PQTX2PF_6_RT_OFFSET	29966
#define QM_REG_PQTX2PF_7_RT_OFFSET	29967
#define QM_REG_PQTX2PF_8_RT_OFFSET	29968
#define QM_REG_PQTX2PF_9_RT_OFFSET	29969
#define QM_REG_PQTX2PF_10_RT_OFFSET	29970
#define QM_REG_PQTX2PF_11_RT_OFFSET	29971
#define QM_REG_PQTX2PF_12_RT_OFFSET	29972
#define QM_REG_PQTX2PF_13_RT_OFFSET	29973
#define QM_REG_PQTX2PF_14_RT_OFFSET	29974
#define QM_REG_PQTX2PF_15_RT_OFFSET	29975
#define QM_REG_PQTX2PF_16_RT_OFFSET	29976
#define QM_REG_PQTX2PF_17_RT_OFFSET	29977
#define QM_REG_PQTX2PF_18_RT_OFFSET	29978
#define QM_REG_PQTX2PF_19_RT_OFFSET	29979
#define QM_REG_PQTX2PF_20_RT_OFFSET	29980
#define QM_REG_PQTX2PF_21_RT_OFFSET	29981
#define QM_REG_PQTX2PF_22_RT_OFFSET	29982
#define QM_REG_PQTX2PF_23_RT_OFFSET	29983
#define QM_REG_PQTX2PF_24_RT_OFFSET	29984
#define QM_REG_PQTX2PF_25_RT_OFFSET	29985
#define QM_REG_PQTX2PF_26_RT_OFFSET	29986
#define QM_REG_PQTX2PF_27_RT_OFFSET	29987
#define QM_REG_PQTX2PF_28_RT_OFFSET	29988
#define QM_REG_PQTX2PF_29_RT_OFFSET	29989
#define QM_REG_PQTX2PF_30_RT_OFFSET	29990
#define QM_REG_PQTX2PF_31_RT_OFFSET	29991
#define QM_REG_PQTX2PF_32_RT_OFFSET	29992
#define QM_REG_PQTX2PF_33_RT_OFFSET	29993
#define QM_REG_PQTX2PF_34_RT_OFFSET	29994
#define QM_REG_PQTX2PF_35_RT_OFFSET	29995
#define QM_REG_PQTX2PF_36_RT_OFFSET	29996
#define QM_REG_PQTX2PF_37_RT_OFFSET	29997
#define QM_REG_PQTX2PF_38_RT_OFFSET	29998
#define QM_REG_PQTX2PF_39_RT_OFFSET	29999
#define QM_REG_PQTX2PF_40_RT_OFFSET	30000
#define QM_REG_PQTX2PF_41_RT_OFFSET	30001
#define QM_REG_PQTX2PF_42_RT_OFFSET	30002
#define QM_REG_PQTX2PF_43_RT_OFFSET	30003
#define QM_REG_PQTX2PF_44_RT_OFFSET	30004
#define QM_REG_PQTX2PF_45_RT_OFFSET	30005
#define QM_REG_PQTX2PF_46_RT_OFFSET	30006
#define QM_REG_PQTX2PF_47_RT_OFFSET	30007
#define QM_REG_PQTX2PF_48_RT_OFFSET	30008
#define QM_REG_PQTX2PF_49_RT_OFFSET	30009
#define QM_REG_PQTX2PF_50_RT_OFFSET	30010
#define QM_REG_PQTX2PF_51_RT_OFFSET	30011
#define QM_REG_PQTX2PF_52_RT_OFFSET	30012
#define QM_REG_PQTX2PF_53_RT_OFFSET	30013
#define QM_REG_PQTX2PF_54_RT_OFFSET	30014
#define QM_REG_PQTX2PF_55_RT_OFFSET	30015
#define QM_REG_PQTX2PF_56_RT_OFFSET	30016
#define QM_REG_PQTX2PF_57_RT_OFFSET	30017
#define QM_REG_PQTX2PF_58_RT_OFFSET	30018
#define QM_REG_PQTX2PF_59_RT_OFFSET	30019
#define QM_REG_PQTX2PF_60_RT_OFFSET	30020
#define QM_REG_PQTX2PF_61_RT_OFFSET	30021
#define QM_REG_PQTX2PF_62_RT_OFFSET	30022
#define QM_REG_PQTX2PF_63_RT_OFFSET	30023
#define QM_REG_PQOTHER2PF_0_RT_OFFSET	30024
#define QM_REG_PQOTHER2PF_1_RT_OFFSET	30025
#define QM_REG_PQOTHER2PF_2_RT_OFFSET	30026
#define QM_REG_PQOTHER2PF_3_RT_OFFSET	30027
#define QM_REG_PQOTHER2PF_4_RT_OFFSET	30028
#define QM_REG_PQOTHER2PF_5_RT_OFFSET	30029
#define QM_REG_PQOTHER2PF_6_RT_OFFSET	30030
#define QM_REG_PQOTHER2PF_7_RT_OFFSET	30031
#define QM_REG_PQOTHER2PF_8_RT_OFFSET	30032
#define QM_REG_PQOTHER2PF_9_RT_OFFSET	30033
#define QM_REG_PQOTHER2PF_10_RT_OFFSET	30034
#define QM_REG_PQOTHER2PF_11_RT_OFFSET	30035
#define QM_REG_PQOTHER2PF_12_RT_OFFSET	30036
#define QM_REG_PQOTHER2PF_13_RT_OFFSET	30037
#define QM_REG_PQOTHER2PF_14_RT_OFFSET	30038
#define QM_REG_PQOTHER2PF_15_RT_OFFSET	30039
#define QM_REG_RLGLBLPERIOD_0_RT_OFFSET	30040
#define QM_REG_RLGLBLPERIOD_1_RT_OFFSET	30041
#define QM_REG_RLGLBLPERIODTIMER_0_RT_OFFSET	30042
#define QM_REG_RLGLBLPERIODTIMER_1_RT_OFFSET	30043
#define QM_REG_RLGLBLPERIODSEL_0_RT_OFFSET	30044
#define QM_REG_RLGLBLPERIODSEL_1_RT_OFFSET	30045
#define QM_REG_RLGLBLPERIODSEL_2_RT_OFFSET	30046
#define QM_REG_RLGLBLPERIODSEL_3_RT_OFFSET	30047
#define QM_REG_RLGLBLPERIODSEL_4_RT_OFFSET	30048
#define QM_REG_RLGLBLPERIODSEL_5_RT_OFFSET	30049
#define QM_REG_RLGLBLPERIODSEL_6_RT_OFFSET	30050
#define QM_REG_RLGLBLPERIODSEL_7_RT_OFFSET	30051
#define QM_REG_RLGLBLINCVAL_RT_OFFSET	30052
#define QM_REG_RLGLBLINCVAL_RT_SIZE	256
#define QM_REG_RLGLBLUPPERBOUND_RT_OFFSET	30308
#define QM_REG_RLGLBLUPPERBOUND_RT_SIZE	256
#define QM_REG_RLGLBLCRD_RT_OFFSET	30564
#define QM_REG_RLGLBLCRD_RT_SIZE	256
#define QM_REG_RLGLBLENABLE_RT_OFFSET	30820
#define QM_REG_RLPFPERIOD_RT_OFFSET	30821
#define QM_REG_RLPFPERIODTIMER_RT_OFFSET	30822
#define QM_REG_RLPFINCVAL_RT_OFFSET	30823
#define QM_REG_RLPFINCVAL_RT_SIZE	16
#define QM_REG_RLPFUPPERBOUND_RT_OFFSET	30839
#define QM_REG_RLPFUPPERBOUND_RT_SIZE	16
#define QM_REG_RLPFCRD_RT_OFFSET	30855
#define QM_REG_RLPFCRD_RT_SIZE	16
#define QM_REG_RLPFENABLE_RT_OFFSET	30871
#define QM_REG_RLPFVOQENABLE_RT_OFFSET	30872
#define QM_REG_WFQPFWEIGHT_RT_OFFSET	30873
#define QM_REG_WFQPFWEIGHT_RT_SIZE	16
#define QM_REG_WFQPFUPPERBOUND_RT_OFFSET	30889
#define QM_REG_WFQPFUPPERBOUND_RT_SIZE	16
#define QM_REG_WFQPFCRD_RT_OFFSET	30905
#define QM_REG_WFQPFCRD_RT_SIZE	256
#define QM_REG_WFQPFENABLE_RT_OFFSET	31161
#define QM_REG_WFQVPENABLE_RT_OFFSET	31162
#define QM_REG_BASEADDRTXPQ_RT_OFFSET	31163
#define QM_REG_BASEADDRTXPQ_RT_SIZE	512
#define QM_REG_TXPQMAP_RT_OFFSET	31675
#define QM_REG_TXPQMAP_RT_SIZE	512
#define QM_REG_WFQVPWEIGHT_RT_OFFSET	32187
#define QM_REG_WFQVPWEIGHT_RT_SIZE	512
#define QM_REG_WFQVPCRD_RT_OFFSET	32699
#define QM_REG_WFQVPCRD_RT_SIZE	512
#define QM_REG_WFQVPMAP_RT_OFFSET	33211
#define QM_REG_WFQVPMAP_RT_SIZE	512
#define QM_REG_WFQPFCRD_MSB_RT_OFFSET	33723
#define QM_REG_WFQPFCRD_MSB_RT_SIZE	320
#define QM_REG_VOQCRDLINE_RT_OFFSET	34043
#define QM_REG_VOQCRDLINE_RT_SIZE	36
#define QM_REG_VOQINITCRDLINE_RT_OFFSET	34079
#define QM_REG_VOQINITCRDLINE_RT_SIZE	36
#define NIG_REG_TAG_ETHERTYPE_0_RT_OFFSET	34115
#define NIG_REG_OUTER_TAG_VALUE_LIST0_RT_OFFSET	34116
#define NIG_REG_OUTER_TAG_VALUE_LIST1_RT_OFFSET	34117
#define NIG_REG_OUTER_TAG_VALUE_LIST2_RT_OFFSET	34118
#define NIG_REG_OUTER_TAG_VALUE_LIST3_RT_OFFSET	34119
#define NIG_REG_OUTER_TAG_VALUE_MASK_RT_OFFSET	34120
#define NIG_REG_LLH_FUNC_TAGMAC_CLS_TYPE_RT_OFFSET	34121
#define NIG_REG_LLH_FUNC_TAG_EN_RT_OFFSET	34122
#define NIG_REG_LLH_FUNC_TAG_EN_RT_SIZE	4
#define NIG_REG_LLH_FUNC_TAG_HDR_SEL_RT_OFFSET	34126
#define NIG_REG_LLH_FUNC_TAG_HDR_SEL_RT_SIZE	4
#define NIG_REG_LLH_FUNC_TAG_VALUE_RT_OFFSET	34130
#define NIG_REG_LLH_FUNC_TAG_VALUE_RT_SIZE	4
#define NIG_REG_LLH_FUNC_NO_TAG_RT_OFFSET	34134
#define NIG_REG_LLH_FUNC_FILTER_VALUE_RT_OFFSET	34135
#define NIG_REG_LLH_FUNC_FILTER_VALUE_RT_SIZE	32
#define NIG_REG_LLH_FUNC_FILTER_EN_RT_OFFSET	34167
#define NIG_REG_LLH_FUNC_FILTER_EN_RT_SIZE	16
#define NIG_REG_LLH_FUNC_FILTER_MODE_RT_OFFSET	34183
#define NIG_REG_LLH_FUNC_FILTER_MODE_RT_SIZE	16
#define NIG_REG_LLH_FUNC_FILTER_PROTOCOL_TYPE_RT_OFFSET	34199
#define NIG_REG_LLH_FUNC_FILTER_PROTOCOL_TYPE_RT_SIZE	16
#define NIG_REG_LLH_FUNC_FILTER_HDR_SEL_RT_OFFSET	34215
#define NIG_REG_LLH_FUNC_FILTER_HDR_SEL_RT_SIZE	16
#define NIG_REG_TX_EDPM_CTRL_RT_OFFSET	34231
#define NIG_REG_ROCE_DUPLICATE_TO_HOST_RT_OFFSET	34232
#define CDU_REG_CID_ADDR_PARAMS_RT_OFFSET	34233
#define CDU_REG_SEGMENT0_PARAMS_RT_OFFSET	34234
#define CDU_REG_SEGMENT1_PARAMS_RT_OFFSET	34235
#define CDU_REG_PF_SEG0_TYPE_OFFSET_RT_OFFSET	34236
#define CDU_REG_PF_SEG1_TYPE_OFFSET_RT_OFFSET	34237
#define CDU_REG_PF_SEG2_TYPE_OFFSET_RT_OFFSET	34238
#define CDU_REG_PF_SEG3_TYPE_OFFSET_RT_OFFSET	34239
#define CDU_REG_PF_FL_SEG0_TYPE_OFFSET_RT_OFFSET	34240
#define CDU_REG_PF_FL_SEG1_TYPE_OFFSET_RT_OFFSET	34241
#define CDU_REG_PF_FL_SEG2_TYPE_OFFSET_RT_OFFSET	34242
#define CDU_REG_PF_FL_SEG3_TYPE_OFFSET_RT_OFFSET	34243
#define CDU_REG_VF_SEG_TYPE_OFFSET_RT_OFFSET	34244
#define CDU_REG_VF_FL_SEG_TYPE_OFFSET_RT_OFFSET	34245
#define PBF_REG_TAG_ETHERTYPE_0_RT_OFFSET	34246
#define PBF_REG_BTB_SHARED_AREA_SIZE_RT_OFFSET	34247
#define PBF_REG_YCMD_QS_NUM_LINES_VOQ0_RT_OFFSET	34248
#define PBF_REG_BTB_GUARANTEED_VOQ0_RT_OFFSET	34249
#define PBF_REG_BTB_SHARED_AREA_SETUP_VOQ0_RT_OFFSET	34250
#define PBF_REG_YCMD_QS_NUM_LINES_VOQ1_RT_OFFSET	34251
#define PBF_REG_BTB_GUARANTEED_VOQ1_RT_OFFSET	34252
#define PBF_REG_BTB_SHARED_AREA_SETUP_VOQ1_RT_OFFSET	34253
#define PBF_REG_YCMD_QS_NUM_LINES_VOQ2_RT_OFFSET	34254
#define PBF_REG_BTB_GUARANTEED_VOQ2_RT_OFFSET	34255
#define PBF_REG_BTB_SHARED_AREA_SETUP_VOQ2_RT_OFFSET	34256
#define PBF_REG_YCMD_QS_NUM_LINES_VOQ3_RT_OFFSET	34257
#define PBF_REG_BTB_GUARANTEED_VOQ3_RT_OFFSET	34258
#define PBF_REG_BTB_SHARED_AREA_SETUP_VOQ3_RT_OFFSET	34259
#define PBF_REG_YCMD_QS_NUM_LINES_VOQ4_RT_OFFSET	34260
#define PBF_REG_BTB_GUARANTEED_VOQ4_RT_OFFSET	34261
#define PBF_REG_BTB_SHARED_AREA_SETUP_VOQ4_RT_OFFSET	34262
#define PBF_REG_YCMD_QS_NUM_LINES_VOQ5_RT_OFFSET	34263
#define PBF_REG_BTB_GUARANTEED_VOQ5_RT_OFFSET	34264
#define PBF_REG_BTB_SHARED_AREA_SETUP_VOQ5_RT_OFFSET	34265
#define PBF_REG_YCMD_QS_NUM_LINES_VOQ6_RT_OFFSET	34266
#define PBF_REG_BTB_GUARANTEED_VOQ6_RT_OFFSET	34267
#define PBF_REG_BTB_SHARED_AREA_SETUP_VOQ6_RT_OFFSET	34268
#define PBF_REG_YCMD_QS_NUM_LINES_VOQ7_RT_OFFSET	34269
#define PBF_REG_BTB_GUARANTEED_VOQ7_RT_OFFSET	34270
#define PBF_REG_BTB_SHARED_AREA_SETUP_VOQ7_RT_OFFSET	34271
#define PBF_REG_YCMD_QS_NUM_LINES_VOQ8_RT_OFFSET	34272
#define PBF_REG_BTB_GUARANTEED_VOQ8_RT_OFFSET	34273
#define PBF_REG_BTB_SHARED_AREA_SETUP_VOQ8_RT_OFFSET	34274
#define PBF_REG_YCMD_QS_NUM_LINES_VOQ9_RT_OFFSET	34275
#define PBF_REG_BTB_GUARANTEED_VOQ9_RT_OFFSET	34276
#define PBF_REG_BTB_SHARED_AREA_SETUP_VOQ9_RT_OFFSET	34277
#define PBF_REG_YCMD_QS_NUM_LINES_VOQ10_RT_OFFSET	34278
#define PBF_REG_BTB_GUARANTEED_VOQ10_RT_OFFSET	34279
#define PBF_REG_BTB_SHARED_AREA_SETUP_VOQ10_RT_OFFSET	34280
#define PBF_REG_YCMD_QS_NUM_LINES_VOQ11_RT_OFFSET	34281
#define PBF_REG_BTB_GUARANTEED_VOQ11_RT_OFFSET	34282
#define PBF_REG_BTB_SHARED_AREA_SETUP_VOQ11_RT_OFFSET	34283
#define PBF_REG_YCMD_QS_NUM_LINES_VOQ12_RT_OFFSET	34284
#define PBF_REG_BTB_GUARANTEED_VOQ12_RT_OFFSET	34285
#define PBF_REG_BTB_SHARED_AREA_SETUP_VOQ12_RT_OFFSET	34286
#define PBF_REG_YCMD_QS_NUM_LINES_VOQ13_RT_OFFSET	34287
#define PBF_REG_BTB_GUARANTEED_VOQ13_RT_OFFSET	34288
#define PBF_REG_BTB_SHARED_AREA_SETUP_VOQ13_RT_OFFSET	34289
#define PBF_REG_YCMD_QS_NUM_LINES_VOQ14_RT_OFFSET	34290
#define PBF_REG_BTB_GUARANTEED_VOQ14_RT_OFFSET	34291
#define PBF_REG_BTB_SHARED_AREA_SETUP_VOQ14_RT_OFFSET	34292
#define PBF_REG_YCMD_QS_NUM_LINES_VOQ15_RT_OFFSET	34293
#define PBF_REG_BTB_GUARANTEED_VOQ15_RT_OFFSET	34294
#define PBF_REG_BTB_SHARED_AREA_SETUP_VOQ15_RT_OFFSET	34295
#define PBF_REG_YCMD_QS_NUM_LINES_VOQ16_RT_OFFSET	34296
#define PBF_REG_BTB_GUARANTEED_VOQ16_RT_OFFSET	34297
#define PBF_REG_BTB_SHARED_AREA_SETUP_VOQ16_RT_OFFSET	34298
#define PBF_REG_YCMD_QS_NUM_LINES_VOQ17_RT_OFFSET	34299
#define PBF_REG_BTB_GUARANTEED_VOQ17_RT_OFFSET	34300
#define PBF_REG_BTB_SHARED_AREA_SETUP_VOQ17_RT_OFFSET	34301
#define PBF_REG_YCMD_QS_NUM_LINES_VOQ18_RT_OFFSET	34302
#define PBF_REG_BTB_GUARANTEED_VOQ18_RT_OFFSET	34303
#define PBF_REG_BTB_SHARED_AREA_SETUP_VOQ18_RT_OFFSET	34304
#define PBF_REG_YCMD_QS_NUM_LINES_VOQ19_RT_OFFSET	34305
#define PBF_REG_BTB_GUARANTEED_VOQ19_RT_OFFSET	34306
#define PBF_REG_BTB_SHARED_AREA_SETUP_VOQ19_RT_OFFSET	34307
#define XCM_REG_CON_PHY_Q3_RT_OFFSET	34308

#define RUNTIME_ARRAY_SIZE 34309

/* The eth storm context for the Tstorm */
struct tstorm_eth_conn_st_ctx {
	__le32 reserved[4];
};

/* The eth storm context for the Pstorm */
struct pstorm_eth_conn_st_ctx {
	__le32 reserved[8];
};

/* The eth storm context for the Xstorm */
struct xstorm_eth_conn_st_ctx {
	__le32 reserved[60];
};

struct xstorm_eth_conn_ag_ctx {
	u8 reserved0;
	u8 eth_state;
	u8 flags0;
#define XSTORM_ETH_CONN_AG_CTX_EXIST_IN_QM0_MASK	0x1
#define XSTORM_ETH_CONN_AG_CTX_EXIST_IN_QM0_SHIFT	0
#define XSTORM_ETH_CONN_AG_CTX_RESERVED1_MASK		0x1
#define XSTORM_ETH_CONN_AG_CTX_RESERVED1_SHIFT		1
#define XSTORM_ETH_CONN_AG_CTX_RESERVED2_MASK		0x1
#define XSTORM_ETH_CONN_AG_CTX_RESERVED2_SHIFT		2
#define XSTORM_ETH_CONN_AG_CTX_EXIST_IN_QM3_MASK	0x1
#define XSTORM_ETH_CONN_AG_CTX_EXIST_IN_QM3_SHIFT	3
#define XSTORM_ETH_CONN_AG_CTX_RESERVED3_MASK		0x1
#define XSTORM_ETH_CONN_AG_CTX_RESERVED3_SHIFT		4
#define XSTORM_ETH_CONN_AG_CTX_RESERVED4_MASK		0x1
#define XSTORM_ETH_CONN_AG_CTX_RESERVED4_SHIFT		5
#define XSTORM_ETH_CONN_AG_CTX_RESERVED5_MASK		0x1
#define XSTORM_ETH_CONN_AG_CTX_RESERVED5_SHIFT		6
#define XSTORM_ETH_CONN_AG_CTX_RESERVED6_MASK		0x1
#define XSTORM_ETH_CONN_AG_CTX_RESERVED6_SHIFT		7
		u8 flags1;
#define XSTORM_ETH_CONN_AG_CTX_RESERVED7_MASK		0x1
#define XSTORM_ETH_CONN_AG_CTX_RESERVED7_SHIFT		0
#define XSTORM_ETH_CONN_AG_CTX_RESERVED8_MASK		0x1
#define XSTORM_ETH_CONN_AG_CTX_RESERVED8_SHIFT		1
#define XSTORM_ETH_CONN_AG_CTX_RESERVED9_MASK		0x1
#define XSTORM_ETH_CONN_AG_CTX_RESERVED9_SHIFT		2
#define XSTORM_ETH_CONN_AG_CTX_BIT11_MASK		0x1
#define XSTORM_ETH_CONN_AG_CTX_BIT11_SHIFT		3
#define XSTORM_ETH_CONN_AG_CTX_BIT12_MASK		0x1
#define XSTORM_ETH_CONN_AG_CTX_BIT12_SHIFT		4
#define XSTORM_ETH_CONN_AG_CTX_BIT13_MASK		0x1
#define XSTORM_ETH_CONN_AG_CTX_BIT13_SHIFT		5
#define XSTORM_ETH_CONN_AG_CTX_TX_RULE_ACTIVE_MASK	0x1
#define XSTORM_ETH_CONN_AG_CTX_TX_RULE_ACTIVE_SHIFT	6
#define XSTORM_ETH_CONN_AG_CTX_DQ_CF_ACTIVE_MASK	0x1
#define XSTORM_ETH_CONN_AG_CTX_DQ_CF_ACTIVE_SHIFT	7
	u8 flags2;
#define XSTORM_ETH_CONN_AG_CTX_CF0_MASK		0x3
#define XSTORM_ETH_CONN_AG_CTX_CF0_SHIFT		0
#define XSTORM_ETH_CONN_AG_CTX_CF1_MASK		0x3
#define XSTORM_ETH_CONN_AG_CTX_CF1_SHIFT		2
#define XSTORM_ETH_CONN_AG_CTX_CF2_MASK		0x3
#define XSTORM_ETH_CONN_AG_CTX_CF2_SHIFT		4
#define XSTORM_ETH_CONN_AG_CTX_CF3_MASK		0x3
#define XSTORM_ETH_CONN_AG_CTX_CF3_SHIFT		6
	u8 flags3;
#define XSTORM_ETH_CONN_AG_CTX_CF4_MASK		0x3
#define XSTORM_ETH_CONN_AG_CTX_CF4_SHIFT		0
#define XSTORM_ETH_CONN_AG_CTX_CF5_MASK		0x3
#define XSTORM_ETH_CONN_AG_CTX_CF5_SHIFT		2
#define XSTORM_ETH_CONN_AG_CTX_CF6_MASK		0x3
#define XSTORM_ETH_CONN_AG_CTX_CF6_SHIFT		4
#define XSTORM_ETH_CONN_AG_CTX_CF7_MASK		0x3
#define XSTORM_ETH_CONN_AG_CTX_CF7_SHIFT		6
		u8 flags4;
#define XSTORM_ETH_CONN_AG_CTX_CF8_MASK		0x3
#define XSTORM_ETH_CONN_AG_CTX_CF8_SHIFT		0
#define XSTORM_ETH_CONN_AG_CTX_CF9_MASK		0x3
#define XSTORM_ETH_CONN_AG_CTX_CF9_SHIFT		2
#define XSTORM_ETH_CONN_AG_CTX_CF10_MASK		0x3
#define XSTORM_ETH_CONN_AG_CTX_CF10_SHIFT		4
#define XSTORM_ETH_CONN_AG_CTX_CF11_MASK		0x3
#define XSTORM_ETH_CONN_AG_CTX_CF11_SHIFT		6
	u8 flags5;
#define XSTORM_ETH_CONN_AG_CTX_CF12_MASK		0x3
#define XSTORM_ETH_CONN_AG_CTX_CF12_SHIFT		0
#define XSTORM_ETH_CONN_AG_CTX_CF13_MASK		0x3
#define XSTORM_ETH_CONN_AG_CTX_CF13_SHIFT		2
#define XSTORM_ETH_CONN_AG_CTX_CF14_MASK		0x3
#define XSTORM_ETH_CONN_AG_CTX_CF14_SHIFT		4
#define XSTORM_ETH_CONN_AG_CTX_CF15_MASK		0x3
#define XSTORM_ETH_CONN_AG_CTX_CF15_SHIFT		6
	u8 flags6;
#define XSTORM_ETH_CONN_AG_CTX_GO_TO_BD_CONS_CF_MASK	0x3
#define XSTORM_ETH_CONN_AG_CTX_GO_TO_BD_CONS_CF_SHIFT	0
#define XSTORM_ETH_CONN_AG_CTX_MULTI_UNICAST_CF_MASK	0x3
#define XSTORM_ETH_CONN_AG_CTX_MULTI_UNICAST_CF_SHIFT	2
#define XSTORM_ETH_CONN_AG_CTX_DQ_CF_MASK		0x3
#define XSTORM_ETH_CONN_AG_CTX_DQ_CF_SHIFT		4
#define XSTORM_ETH_CONN_AG_CTX_TERMINATE_CF_MASK	0x3
#define XSTORM_ETH_CONN_AG_CTX_TERMINATE_CF_SHIFT	6
	u8 flags7;
#define XSTORM_ETH_CONN_AG_CTX_FLUSH_Q0_MASK		0x3
#define XSTORM_ETH_CONN_AG_CTX_FLUSH_Q0_SHIFT		0
#define XSTORM_ETH_CONN_AG_CTX_RESERVED10_MASK		0x3
#define XSTORM_ETH_CONN_AG_CTX_RESERVED10_SHIFT		2
#define XSTORM_ETH_CONN_AG_CTX_SLOW_PATH_MASK		0x3
#define XSTORM_ETH_CONN_AG_CTX_SLOW_PATH_SHIFT		4
#define XSTORM_ETH_CONN_AG_CTX_CF0EN_MASK		0x1
#define XSTORM_ETH_CONN_AG_CTX_CF0EN_SHIFT		6
#define XSTORM_ETH_CONN_AG_CTX_CF1EN_MASK		0x1
#define XSTORM_ETH_CONN_AG_CTX_CF1EN_SHIFT		7
	u8 flags8;
#define XSTORM_ETH_CONN_AG_CTX_CF2EN_MASK		0x1
#define XSTORM_ETH_CONN_AG_CTX_CF2EN_SHIFT		0
#define XSTORM_ETH_CONN_AG_CTX_CF3EN_MASK		0x1
#define XSTORM_ETH_CONN_AG_CTX_CF3EN_SHIFT		1
#define XSTORM_ETH_CONN_AG_CTX_CF4EN_MASK		0x1
#define XSTORM_ETH_CONN_AG_CTX_CF4EN_SHIFT		2
#define XSTORM_ETH_CONN_AG_CTX_CF5EN_MASK		0x1
#define XSTORM_ETH_CONN_AG_CTX_CF5EN_SHIFT		3
#define XSTORM_ETH_CONN_AG_CTX_CF6EN_MASK		0x1
#define XSTORM_ETH_CONN_AG_CTX_CF6EN_SHIFT		4
#define XSTORM_ETH_CONN_AG_CTX_CF7EN_MASK		0x1
#define XSTORM_ETH_CONN_AG_CTX_CF7EN_SHIFT		5
#define XSTORM_ETH_CONN_AG_CTX_CF8EN_MASK		0x1
#define XSTORM_ETH_CONN_AG_CTX_CF8EN_SHIFT		6
#define XSTORM_ETH_CONN_AG_CTX_CF9EN_MASK		0x1
#define XSTORM_ETH_CONN_AG_CTX_CF9EN_SHIFT		7
	u8 flags9;
#define XSTORM_ETH_CONN_AG_CTX_CF10EN_MASK		0x1
#define XSTORM_ETH_CONN_AG_CTX_CF10EN_SHIFT		0
#define XSTORM_ETH_CONN_AG_CTX_CF11EN_MASK		0x1
#define XSTORM_ETH_CONN_AG_CTX_CF11EN_SHIFT		1
#define XSTORM_ETH_CONN_AG_CTX_CF12EN_MASK		0x1
#define XSTORM_ETH_CONN_AG_CTX_CF12EN_SHIFT		2
#define XSTORM_ETH_CONN_AG_CTX_CF13EN_MASK		0x1
#define XSTORM_ETH_CONN_AG_CTX_CF13EN_SHIFT		3
#define XSTORM_ETH_CONN_AG_CTX_CF14EN_MASK		0x1
#define XSTORM_ETH_CONN_AG_CTX_CF14EN_SHIFT		4
#define XSTORM_ETH_CONN_AG_CTX_CF15EN_MASK		0x1
#define XSTORM_ETH_CONN_AG_CTX_CF15EN_SHIFT		5
#define XSTORM_ETH_CONN_AG_CTX_GO_TO_BD_CONS_CF_EN_MASK	0x1
#define XSTORM_ETH_CONN_AG_CTX_GO_TO_BD_CONS_CF_EN_SHIFT 6
#define XSTORM_ETH_CONN_AG_CTX_MULTI_UNICAST_CF_EN_MASK	0x1
#define XSTORM_ETH_CONN_AG_CTX_MULTI_UNICAST_CF_EN_SHIFT 7
	u8 flags10;
#define XSTORM_ETH_CONN_AG_CTX_DQ_CF_EN_MASK		0x1
#define XSTORM_ETH_CONN_AG_CTX_DQ_CF_EN_SHIFT		0
#define XSTORM_ETH_CONN_AG_CTX_TERMINATE_CF_EN_MASK	0x1
#define XSTORM_ETH_CONN_AG_CTX_TERMINATE_CF_EN_SHIFT	1
#define XSTORM_ETH_CONN_AG_CTX_FLUSH_Q0_EN_MASK		0x1
#define XSTORM_ETH_CONN_AG_CTX_FLUSH_Q0_EN_SHIFT	2
#define XSTORM_ETH_CONN_AG_CTX_RESERVED11_MASK		0x1
#define XSTORM_ETH_CONN_AG_CTX_RESERVED11_SHIFT		3
#define XSTORM_ETH_CONN_AG_CTX_SLOW_PATH_EN_MASK	0x1
#define XSTORM_ETH_CONN_AG_CTX_SLOW_PATH_EN_SHIFT	4
#define XSTORM_ETH_CONN_AG_CTX_TPH_ENABLE_EN_RESERVED_MASK 0x1
#define XSTORM_ETH_CONN_AG_CTX_TPH_ENABLE_EN_RESERVED_SHIFT 5
#define XSTORM_ETH_CONN_AG_CTX_RESERVED12_MASK		0x1
#define XSTORM_ETH_CONN_AG_CTX_RESERVED12_SHIFT		6
#define XSTORM_ETH_CONN_AG_CTX_RESERVED13_MASK		0x1
#define XSTORM_ETH_CONN_AG_CTX_RESERVED13_SHIFT		7
	u8 flags11;
#define XSTORM_ETH_CONN_AG_CTX_RESERVED14_MASK		0x1
#define XSTORM_ETH_CONN_AG_CTX_RESERVED14_SHIFT		0
#define XSTORM_ETH_CONN_AG_CTX_RESERVED15_MASK		0x1
#define XSTORM_ETH_CONN_AG_CTX_RESERVED15_SHIFT		1
#define XSTORM_ETH_CONN_AG_CTX_TX_DEC_RULE_EN_MASK	0x1
#define XSTORM_ETH_CONN_AG_CTX_TX_DEC_RULE_EN_SHIFT	2
#define XSTORM_ETH_CONN_AG_CTX_RULE5EN_MASK		0x1
#define XSTORM_ETH_CONN_AG_CTX_RULE5EN_SHIFT		3
#define XSTORM_ETH_CONN_AG_CTX_RULE6EN_MASK		0x1
#define XSTORM_ETH_CONN_AG_CTX_RULE6EN_SHIFT		4
#define XSTORM_ETH_CONN_AG_CTX_RULE7EN_MASK		0x1
#define XSTORM_ETH_CONN_AG_CTX_RULE7EN_SHIFT		5
#define XSTORM_ETH_CONN_AG_CTX_A0_RESERVED1_MASK	0x1
#define XSTORM_ETH_CONN_AG_CTX_A0_RESERVED1_SHIFT	6
#define XSTORM_ETH_CONN_AG_CTX_RULE9EN_MASK		0x1
#define XSTORM_ETH_CONN_AG_CTX_RULE9EN_SHIFT		7
	u8 flags12;
#define XSTORM_ETH_CONN_AG_CTX_RULE10EN_MASK		0x1
#define XSTORM_ETH_CONN_AG_CTX_RULE10EN_SHIFT		0
#define XSTORM_ETH_CONN_AG_CTX_RULE11EN_MASK		0x1
#define XSTORM_ETH_CONN_AG_CTX_RULE11EN_SHIFT		1
#define XSTORM_ETH_CONN_AG_CTX_A0_RESERVED2_MASK	0x1
#define XSTORM_ETH_CONN_AG_CTX_A0_RESERVED2_SHIFT	2
#define XSTORM_ETH_CONN_AG_CTX_A0_RESERVED3_MASK	0x1
#define XSTORM_ETH_CONN_AG_CTX_A0_RESERVED3_SHIFT	3
#define XSTORM_ETH_CONN_AG_CTX_RULE14EN_MASK		0x1
#define XSTORM_ETH_CONN_AG_CTX_RULE14EN_SHIFT		4
#define XSTORM_ETH_CONN_AG_CTX_RULE15EN_MASK		0x1
#define XSTORM_ETH_CONN_AG_CTX_RULE15EN_SHIFT		5
#define XSTORM_ETH_CONN_AG_CTX_RULE16EN_MASK		0x1
#define XSTORM_ETH_CONN_AG_CTX_RULE16EN_SHIFT		6
#define XSTORM_ETH_CONN_AG_CTX_RULE17EN_MASK		0x1
#define XSTORM_ETH_CONN_AG_CTX_RULE17EN_SHIFT		7
	u8 flags13;
#define XSTORM_ETH_CONN_AG_CTX_RULE18EN_MASK		0x1
#define XSTORM_ETH_CONN_AG_CTX_RULE18EN_SHIFT		0
#define XSTORM_ETH_CONN_AG_CTX_RULE19EN_MASK		0x1
#define XSTORM_ETH_CONN_AG_CTX_RULE19EN_SHIFT		1
#define XSTORM_ETH_CONN_AG_CTX_A0_RESERVED4_MASK	0x1
#define XSTORM_ETH_CONN_AG_CTX_A0_RESERVED4_SHIFT	2
#define XSTORM_ETH_CONN_AG_CTX_A0_RESERVED5_MASK	0x1
#define XSTORM_ETH_CONN_AG_CTX_A0_RESERVED5_SHIFT	3
#define XSTORM_ETH_CONN_AG_CTX_A0_RESERVED6_MASK	0x1
#define XSTORM_ETH_CONN_AG_CTX_A0_RESERVED6_SHIFT	4
#define XSTORM_ETH_CONN_AG_CTX_A0_RESERVED7_MASK	0x1
#define XSTORM_ETH_CONN_AG_CTX_A0_RESERVED7_SHIFT	5
#define XSTORM_ETH_CONN_AG_CTX_A0_RESERVED8_MASK	0x1
#define XSTORM_ETH_CONN_AG_CTX_A0_RESERVED8_SHIFT	6
#define XSTORM_ETH_CONN_AG_CTX_A0_RESERVED9_MASK	0x1
#define XSTORM_ETH_CONN_AG_CTX_A0_RESERVED9_SHIFT	7
	u8 flags14;
#define XSTORM_ETH_CONN_AG_CTX_EDPM_USE_EXT_HDR_MASK	0x1
#define XSTORM_ETH_CONN_AG_CTX_EDPM_USE_EXT_HDR_SHIFT	0
#define XSTORM_ETH_CONN_AG_CTX_EDPM_SEND_RAW_L3L4_MASK	0x1
#define XSTORM_ETH_CONN_AG_CTX_EDPM_SEND_RAW_L3L4_SHIFT	1
#define XSTORM_ETH_CONN_AG_CTX_EDPM_INBAND_PROP_HDR_MASK 0x1
#define XSTORM_ETH_CONN_AG_CTX_EDPM_INBAND_PROP_HDR_SHIFT 2
#define XSTORM_ETH_CONN_AG_CTX_EDPM_SEND_EXT_TUNNEL_MASK 0x1
#define XSTORM_ETH_CONN_AG_CTX_EDPM_SEND_EXT_TUNNEL_SHIFT 3
#define XSTORM_ETH_CONN_AG_CTX_L2_EDPM_ENABLE_MASK	0x1
#define XSTORM_ETH_CONN_AG_CTX_L2_EDPM_ENABLE_SHIFT	4
#define XSTORM_ETH_CONN_AG_CTX_ROCE_EDPM_ENABLE_MASK	0x1
#define XSTORM_ETH_CONN_AG_CTX_ROCE_EDPM_ENABLE_SHIFT	5
#define XSTORM_ETH_CONN_AG_CTX_TPH_ENABLE_MASK		0x3
#define XSTORM_ETH_CONN_AG_CTX_TPH_ENABLE_SHIFT		6
	u8 edpm_event_id;
	__le16 physical_q0;
	__le16 ereserved1;
	__le16 edpm_num_bds;
	__le16 tx_bd_cons;
	__le16 tx_bd_prod;
	__le16 tx_class;
	__le16 conn_dpi;
	u8 byte3;
	u8 byte4;
	u8 byte5;
	u8 byte6;
	__le32 reg0;
	__le32 reg1;
	__le32 reg2;
	__le32 reg3;
	__le32 reg4;
	__le32 reg5;
	__le32 reg6;
	__le16 word7;
	__le16 word8;
	__le16 word9;
	__le16 word10;
	__le32 reg7;
	__le32 reg8;
	__le32 reg9;
	u8 byte7;
	u8 byte8;
	u8 byte9;
	u8 byte10;
	u8 byte11;
	u8 byte12;
	u8 byte13;
	u8 byte14;
	u8 byte15;
	u8 ereserved;
	__le16 word11;
	__le32 reg10;
	__le32 reg11;
	__le32 reg12;
	__le32 reg13;
	__le32 reg14;
	__le32 reg15;
	__le32 reg16;
	__le32 reg17;
	__le32 reg18;
	__le32 reg19;
	__le16 word12;
	__le16 word13;
	__le16 word14;
	__le16 word15;
};

/* The eth storm context for the Ystorm */
struct ystorm_eth_conn_st_ctx {
	__le32 reserved[8];
};

struct ystorm_eth_conn_ag_ctx {
	u8 byte0;
	u8 state;
	u8 flags0;
#define YSTORM_ETH_CONN_AG_CTX_BIT0_MASK		0x1
#define YSTORM_ETH_CONN_AG_CTX_BIT0_SHIFT		0
#define YSTORM_ETH_CONN_AG_CTX_BIT1_MASK		0x1
#define YSTORM_ETH_CONN_AG_CTX_BIT1_SHIFT		1
#define YSTORM_ETH_CONN_AG_CTX_TX_BD_CONS_UPD_CF_MASK	0x3
#define YSTORM_ETH_CONN_AG_CTX_TX_BD_CONS_UPD_CF_SHIFT	2
#define YSTORM_ETH_CONN_AG_CTX_PMD_TERMINATE_CF_MASK	0x3
#define YSTORM_ETH_CONN_AG_CTX_PMD_TERMINATE_CF_SHIFT	4
#define YSTORM_ETH_CONN_AG_CTX_CF2_MASK			0x3
#define YSTORM_ETH_CONN_AG_CTX_CF2_SHIFT		6
	u8 flags1;
#define YSTORM_ETH_CONN_AG_CTX_TX_BD_CONS_UPD_CF_EN_MASK	0x1
#define YSTORM_ETH_CONN_AG_CTX_TX_BD_CONS_UPD_CF_EN_SHIFT	0
#define YSTORM_ETH_CONN_AG_CTX_PMD_TERMINATE_CF_EN_MASK		0x1
#define YSTORM_ETH_CONN_AG_CTX_PMD_TERMINATE_CF_EN_SHIFT	1
#define YSTORM_ETH_CONN_AG_CTX_CF2EN_MASK			0x1
#define YSTORM_ETH_CONN_AG_CTX_CF2EN_SHIFT			2
#define YSTORM_ETH_CONN_AG_CTX_RULE0EN_MASK			0x1
#define YSTORM_ETH_CONN_AG_CTX_RULE0EN_SHIFT			3
#define YSTORM_ETH_CONN_AG_CTX_RULE1EN_MASK			0x1
#define YSTORM_ETH_CONN_AG_CTX_RULE1EN_SHIFT			4
#define YSTORM_ETH_CONN_AG_CTX_RULE2EN_MASK			0x1
#define YSTORM_ETH_CONN_AG_CTX_RULE2EN_SHIFT			5
#define YSTORM_ETH_CONN_AG_CTX_RULE3EN_MASK			0x1
#define YSTORM_ETH_CONN_AG_CTX_RULE3EN_SHIFT			6
#define YSTORM_ETH_CONN_AG_CTX_RULE4EN_MASK			0x1
#define YSTORM_ETH_CONN_AG_CTX_RULE4EN_SHIFT			7
	u8 tx_q0_int_coallecing_timeset;
	u8 byte3;
	__le16 word0;
	__le32 terminate_spqe;
	__le32 reg1;
	__le16 tx_bd_cons_upd;
	__le16 word2;
	__le16 word3;
	__le16 word4;
	__le32 reg2;
	__le32 reg3;
};

struct tstorm_eth_conn_ag_ctx {
	u8 byte0;
	u8 byte1;
	u8 flags0;
#define TSTORM_ETH_CONN_AG_CTX_BIT0_MASK		0x1
#define TSTORM_ETH_CONN_AG_CTX_BIT0_SHIFT		0
#define TSTORM_ETH_CONN_AG_CTX_BIT1_MASK		0x1
#define TSTORM_ETH_CONN_AG_CTX_BIT1_SHIFT		1
#define TSTORM_ETH_CONN_AG_CTX_BIT2_MASK		0x1
#define TSTORM_ETH_CONN_AG_CTX_BIT2_SHIFT		2
#define TSTORM_ETH_CONN_AG_CTX_BIT3_MASK		0x1
#define TSTORM_ETH_CONN_AG_CTX_BIT3_SHIFT		3
#define TSTORM_ETH_CONN_AG_CTX_BIT4_MASK		0x1
#define TSTORM_ETH_CONN_AG_CTX_BIT4_SHIFT		4
#define TSTORM_ETH_CONN_AG_CTX_BIT5_MASK		0x1
#define TSTORM_ETH_CONN_AG_CTX_BIT5_SHIFT		5
#define TSTORM_ETH_CONN_AG_CTX_CF0_MASK			0x3
#define TSTORM_ETH_CONN_AG_CTX_CF0_SHIFT		6
	u8 flags1;
#define TSTORM_ETH_CONN_AG_CTX_CF1_MASK			0x3
#define TSTORM_ETH_CONN_AG_CTX_CF1_SHIFT		0
#define TSTORM_ETH_CONN_AG_CTX_CF2_MASK			0x3
#define TSTORM_ETH_CONN_AG_CTX_CF2_SHIFT		2
#define TSTORM_ETH_CONN_AG_CTX_CF3_MASK			0x3
#define TSTORM_ETH_CONN_AG_CTX_CF3_SHIFT		4
#define TSTORM_ETH_CONN_AG_CTX_CF4_MASK			0x3
#define TSTORM_ETH_CONN_AG_CTX_CF4_SHIFT		6
	u8 flags2;
#define TSTORM_ETH_CONN_AG_CTX_CF5_MASK			0x3
#define TSTORM_ETH_CONN_AG_CTX_CF5_SHIFT		0
#define TSTORM_ETH_CONN_AG_CTX_CF6_MASK			0x3
#define TSTORM_ETH_CONN_AG_CTX_CF6_SHIFT		2
#define TSTORM_ETH_CONN_AG_CTX_CF7_MASK			0x3
#define TSTORM_ETH_CONN_AG_CTX_CF7_SHIFT		4
#define TSTORM_ETH_CONN_AG_CTX_CF8_MASK			0x3
#define TSTORM_ETH_CONN_AG_CTX_CF8_SHIFT		6
	u8 flags3;
#define TSTORM_ETH_CONN_AG_CTX_CF9_MASK			0x3
#define TSTORM_ETH_CONN_AG_CTX_CF9_SHIFT		0
#define TSTORM_ETH_CONN_AG_CTX_CF10_MASK		0x3
#define TSTORM_ETH_CONN_AG_CTX_CF10_SHIFT		2
#define TSTORM_ETH_CONN_AG_CTX_CF0EN_MASK		0x1
#define TSTORM_ETH_CONN_AG_CTX_CF0EN_SHIFT		4
#define TSTORM_ETH_CONN_AG_CTX_CF1EN_MASK		0x1
#define TSTORM_ETH_CONN_AG_CTX_CF1EN_SHIFT		5
#define TSTORM_ETH_CONN_AG_CTX_CF2EN_MASK		0x1
#define TSTORM_ETH_CONN_AG_CTX_CF2EN_SHIFT		6
#define TSTORM_ETH_CONN_AG_CTX_CF3EN_MASK		0x1
#define TSTORM_ETH_CONN_AG_CTX_CF3EN_SHIFT		7
	u8 flags4;
#define TSTORM_ETH_CONN_AG_CTX_CF4EN_MASK		0x1
#define TSTORM_ETH_CONN_AG_CTX_CF4EN_SHIFT		0
#define TSTORM_ETH_CONN_AG_CTX_CF5EN_MASK		0x1
#define TSTORM_ETH_CONN_AG_CTX_CF5EN_SHIFT		1
#define TSTORM_ETH_CONN_AG_CTX_CF6EN_MASK		0x1
#define TSTORM_ETH_CONN_AG_CTX_CF6EN_SHIFT		2
#define TSTORM_ETH_CONN_AG_CTX_CF7EN_MASK		0x1
#define TSTORM_ETH_CONN_AG_CTX_CF7EN_SHIFT		3
#define TSTORM_ETH_CONN_AG_CTX_CF8EN_MASK		0x1
#define TSTORM_ETH_CONN_AG_CTX_CF8EN_SHIFT		4
#define TSTORM_ETH_CONN_AG_CTX_CF9EN_MASK		0x1
#define TSTORM_ETH_CONN_AG_CTX_CF9EN_SHIFT		5
#define TSTORM_ETH_CONN_AG_CTX_CF10EN_MASK		0x1
#define TSTORM_ETH_CONN_AG_CTX_CF10EN_SHIFT		6
#define TSTORM_ETH_CONN_AG_CTX_RULE0EN_MASK		0x1
#define TSTORM_ETH_CONN_AG_CTX_RULE0EN_SHIFT		7
	u8 flags5;
#define TSTORM_ETH_CONN_AG_CTX_RULE1EN_MASK		0x1
#define TSTORM_ETH_CONN_AG_CTX_RULE1EN_SHIFT		0
#define TSTORM_ETH_CONN_AG_CTX_RULE2EN_MASK		0x1
#define TSTORM_ETH_CONN_AG_CTX_RULE2EN_SHIFT		1
#define TSTORM_ETH_CONN_AG_CTX_RULE3EN_MASK		0x1
#define TSTORM_ETH_CONN_AG_CTX_RULE3EN_SHIFT		2
#define TSTORM_ETH_CONN_AG_CTX_RULE4EN_MASK		0x1
#define TSTORM_ETH_CONN_AG_CTX_RULE4EN_SHIFT		3
#define TSTORM_ETH_CONN_AG_CTX_RULE5EN_MASK		0x1
#define TSTORM_ETH_CONN_AG_CTX_RULE5EN_SHIFT		4
#define TSTORM_ETH_CONN_AG_CTX_RX_BD_EN_MASK		0x1
#define TSTORM_ETH_CONN_AG_CTX_RX_BD_EN_SHIFT		5
#define TSTORM_ETH_CONN_AG_CTX_RULE7EN_MASK		0x1
#define TSTORM_ETH_CONN_AG_CTX_RULE7EN_SHIFT		6
#define TSTORM_ETH_CONN_AG_CTX_RULE8EN_MASK		0x1
#define TSTORM_ETH_CONN_AG_CTX_RULE8EN_SHIFT		7
	__le32 reg0;
	__le32 reg1;
	__le32 reg2;
	__le32 reg3;
	__le32 reg4;
	__le32 reg5;
	__le32 reg6;
	__le32 reg7;
	__le32 reg8;
	u8 byte2;
	u8 byte3;
	__le16 rx_bd_cons;
	u8 byte4;
	u8 byte5;
	__le16 rx_bd_prod;
	__le16 word2;
	__le16 word3;
	__le32 reg9;
	__le32 reg10;
};

struct ustorm_eth_conn_ag_ctx {
	u8 byte0;
	u8 byte1;
	u8 flags0;
#define USTORM_ETH_CONN_AG_CTX_BIT0_MASK			0x1
#define USTORM_ETH_CONN_AG_CTX_BIT0_SHIFT			0
#define USTORM_ETH_CONN_AG_CTX_BIT1_MASK			0x1
#define USTORM_ETH_CONN_AG_CTX_BIT1_SHIFT			1
#define USTORM_ETH_CONN_AG_CTX_TX_PMD_TERMINATE_CF_MASK		0x3
#define USTORM_ETH_CONN_AG_CTX_TX_PMD_TERMINATE_CF_SHIFT	2
#define USTORM_ETH_CONN_AG_CTX_RX_PMD_TERMINATE_CF_MASK		0x3
#define USTORM_ETH_CONN_AG_CTX_RX_PMD_TERMINATE_CF_SHIFT	4
#define USTORM_ETH_CONN_AG_CTX_CF2_MASK				0x3
#define USTORM_ETH_CONN_AG_CTX_CF2_SHIFT			6
	u8 flags1;
#define USTORM_ETH_CONN_AG_CTX_CF3_MASK				0x3
#define USTORM_ETH_CONN_AG_CTX_CF3_SHIFT			0
#define USTORM_ETH_CONN_AG_CTX_TX_ARM_CF_MASK			0x3
#define USTORM_ETH_CONN_AG_CTX_TX_ARM_CF_SHIFT			2
#define USTORM_ETH_CONN_AG_CTX_RX_ARM_CF_MASK			0x3
#define USTORM_ETH_CONN_AG_CTX_RX_ARM_CF_SHIFT			4
#define USTORM_ETH_CONN_AG_CTX_TX_BD_CONS_UPD_CF_MASK		0x3
#define USTORM_ETH_CONN_AG_CTX_TX_BD_CONS_UPD_CF_SHIFT		6
	u8 flags2;
#define USTORM_ETH_CONN_AG_CTX_TX_PMD_TERMINATE_CF_EN_MASK	0x1
#define USTORM_ETH_CONN_AG_CTX_TX_PMD_TERMINATE_CF_EN_SHIFT	0
#define USTORM_ETH_CONN_AG_CTX_RX_PMD_TERMINATE_CF_EN_MASK	0x1
#define USTORM_ETH_CONN_AG_CTX_RX_PMD_TERMINATE_CF_EN_SHIFT	1
#define USTORM_ETH_CONN_AG_CTX_CF2EN_MASK			0x1
#define USTORM_ETH_CONN_AG_CTX_CF2EN_SHIFT			2
#define USTORM_ETH_CONN_AG_CTX_CF3EN_MASK			0x1
#define USTORM_ETH_CONN_AG_CTX_CF3EN_SHIFT			3
#define USTORM_ETH_CONN_AG_CTX_TX_ARM_CF_EN_MASK		0x1
#define USTORM_ETH_CONN_AG_CTX_TX_ARM_CF_EN_SHIFT		4
#define USTORM_ETH_CONN_AG_CTX_RX_ARM_CF_EN_MASK		0x1
#define USTORM_ETH_CONN_AG_CTX_RX_ARM_CF_EN_SHIFT		5
#define USTORM_ETH_CONN_AG_CTX_TX_BD_CONS_UPD_CF_EN_MASK	0x1
#define USTORM_ETH_CONN_AG_CTX_TX_BD_CONS_UPD_CF_EN_SHIFT	6
#define USTORM_ETH_CONN_AG_CTX_RULE0EN_MASK			0x1
#define USTORM_ETH_CONN_AG_CTX_RULE0EN_SHIFT			7
	u8 flags3;
#define USTORM_ETH_CONN_AG_CTX_RULE1EN_MASK			0x1
#define USTORM_ETH_CONN_AG_CTX_RULE1EN_SHIFT			0
#define USTORM_ETH_CONN_AG_CTX_RULE2EN_MASK			0x1
#define USTORM_ETH_CONN_AG_CTX_RULE2EN_SHIFT			1
#define USTORM_ETH_CONN_AG_CTX_RULE3EN_MASK			0x1
#define USTORM_ETH_CONN_AG_CTX_RULE3EN_SHIFT			2
#define USTORM_ETH_CONN_AG_CTX_RULE4EN_MASK			0x1
#define USTORM_ETH_CONN_AG_CTX_RULE4EN_SHIFT			3
#define USTORM_ETH_CONN_AG_CTX_RULE5EN_MASK			0x1
#define USTORM_ETH_CONN_AG_CTX_RULE5EN_SHIFT			4
#define USTORM_ETH_CONN_AG_CTX_RULE6EN_MASK			0x1
#define USTORM_ETH_CONN_AG_CTX_RULE6EN_SHIFT			5
#define USTORM_ETH_CONN_AG_CTX_RULE7EN_MASK			0x1
#define USTORM_ETH_CONN_AG_CTX_RULE7EN_SHIFT			6
#define USTORM_ETH_CONN_AG_CTX_RULE8EN_MASK			0x1
#define USTORM_ETH_CONN_AG_CTX_RULE8EN_SHIFT			7
	u8 byte2;
	u8 byte3;
	__le16 word0;
	__le16 tx_bd_cons;
	__le32 reg0;
	__le32 reg1;
	__le32 reg2;
	__le32 tx_int_coallecing_timeset;
	__le16 tx_drv_bd_cons;
	__le16 rx_drv_cqe_cons;
};

/* The eth storm context for the Ustorm */
struct ustorm_eth_conn_st_ctx {
	__le32 reserved[40];
};

/* The eth storm context for the Mstorm */
struct mstorm_eth_conn_st_ctx {
	__le32 reserved[8];
};

/* eth connection context */
struct eth_conn_context {
	struct tstorm_eth_conn_st_ctx tstorm_st_context;
	struct regpair tstorm_st_padding[2];
	struct pstorm_eth_conn_st_ctx pstorm_st_context;
	struct xstorm_eth_conn_st_ctx xstorm_st_context;
	struct xstorm_eth_conn_ag_ctx xstorm_ag_context;
	struct ystorm_eth_conn_st_ctx ystorm_st_context;
	struct ystorm_eth_conn_ag_ctx ystorm_ag_context;
	struct tstorm_eth_conn_ag_ctx tstorm_ag_context;
	struct ustorm_eth_conn_ag_ctx ustorm_ag_context;
	struct ustorm_eth_conn_st_ctx ustorm_st_context;
	struct mstorm_eth_conn_st_ctx mstorm_st_context;
};

enum eth_error_code {
	ETH_OK = 0x00,
	ETH_FILTERS_MAC_ADD_FAIL_FULL,
	ETH_FILTERS_MAC_ADD_FAIL_FULL_MTT2,
	ETH_FILTERS_MAC_ADD_FAIL_DUP_MTT2,
	ETH_FILTERS_MAC_ADD_FAIL_DUP_STT2,
	ETH_FILTERS_MAC_DEL_FAIL_NOF,
	ETH_FILTERS_MAC_DEL_FAIL_NOF_MTT2,
	ETH_FILTERS_MAC_DEL_FAIL_NOF_STT2,
	ETH_FILTERS_MAC_ADD_FAIL_ZERO_MAC,
	ETH_FILTERS_VLAN_ADD_FAIL_FULL,
	ETH_FILTERS_VLAN_ADD_FAIL_DUP,
	ETH_FILTERS_VLAN_DEL_FAIL_NOF,
	ETH_FILTERS_VLAN_DEL_FAIL_NOF_TT1,
	ETH_FILTERS_PAIR_ADD_FAIL_DUP,
	ETH_FILTERS_PAIR_ADD_FAIL_FULL,
	ETH_FILTERS_PAIR_ADD_FAIL_FULL_MAC,
	ETH_FILTERS_PAIR_DEL_FAIL_NOF,
	ETH_FILTERS_PAIR_DEL_FAIL_NOF_TT1,
	ETH_FILTERS_PAIR_ADD_FAIL_ZERO_MAC,
	ETH_FILTERS_VNI_ADD_FAIL_FULL,
	ETH_FILTERS_VNI_ADD_FAIL_DUP,
	ETH_FILTERS_GFT_UPDATE_FAIL,
	MAX_ETH_ERROR_CODE
};

enum eth_event_opcode {
	ETH_EVENT_UNUSED,
	ETH_EVENT_VPORT_START,
	ETH_EVENT_VPORT_UPDATE,
	ETH_EVENT_VPORT_STOP,
	ETH_EVENT_TX_QUEUE_START,
	ETH_EVENT_TX_QUEUE_STOP,
	ETH_EVENT_RX_QUEUE_START,
	ETH_EVENT_RX_QUEUE_UPDATE,
	ETH_EVENT_RX_QUEUE_STOP,
	ETH_EVENT_FILTERS_UPDATE,
	ETH_EVENT_RESERVED,
	ETH_EVENT_RESERVED2,
	ETH_EVENT_RESERVED3,
	ETH_EVENT_RX_ADD_UDP_FILTER,
	ETH_EVENT_RX_DELETE_UDP_FILTER,
	ETH_EVENT_RESERVED4,
	ETH_EVENT_RESERVED5,
	MAX_ETH_EVENT_OPCODE
};

/* Classify rule types in E2/E3 */
enum eth_filter_action {
	ETH_FILTER_ACTION_UNUSED,
	ETH_FILTER_ACTION_REMOVE,
	ETH_FILTER_ACTION_ADD,
	ETH_FILTER_ACTION_REMOVE_ALL,
	MAX_ETH_FILTER_ACTION
};

/* Command for adding/removing a classification rule $$KEEP_ENDIANNESS$$ */
struct eth_filter_cmd {
	u8 type;
	u8 vport_id;
	u8 action;
	u8 reserved0;
	__le32 vni;
	__le16 mac_lsb;
	__le16 mac_mid;
	__le16 mac_msb;
	__le16 vlan_id;
};

/*	$$KEEP_ENDIANNESS$$ */
struct eth_filter_cmd_header {
	u8 rx;
	u8 tx;
	u8 cmd_cnt;
	u8 assert_on_error;
	u8 reserved1[4];
};

/* Ethernet filter types: mac/vlan/pair */
enum eth_filter_type {
	ETH_FILTER_TYPE_UNUSED,
	ETH_FILTER_TYPE_MAC,
	ETH_FILTER_TYPE_VLAN,
	ETH_FILTER_TYPE_PAIR,
	ETH_FILTER_TYPE_INNER_MAC,
	ETH_FILTER_TYPE_INNER_VLAN,
	ETH_FILTER_TYPE_INNER_PAIR,
	ETH_FILTER_TYPE_INNER_MAC_VNI_PAIR,
	ETH_FILTER_TYPE_MAC_VNI_PAIR,
	ETH_FILTER_TYPE_VNI,
	MAX_ETH_FILTER_TYPE
};

enum eth_ipv4_frag_type {
	ETH_IPV4_NOT_FRAG,
	ETH_IPV4_FIRST_FRAG,
	ETH_IPV4_NON_FIRST_FRAG,
	MAX_ETH_IPV4_FRAG_TYPE
};

enum eth_ip_type {
	ETH_IPV4,
	ETH_IPV6,
	MAX_ETH_IP_TYPE
};

enum eth_ramrod_cmd_id {
	ETH_RAMROD_UNUSED,
	ETH_RAMROD_VPORT_START,
	ETH_RAMROD_VPORT_UPDATE,
	ETH_RAMROD_VPORT_STOP,
	ETH_RAMROD_RX_QUEUE_START,
	ETH_RAMROD_RX_QUEUE_STOP,
	ETH_RAMROD_TX_QUEUE_START,
	ETH_RAMROD_TX_QUEUE_STOP,
	ETH_RAMROD_FILTERS_UPDATE,
	ETH_RAMROD_RX_QUEUE_UPDATE,
	ETH_RAMROD_RX_CREATE_OPENFLOW_ACTION,
	ETH_RAMROD_RX_ADD_OPENFLOW_FILTER,
	ETH_RAMROD_RX_DELETE_OPENFLOW_FILTER,
	ETH_RAMROD_RX_ADD_UDP_FILTER,
	ETH_RAMROD_RX_DELETE_UDP_FILTER,
	ETH_RAMROD_RX_CREATE_GFT_ACTION,
	ETH_RAMROD_GFT_UPDATE_FILTER,
	MAX_ETH_RAMROD_CMD_ID
};

/* return code from eth sp ramrods */
struct eth_return_code {
	u8 value;
#define ETH_RETURN_CODE_ERR_CODE_MASK	0x1F
#define ETH_RETURN_CODE_ERR_CODE_SHIFT	0
#define ETH_RETURN_CODE_RESERVED_MASK	0x3
#define ETH_RETURN_CODE_RESERVED_SHIFT	5
#define ETH_RETURN_CODE_RX_TX_MASK	0x1
#define ETH_RETURN_CODE_RX_TX_SHIFT	7
};

/* What to do in case an error occurs */
enum eth_tx_err {
	ETH_TX_ERR_DROP,
	ETH_TX_ERR_ASSERT_MALICIOUS,
	MAX_ETH_TX_ERR
};

/* Array of the different error type behaviors */
struct eth_tx_err_vals {
	__le16 values;
#define ETH_TX_ERR_VALS_ILLEGAL_VLAN_MODE_MASK			0x1
#define ETH_TX_ERR_VALS_ILLEGAL_VLAN_MODE_SHIFT			0
#define ETH_TX_ERR_VALS_PACKET_TOO_SMALL_MASK			0x1
#define ETH_TX_ERR_VALS_PACKET_TOO_SMALL_SHIFT			1
#define ETH_TX_ERR_VALS_ANTI_SPOOFING_ERR_MASK			0x1
#define ETH_TX_ERR_VALS_ANTI_SPOOFING_ERR_SHIFT			2
#define ETH_TX_ERR_VALS_ILLEGAL_INBAND_TAGS_MASK		0x1
#define ETH_TX_ERR_VALS_ILLEGAL_INBAND_TAGS_SHIFT		3
#define ETH_TX_ERR_VALS_VLAN_INSERTION_W_INBAND_TAG_MASK	0x1
#define ETH_TX_ERR_VALS_VLAN_INSERTION_W_INBAND_TAG_SHIFT	4
#define ETH_TX_ERR_VALS_MTU_VIOLATION_MASK			0x1
#define ETH_TX_ERR_VALS_MTU_VIOLATION_SHIFT			5
#define ETH_TX_ERR_VALS_ILLEGAL_CONTROL_FRAME_MASK		0x1
#define ETH_TX_ERR_VALS_ILLEGAL_CONTROL_FRAME_SHIFT		6
#define ETH_TX_ERR_VALS_RESERVED_MASK				0x1FF
#define ETH_TX_ERR_VALS_RESERVED_SHIFT				7
};

/* vport rss configuration data */
struct eth_vport_rss_config {
	__le16 capabilities;
#define ETH_VPORT_RSS_CONFIG_IPV4_CAPABILITY_MASK		0x1
#define ETH_VPORT_RSS_CONFIG_IPV4_CAPABILITY_SHIFT		0
#define ETH_VPORT_RSS_CONFIG_IPV6_CAPABILITY_MASK		0x1
#define ETH_VPORT_RSS_CONFIG_IPV6_CAPABILITY_SHIFT		1
#define ETH_VPORT_RSS_CONFIG_IPV4_TCP_CAPABILITY_MASK		0x1
#define ETH_VPORT_RSS_CONFIG_IPV4_TCP_CAPABILITY_SHIFT		2
#define ETH_VPORT_RSS_CONFIG_IPV6_TCP_CAPABILITY_MASK		0x1
#define ETH_VPORT_RSS_CONFIG_IPV6_TCP_CAPABILITY_SHIFT		3
#define ETH_VPORT_RSS_CONFIG_IPV4_UDP_CAPABILITY_MASK		0x1
#define ETH_VPORT_RSS_CONFIG_IPV4_UDP_CAPABILITY_SHIFT		4
#define ETH_VPORT_RSS_CONFIG_IPV6_UDP_CAPABILITY_MASK		0x1
#define ETH_VPORT_RSS_CONFIG_IPV6_UDP_CAPABILITY_SHIFT		5
#define ETH_VPORT_RSS_CONFIG_EN_5_TUPLE_CAPABILITY_MASK		0x1
#define ETH_VPORT_RSS_CONFIG_EN_5_TUPLE_CAPABILITY_SHIFT	6
#define ETH_VPORT_RSS_CONFIG_RESERVED0_MASK			0x1FF
#define ETH_VPORT_RSS_CONFIG_RESERVED0_SHIFT			7
	u8 rss_id;
	u8 rss_mode;
	u8 update_rss_key;
	u8 update_rss_ind_table;
	u8 update_rss_capabilities;
	u8 tbl_size;
	__le32 reserved2[2];
	__le16 indirection_table[ETH_RSS_IND_TABLE_ENTRIES_NUM];

	__le32 rss_key[ETH_RSS_KEY_SIZE_REGS];
	__le32 reserved3[2];
};

/* eth vport RSS mode */
enum eth_vport_rss_mode {
	ETH_VPORT_RSS_MODE_DISABLED,
	ETH_VPORT_RSS_MODE_REGULAR,
	MAX_ETH_VPORT_RSS_MODE
};

/* Command for setting classification flags for a vport $$KEEP_ENDIANNESS$$ */
struct eth_vport_rx_mode {
	__le16 state;
#define ETH_VPORT_RX_MODE_UCAST_DROP_ALL_MASK		0x1
#define ETH_VPORT_RX_MODE_UCAST_DROP_ALL_SHIFT		0
#define ETH_VPORT_RX_MODE_UCAST_ACCEPT_ALL_MASK		0x1
#define ETH_VPORT_RX_MODE_UCAST_ACCEPT_ALL_SHIFT	1
#define ETH_VPORT_RX_MODE_UCAST_ACCEPT_UNMATCHED_MASK	0x1
#define ETH_VPORT_RX_MODE_UCAST_ACCEPT_UNMATCHED_SHIFT	2
#define ETH_VPORT_RX_MODE_MCAST_DROP_ALL_MASK		0x1
#define ETH_VPORT_RX_MODE_MCAST_DROP_ALL_SHIFT		3
#define ETH_VPORT_RX_MODE_MCAST_ACCEPT_ALL_MASK		0x1
#define ETH_VPORT_RX_MODE_MCAST_ACCEPT_ALL_SHIFT	4
#define ETH_VPORT_RX_MODE_BCAST_ACCEPT_ALL_MASK		0x1
#define ETH_VPORT_RX_MODE_BCAST_ACCEPT_ALL_SHIFT	5
#define ETH_VPORT_RX_MODE_RESERVED1_MASK		0x3FF
#define ETH_VPORT_RX_MODE_RESERVED1_SHIFT		6
	__le16 reserved2[3];
};

/* Command for setting tpa parameters */
struct eth_vport_tpa_param {
	u8 tpa_ipv4_en_flg;
	u8 tpa_ipv6_en_flg;
	u8 tpa_ipv4_tunn_en_flg;
	u8 tpa_ipv6_tunn_en_flg;
	u8 tpa_pkt_split_flg;
	u8 tpa_hdr_data_split_flg;
	u8 tpa_gro_consistent_flg;

	u8 tpa_max_aggs_num;

	__le16 tpa_max_size;
	__le16 tpa_min_size_to_start;

	__le16 tpa_min_size_to_cont;
	u8 max_buff_num;
	u8 reserved;
};

/* Command for setting classification flags for a vport $$KEEP_ENDIANNESS$$ */
struct eth_vport_tx_mode {
	__le16 state;
#define ETH_VPORT_TX_MODE_UCAST_DROP_ALL_MASK		0x1
#define ETH_VPORT_TX_MODE_UCAST_DROP_ALL_SHIFT		0
#define ETH_VPORT_TX_MODE_UCAST_ACCEPT_ALL_MASK		0x1
#define ETH_VPORT_TX_MODE_UCAST_ACCEPT_ALL_SHIFT	1
#define ETH_VPORT_TX_MODE_MCAST_DROP_ALL_MASK		0x1
#define ETH_VPORT_TX_MODE_MCAST_DROP_ALL_SHIFT		2
#define ETH_VPORT_TX_MODE_MCAST_ACCEPT_ALL_MASK		0x1
#define ETH_VPORT_TX_MODE_MCAST_ACCEPT_ALL_SHIFT	3
#define ETH_VPORT_TX_MODE_BCAST_ACCEPT_ALL_MASK		0x1
#define ETH_VPORT_TX_MODE_BCAST_ACCEPT_ALL_SHIFT	4
#define ETH_VPORT_TX_MODE_RESERVED1_MASK		0x7FF
#define ETH_VPORT_TX_MODE_RESERVED1_SHIFT		5
	__le16 reserved2[3];
};

enum gft_filter_update_action {
	GFT_ADD_FILTER,
	GFT_DELETE_FILTER,
	MAX_GFT_FILTER_UPDATE_ACTION
};

enum gft_logic_filter_type {
	GFT_FILTER_TYPE,
	RFS_FILTER_TYPE,
	MAX_GFT_LOGIC_FILTER_TYPE
};

struct rx_add_openflow_filter_data {
	__le16 action_icid;
	u8 priority;
	u8 reserved0;
	__le32 tenant_id;
	__le16 dst_mac_hi;
	__le16 dst_mac_mid;
	__le16 dst_mac_lo;
	__le16 src_mac_hi;
	__le16 src_mac_mid;
	__le16 src_mac_lo;
	__le16 vlan_id;
	__le16 l2_eth_type;
	u8 ipv4_dscp;
	u8 ipv4_frag_type;
	u8 ipv4_over_ip;
	u8 tenant_id_exists;
	__le32 ipv4_dst_addr;
	__le32 ipv4_src_addr;
	__le16 l4_dst_port;
	__le16 l4_src_port;
};

struct rx_create_gft_action_data {
	u8 vport_id;
	u8 reserved[7];
};

struct rx_create_openflow_action_data {
	u8 vport_id;
	u8 reserved[7];
};

/* Ramrod data for rx queue start ramrod */
struct rx_queue_start_ramrod_data {
	__le16 rx_queue_id;
	__le16 num_of_pbl_pages;
	__le16 bd_max_bytes;
	__le16 sb_id;
	u8 sb_index;
	u8 vport_id;
	u8 default_rss_queue_flg;
	u8 complete_cqe_flg;
	u8 complete_event_flg;
	u8 stats_counter_id;
	u8 pin_context;
	u8 pxp_tph_valid_bd;
	u8 pxp_tph_valid_pkt;
	u8 pxp_st_hint;

	__le16 pxp_st_index;
	u8 pmd_mode;

	u8 notify_en;
	u8 toggle_val;

	u8 vf_rx_prod_index;
	u8 vf_rx_prod_use_zone_a;
	u8 reserved[5];
	__le16 reserved1;
	struct regpair cqe_pbl_addr;
	struct regpair bd_base;
	struct regpair reserved2;
};

/* Ramrod data for rx queue start ramrod */
struct rx_queue_stop_ramrod_data {
	__le16 rx_queue_id;
	u8 complete_cqe_flg;
	u8 complete_event_flg;
	u8 vport_id;
	u8 reserved[3];
};

/* Ramrod data for rx queue update ramrod */
struct rx_queue_update_ramrod_data {
	__le16 rx_queue_id;
	u8 complete_cqe_flg;
	u8 complete_event_flg;
	u8 vport_id;
	u8 reserved[4];
	u8 reserved1;
	u8 reserved2;
	u8 reserved3;
	__le16 reserved4;
	__le16 reserved5;
	struct regpair reserved6;
};

/* Ramrod data for rx Add UDP Filter */
struct rx_udp_filter_data {
	__le16 action_icid;
	__le16 vlan_id;
	u8 ip_type;
	u8 tenant_id_exists;
	__le16 reserved1;
	__le32 ip_dst_addr[4];
	__le32 ip_src_addr[4];
	__le16 udp_dst_port;
	__le16 udp_src_port;
	__le32 tenant_id;
};

struct rx_update_gft_filter_data {
	struct regpair pkt_hdr_addr;
	__le16 pkt_hdr_length;
	__le16 rx_qid_or_action_icid;
	u8 vport_id;
	u8 filter_type;
	u8 filter_action;
	u8 assert_on_error;
};

/* Ramrod data for rx queue start ramrod */
struct tx_queue_start_ramrod_data {
	__le16 sb_id;
	u8 sb_index;
	u8 vport_id;
	u8 reserved0;
	u8 stats_counter_id;
	__le16 qm_pq_id;
	u8 flags;
#define TX_QUEUE_START_RAMROD_DATA_DISABLE_OPPORTUNISTIC_MASK	0x1
#define TX_QUEUE_START_RAMROD_DATA_DISABLE_OPPORTUNISTIC_SHIFT	0
#define TX_QUEUE_START_RAMROD_DATA_TEST_MODE_PKT_DUP_MASK	0x1
#define TX_QUEUE_START_RAMROD_DATA_TEST_MODE_PKT_DUP_SHIFT	1
#define TX_QUEUE_START_RAMROD_DATA_TEST_MODE_TX_DEST_MASK	0x1
#define TX_QUEUE_START_RAMROD_DATA_TEST_MODE_TX_DEST_SHIFT	2
#define TX_QUEUE_START_RAMROD_DATA_PMD_MODE_MASK		0x1
#define TX_QUEUE_START_RAMROD_DATA_PMD_MODE_SHIFT		3
#define TX_QUEUE_START_RAMROD_DATA_NOTIFY_EN_MASK		0x1
#define TX_QUEUE_START_RAMROD_DATA_NOTIFY_EN_SHIFT		4
#define TX_QUEUE_START_RAMROD_DATA_PIN_CONTEXT_MASK		0x1
#define TX_QUEUE_START_RAMROD_DATA_PIN_CONTEXT_SHIFT		5
#define TX_QUEUE_START_RAMROD_DATA_RESERVED1_MASK		0x3
#define TX_QUEUE_START_RAMROD_DATA_RESERVED1_SHIFT		6
	u8 pxp_st_hint;
	u8 pxp_tph_valid_bd;
	u8 pxp_tph_valid_pkt;
	__le16 pxp_st_index;
	__le16 comp_agg_size;
	__le16 queue_zone_id;
	__le16 reserved2;
	__le16 pbl_size;
	__le16 tx_queue_id;
	__le16 same_as_last_id;
	__le16 reserved[3];
	struct regpair pbl_base_addr;
	struct regpair bd_cons_address;
};

/* Ramrod data for tx queue stop ramrod */
struct tx_queue_stop_ramrod_data {
	__le16 reserved[4];
};

/* Ramrod data for vport update ramrod */
struct vport_filter_update_ramrod_data {
	struct eth_filter_cmd_header filter_cmd_hdr;
	struct eth_filter_cmd filter_cmds[ETH_FILTER_RULES_COUNT];
};

/* Ramrod data for vport start ramrod */
struct vport_start_ramrod_data {
	u8 vport_id;
	u8 sw_fid;
	__le16 mtu;
	u8 drop_ttl0_en;
	u8 inner_vlan_removal_en;
	struct eth_vport_rx_mode rx_mode;
	struct eth_vport_tx_mode tx_mode;
	struct eth_vport_tpa_param tpa_param;
	__le16 default_vlan;
	u8 tx_switching_en;
	u8 anti_spoofing_en;

	u8 default_vlan_en;

	u8 handle_ptp_pkts;
	u8 silent_vlan_removal_en;
	u8 untagged;
	struct eth_tx_err_vals tx_err_behav;

	u8 zero_placement_offset;
	u8 ctl_frame_mac_check_en;
	u8 ctl_frame_ethtype_check_en;
	u8 reserved[5];
};

/* Ramrod data for vport stop ramrod */
struct vport_stop_ramrod_data {
	u8 vport_id;
	u8 reserved[7];
};

/* Ramrod data for vport update ramrod */
struct vport_update_ramrod_data_cmn {
	u8 vport_id;
	u8 update_rx_active_flg;
	u8 rx_active_flg;
	u8 update_tx_active_flg;
	u8 tx_active_flg;
	u8 update_rx_mode_flg;
	u8 update_tx_mode_flg;
	u8 update_approx_mcast_flg;

	u8 update_rss_flg;
	u8 update_inner_vlan_removal_en_flg;

	u8 inner_vlan_removal_en;
	u8 update_tpa_param_flg;
	u8 update_tpa_en_flg;
	u8 update_tx_switching_en_flg;

	u8 tx_switching_en;
	u8 update_anti_spoofing_en_flg;

	u8 anti_spoofing_en;
	u8 update_handle_ptp_pkts;

	u8 handle_ptp_pkts;
	u8 update_default_vlan_en_flg;

	u8 default_vlan_en;

	u8 update_default_vlan_flg;

	__le16 default_vlan;
	u8 update_accept_any_vlan_flg;

	u8 accept_any_vlan;
	u8 silent_vlan_removal_en;
	u8 update_mtu_flg;

	__le16 mtu;
	u8 update_ctl_frame_checks_en_flg;
	u8 ctl_frame_mac_check_en;
	u8 ctl_frame_ethtype_check_en;
	u8 reserved[15];
};

struct vport_update_ramrod_mcast {
	__le32 bins[ETH_MULTICAST_MAC_BINS_IN_REGS];
};

/* Ramrod data for vport update ramrod */
struct vport_update_ramrod_data {
	struct vport_update_ramrod_data_cmn common;

	struct eth_vport_rx_mode rx_mode;
	struct eth_vport_tx_mode tx_mode;
	struct eth_vport_tpa_param tpa_param;
	struct vport_update_ramrod_mcast approx_mcast;
	struct eth_vport_rss_config rss_config;
};

struct xstorm_eth_conn_agctxdq_ext_ldpart {
	u8 reserved0;
	u8 eth_state;
	u8 flags0;
#define XSTORMETHCONNAGCTXDQEXTLDPART_EXIST_IN_QM0_MASK	0x1
#define XSTORMETHCONNAGCTXDQEXTLDPART_EXIST_IN_QM0_SHIFT           0
#define XSTORMETHCONNAGCTXDQEXTLDPART_RESERVED1_MASK	0x1
#define XSTORMETHCONNAGCTXDQEXTLDPART_RESERVED1_SHIFT              1
#define XSTORMETHCONNAGCTXDQEXTLDPART_RESERVED2_MASK	0x1
#define XSTORMETHCONNAGCTXDQEXTLDPART_RESERVED2_SHIFT              2
#define XSTORMETHCONNAGCTXDQEXTLDPART_EXIST_IN_QM3_MASK	0x1
#define XSTORMETHCONNAGCTXDQEXTLDPART_EXIST_IN_QM3_SHIFT           3
#define XSTORMETHCONNAGCTXDQEXTLDPART_RESERVED3_MASK	0x1
#define XSTORMETHCONNAGCTXDQEXTLDPART_RESERVED3_SHIFT              4
#define XSTORMETHCONNAGCTXDQEXTLDPART_RESERVED4_MASK	0x1
#define XSTORMETHCONNAGCTXDQEXTLDPART_RESERVED4_SHIFT              5
#define XSTORMETHCONNAGCTXDQEXTLDPART_RESERVED5_MASK	0x1
#define XSTORMETHCONNAGCTXDQEXTLDPART_RESERVED5_SHIFT              6
#define XSTORMETHCONNAGCTXDQEXTLDPART_RESERVED6_MASK	0x1
#define XSTORMETHCONNAGCTXDQEXTLDPART_RESERVED6_SHIFT              7
	u8 flags1;
#define XSTORMETHCONNAGCTXDQEXTLDPART_RESERVED7_MASK	0x1
#define XSTORMETHCONNAGCTXDQEXTLDPART_RESERVED7_SHIFT              0
#define XSTORMETHCONNAGCTXDQEXTLDPART_RESERVED8_MASK	0x1
#define XSTORMETHCONNAGCTXDQEXTLDPART_RESERVED8_SHIFT              1
#define XSTORMETHCONNAGCTXDQEXTLDPART_RESERVED9_MASK	0x1
#define XSTORMETHCONNAGCTXDQEXTLDPART_RESERVED9_SHIFT              2
#define XSTORMETHCONNAGCTXDQEXTLDPART_BIT11_MASK	0x1
#define XSTORMETHCONNAGCTXDQEXTLDPART_BIT11_SHIFT                  3
#define XSTORMETHCONNAGCTXDQEXTLDPART_BIT12_MASK	0x1
#define XSTORMETHCONNAGCTXDQEXTLDPART_BIT12_SHIFT                  4
#define XSTORMETHCONNAGCTXDQEXTLDPART_BIT13_MASK	0x1
#define XSTORMETHCONNAGCTXDQEXTLDPART_BIT13_SHIFT                  5
#define XSTORMETHCONNAGCTXDQEXTLDPART_TX_RULE_ACTIVE_MASK	0x1
#define XSTORMETHCONNAGCTXDQEXTLDPART_TX_RULE_ACTIVE_SHIFT         6
#define XSTORMETHCONNAGCTXDQEXTLDPART_DQ_CF_ACTIVE_MASK	0x1
#define XSTORMETHCONNAGCTXDQEXTLDPART_DQ_CF_ACTIVE_SHIFT           7
	u8 flags2;
#define XSTORMETHCONNAGCTXDQEXTLDPART_CF0_MASK	0x3
#define XSTORMETHCONNAGCTXDQEXTLDPART_CF0_SHIFT                    0
#define XSTORMETHCONNAGCTXDQEXTLDPART_CF1_MASK	0x3
#define XSTORMETHCONNAGCTXDQEXTLDPART_CF1_SHIFT                    2
#define XSTORMETHCONNAGCTXDQEXTLDPART_CF2_MASK	0x3
#define XSTORMETHCONNAGCTXDQEXTLDPART_CF2_SHIFT                    4
#define XSTORMETHCONNAGCTXDQEXTLDPART_CF3_MASK	0x3
#define XSTORMETHCONNAGCTXDQEXTLDPART_CF3_SHIFT                    6
	u8 flags3;
#define XSTORMETHCONNAGCTXDQEXTLDPART_CF4_MASK	0x3
#define XSTORMETHCONNAGCTXDQEXTLDPART_CF4_SHIFT                    0
#define XSTORMETHCONNAGCTXDQEXTLDPART_CF5_MASK	0x3
#define XSTORMETHCONNAGCTXDQEXTLDPART_CF5_SHIFT                    2
#define XSTORMETHCONNAGCTXDQEXTLDPART_CF6_MASK	0x3
#define XSTORMETHCONNAGCTXDQEXTLDPART_CF6_SHIFT                    4
#define XSTORMETHCONNAGCTXDQEXTLDPART_CF7_MASK	0x3
#define XSTORMETHCONNAGCTXDQEXTLDPART_CF7_SHIFT                    6
	u8 flags4;
#define XSTORMETHCONNAGCTXDQEXTLDPART_CF8_MASK	0x3
#define XSTORMETHCONNAGCTXDQEXTLDPART_CF8_SHIFT                    0
#define XSTORMETHCONNAGCTXDQEXTLDPART_CF9_MASK	0x3
#define XSTORMETHCONNAGCTXDQEXTLDPART_CF9_SHIFT                    2
#define XSTORMETHCONNAGCTXDQEXTLDPART_CF10_MASK	0x3
#define XSTORMETHCONNAGCTXDQEXTLDPART_CF10_SHIFT                   4
#define XSTORMETHCONNAGCTXDQEXTLDPART_CF11_MASK	0x3
#define XSTORMETHCONNAGCTXDQEXTLDPART_CF11_SHIFT                   6
	u8 flags5;
#define XSTORMETHCONNAGCTXDQEXTLDPART_CF12_MASK	0x3
#define XSTORMETHCONNAGCTXDQEXTLDPART_CF12_SHIFT                   0
#define XSTORMETHCONNAGCTXDQEXTLDPART_CF13_MASK	0x3
#define XSTORMETHCONNAGCTXDQEXTLDPART_CF13_SHIFT                   2
#define XSTORMETHCONNAGCTXDQEXTLDPART_CF14_MASK	0x3
#define XSTORMETHCONNAGCTXDQEXTLDPART_CF14_SHIFT                   4
#define XSTORMETHCONNAGCTXDQEXTLDPART_CF15_MASK	0x3
#define XSTORMETHCONNAGCTXDQEXTLDPART_CF15_SHIFT                   6
	u8 flags6;
#define XSTORMETHCONNAGCTXDQEXTLDPART_GO_TO_BD_CONS_CF_MASK	0x3
#define XSTORMETHCONNAGCTXDQEXTLDPART_GO_TO_BD_CONS_CF_SHIFT       0
#define XSTORMETHCONNAGCTXDQEXTLDPART_MULTI_UNICAST_CF_MASK	0x3
#define XSTORMETHCONNAGCTXDQEXTLDPART_MULTI_UNICAST_CF_SHIFT       2
#define XSTORMETHCONNAGCTXDQEXTLDPART_DQ_CF_MASK	0x3
#define XSTORMETHCONNAGCTXDQEXTLDPART_DQ_CF_SHIFT                  4
#define XSTORMETHCONNAGCTXDQEXTLDPART_TERMINATE_CF_MASK	0x3
#define XSTORMETHCONNAGCTXDQEXTLDPART_TERMINATE_CF_SHIFT           6
	u8 flags7;
#define XSTORMETHCONNAGCTXDQEXTLDPART_FLUSH_Q0_MASK	0x3
#define XSTORMETHCONNAGCTXDQEXTLDPART_FLUSH_Q0_SHIFT               0
#define XSTORMETHCONNAGCTXDQEXTLDPART_RESERVED10_MASK	0x3
#define XSTORMETHCONNAGCTXDQEXTLDPART_RESERVED10_SHIFT             2
#define XSTORMETHCONNAGCTXDQEXTLDPART_SLOW_PATH_MASK	0x3
#define XSTORMETHCONNAGCTXDQEXTLDPART_SLOW_PATH_SHIFT              4
#define XSTORMETHCONNAGCTXDQEXTLDPART_CF0EN_MASK	0x1
#define XSTORMETHCONNAGCTXDQEXTLDPART_CF0EN_SHIFT                  6
#define XSTORMETHCONNAGCTXDQEXTLDPART_CF1EN_MASK	0x1
#define XSTORMETHCONNAGCTXDQEXTLDPART_CF1EN_SHIFT                  7
	u8 flags8;
#define XSTORMETHCONNAGCTXDQEXTLDPART_CF2EN_MASK	0x1
#define XSTORMETHCONNAGCTXDQEXTLDPART_CF2EN_SHIFT                  0
#define XSTORMETHCONNAGCTXDQEXTLDPART_CF3EN_MASK	0x1
#define XSTORMETHCONNAGCTXDQEXTLDPART_CF3EN_SHIFT                  1
#define XSTORMETHCONNAGCTXDQEXTLDPART_CF4EN_MASK	0x1
#define XSTORMETHCONNAGCTXDQEXTLDPART_CF4EN_SHIFT                  2
#define XSTORMETHCONNAGCTXDQEXTLDPART_CF5EN_MASK	0x1
#define XSTORMETHCONNAGCTXDQEXTLDPART_CF5EN_SHIFT                  3
#define XSTORMETHCONNAGCTXDQEXTLDPART_CF6EN_MASK	0x1
#define XSTORMETHCONNAGCTXDQEXTLDPART_CF6EN_SHIFT                  4
#define XSTORMETHCONNAGCTXDQEXTLDPART_CF7EN_MASK	0x1
#define XSTORMETHCONNAGCTXDQEXTLDPART_CF7EN_SHIFT                  5
#define XSTORMETHCONNAGCTXDQEXTLDPART_CF8EN_MASK	0x1
#define XSTORMETHCONNAGCTXDQEXTLDPART_CF8EN_SHIFT                  6
#define XSTORMETHCONNAGCTXDQEXTLDPART_CF9EN_MASK	0x1
#define XSTORMETHCONNAGCTXDQEXTLDPART_CF9EN_SHIFT                  7
	u8 flags9;
#define XSTORMETHCONNAGCTXDQEXTLDPART_CF10EN_MASK	0x1
#define XSTORMETHCONNAGCTXDQEXTLDPART_CF10EN_SHIFT                 0
#define XSTORMETHCONNAGCTXDQEXTLDPART_CF11EN_MASK	0x1
#define XSTORMETHCONNAGCTXDQEXTLDPART_CF11EN_SHIFT                 1
#define XSTORMETHCONNAGCTXDQEXTLDPART_CF12EN_MASK	0x1
#define XSTORMETHCONNAGCTXDQEXTLDPART_CF12EN_SHIFT                 2
#define XSTORMETHCONNAGCTXDQEXTLDPART_CF13EN_MASK	0x1
#define XSTORMETHCONNAGCTXDQEXTLDPART_CF13EN_SHIFT                 3
#define XSTORMETHCONNAGCTXDQEXTLDPART_CF14EN_MASK	0x1
#define XSTORMETHCONNAGCTXDQEXTLDPART_CF14EN_SHIFT                 4
#define XSTORMETHCONNAGCTXDQEXTLDPART_CF15EN_MASK	0x1
#define XSTORMETHCONNAGCTXDQEXTLDPART_CF15EN_SHIFT                 5
#define XSTORMETHCONNAGCTXDQEXTLDPART_GO_TO_BD_CONS_CF_EN_MASK	0x1
#define XSTORMETHCONNAGCTXDQEXTLDPART_GO_TO_BD_CONS_CF_EN_SHIFT    6
#define XSTORMETHCONNAGCTXDQEXTLDPART_MULTI_UNICAST_CF_EN_MASK	0x1
#define XSTORMETHCONNAGCTXDQEXTLDPART_MULTI_UNICAST_CF_EN_SHIFT    7
	u8 flags10;
#define XSTORMETHCONNAGCTXDQEXTLDPART_DQ_CF_EN_MASK	0x1
#define XSTORMETHCONNAGCTXDQEXTLDPART_DQ_CF_EN_SHIFT               0
#define XSTORMETHCONNAGCTXDQEXTLDPART_TERMINATE_CF_EN_MASK	0x1
#define XSTORMETHCONNAGCTXDQEXTLDPART_TERMINATE_CF_EN_SHIFT        1
#define XSTORMETHCONNAGCTXDQEXTLDPART_FLUSH_Q0_EN_MASK	0x1
#define XSTORMETHCONNAGCTXDQEXTLDPART_FLUSH_Q0_EN_SHIFT            2
#define XSTORMETHCONNAGCTXDQEXTLDPART_RESERVED11_MASK	0x1
#define XSTORMETHCONNAGCTXDQEXTLDPART_RESERVED11_SHIFT             3
#define XSTORMETHCONNAGCTXDQEXTLDPART_SLOW_PATH_EN_MASK	0x1
#define XSTORMETHCONNAGCTXDQEXTLDPART_SLOW_PATH_EN_SHIFT           4
#define XSTORMETHCONNAGCTXDQEXTLDPART_TPH_ENABLE_EN_RESERVED_MASK	0x1
#define XSTORMETHCONNAGCTXDQEXTLDPART_TPH_ENABLE_EN_RESERVED_SHIFT 5
#define XSTORMETHCONNAGCTXDQEXTLDPART_RESERVED12_MASK	0x1
#define XSTORMETHCONNAGCTXDQEXTLDPART_RESERVED12_SHIFT             6
#define XSTORMETHCONNAGCTXDQEXTLDPART_RESERVED13_MASK	0x1
#define XSTORMETHCONNAGCTXDQEXTLDPART_RESERVED13_SHIFT             7
	u8 flags11;
#define XSTORMETHCONNAGCTXDQEXTLDPART_RESERVED14_MASK	0x1
#define XSTORMETHCONNAGCTXDQEXTLDPART_RESERVED14_SHIFT             0
#define XSTORMETHCONNAGCTXDQEXTLDPART_RESERVED15_MASK	0x1
#define XSTORMETHCONNAGCTXDQEXTLDPART_RESERVED15_SHIFT             1
#define XSTORMETHCONNAGCTXDQEXTLDPART_TX_DEC_RULE_EN_MASK	0x1
#define XSTORMETHCONNAGCTXDQEXTLDPART_TX_DEC_RULE_EN_SHIFT         2
#define XSTORMETHCONNAGCTXDQEXTLDPART_RULE5EN_MASK	0x1
#define XSTORMETHCONNAGCTXDQEXTLDPART_RULE5EN_SHIFT                3
#define XSTORMETHCONNAGCTXDQEXTLDPART_RULE6EN_MASK	0x1
#define XSTORMETHCONNAGCTXDQEXTLDPART_RULE6EN_SHIFT                4
#define XSTORMETHCONNAGCTXDQEXTLDPART_RULE7EN_MASK	0x1
#define XSTORMETHCONNAGCTXDQEXTLDPART_RULE7EN_SHIFT                5
#define XSTORMETHCONNAGCTXDQEXTLDPART_A0_RESERVED1_MASK	0x1
#define XSTORMETHCONNAGCTXDQEXTLDPART_A0_RESERVED1_SHIFT           6
#define XSTORMETHCONNAGCTXDQEXTLDPART_RULE9EN_MASK	0x1
#define XSTORMETHCONNAGCTXDQEXTLDPART_RULE9EN_SHIFT                7
	u8 flags12;
#define XSTORMETHCONNAGCTXDQEXTLDPART_RULE10EN_MASK	0x1
#define XSTORMETHCONNAGCTXDQEXTLDPART_RULE10EN_SHIFT               0
#define XSTORMETHCONNAGCTXDQEXTLDPART_RULE11EN_MASK	0x1
#define XSTORMETHCONNAGCTXDQEXTLDPART_RULE11EN_SHIFT               1
#define XSTORMETHCONNAGCTXDQEXTLDPART_A0_RESERVED2_MASK	0x1
#define XSTORMETHCONNAGCTXDQEXTLDPART_A0_RESERVED2_SHIFT           2
#define XSTORMETHCONNAGCTXDQEXTLDPART_A0_RESERVED3_MASK	0x1
#define XSTORMETHCONNAGCTXDQEXTLDPART_A0_RESERVED3_SHIFT           3
#define XSTORMETHCONNAGCTXDQEXTLDPART_RULE14EN_MASK	0x1
#define XSTORMETHCONNAGCTXDQEXTLDPART_RULE14EN_SHIFT               4
#define XSTORMETHCONNAGCTXDQEXTLDPART_RULE15EN_MASK	0x1
#define XSTORMETHCONNAGCTXDQEXTLDPART_RULE15EN_SHIFT               5
#define XSTORMETHCONNAGCTXDQEXTLDPART_RULE16EN_MASK	0x1
#define XSTORMETHCONNAGCTXDQEXTLDPART_RULE16EN_SHIFT               6
#define XSTORMETHCONNAGCTXDQEXTLDPART_RULE17EN_MASK	0x1
#define XSTORMETHCONNAGCTXDQEXTLDPART_RULE17EN_SHIFT               7
	u8 flags13;
#define XSTORMETHCONNAGCTXDQEXTLDPART_RULE18EN_MASK	0x1
#define XSTORMETHCONNAGCTXDQEXTLDPART_RULE18EN_SHIFT               0
#define XSTORMETHCONNAGCTXDQEXTLDPART_RULE19EN_MASK	0x1
#define XSTORMETHCONNAGCTXDQEXTLDPART_RULE19EN_SHIFT               1
#define XSTORMETHCONNAGCTXDQEXTLDPART_A0_RESERVED4_MASK	0x1
#define XSTORMETHCONNAGCTXDQEXTLDPART_A0_RESERVED4_SHIFT           2
#define XSTORMETHCONNAGCTXDQEXTLDPART_A0_RESERVED5_MASK	0x1
#define XSTORMETHCONNAGCTXDQEXTLDPART_A0_RESERVED5_SHIFT           3
#define XSTORMETHCONNAGCTXDQEXTLDPART_A0_RESERVED6_MASK	0x1
#define XSTORMETHCONNAGCTXDQEXTLDPART_A0_RESERVED6_SHIFT           4
#define XSTORMETHCONNAGCTXDQEXTLDPART_A0_RESERVED7_MASK	0x1
#define XSTORMETHCONNAGCTXDQEXTLDPART_A0_RESERVED7_SHIFT           5
#define XSTORMETHCONNAGCTXDQEXTLDPART_A0_RESERVED8_MASK	0x1
#define XSTORMETHCONNAGCTXDQEXTLDPART_A0_RESERVED8_SHIFT           6
#define XSTORMETHCONNAGCTXDQEXTLDPART_A0_RESERVED9_MASK	0x1
#define XSTORMETHCONNAGCTXDQEXTLDPART_A0_RESERVED9_SHIFT           7
	u8 flags14;
#define XSTORMETHCONNAGCTXDQEXTLDPART_EDPM_USE_EXT_HDR_MASK	0x1
#define XSTORMETHCONNAGCTXDQEXTLDPART_EDPM_USE_EXT_HDR_SHIFT       0
#define XSTORMETHCONNAGCTXDQEXTLDPART_EDPM_SEND_RAW_L3L4_MASK	0x1
#define XSTORMETHCONNAGCTXDQEXTLDPART_EDPM_SEND_RAW_L3L4_SHIFT     1
#define XSTORMETHCONNAGCTXDQEXTLDPART_EDPM_INBAND_PROP_HDR_MASK	0x1
#define XSTORMETHCONNAGCTXDQEXTLDPART_EDPM_INBAND_PROP_HDR_SHIFT   2
#define XSTORMETHCONNAGCTXDQEXTLDPART_EDPM_SEND_EXT_TUNNEL_MASK	0x1
#define XSTORMETHCONNAGCTXDQEXTLDPART_EDPM_SEND_EXT_TUNNEL_SHIFT   3
#define XSTORMETHCONNAGCTXDQEXTLDPART_L2_EDPM_ENABLE_MASK	0x1
#define XSTORMETHCONNAGCTXDQEXTLDPART_L2_EDPM_ENABLE_SHIFT         4
#define XSTORMETHCONNAGCTXDQEXTLDPART_ROCE_EDPM_ENABLE_MASK	0x1
#define XSTORMETHCONNAGCTXDQEXTLDPART_ROCE_EDPM_ENABLE_SHIFT       5
#define XSTORMETHCONNAGCTXDQEXTLDPART_TPH_ENABLE_MASK	0x3
#define XSTORMETHCONNAGCTXDQEXTLDPART_TPH_ENABLE_SHIFT             6
	u8 edpm_event_id;
	__le16 physical_q0;
	__le16 ereserved1;
	__le16 edpm_num_bds;
	__le16 tx_bd_cons;
	__le16 tx_bd_prod;
	__le16 tx_class;
	__le16 conn_dpi;
	u8 byte3;
	u8 byte4;
	u8 byte5;
	u8 byte6;
	__le32 reg0;
	__le32 reg1;
	__le32 reg2;
	__le32 reg3;
	__le32 reg4;
};

struct mstorm_eth_conn_ag_ctx {
	u8 byte0;
	u8 byte1;
	u8 flags0;
#define MSTORM_ETH_CONN_AG_CTX_EXIST_IN_QM0_MASK	0x1
#define MSTORM_ETH_CONN_AG_CTX_EXIST_IN_QM0_SHIFT 0
#define MSTORM_ETH_CONN_AG_CTX_BIT1_MASK	0x1
#define MSTORM_ETH_CONN_AG_CTX_BIT1_SHIFT         1
#define MSTORM_ETH_CONN_AG_CTX_CF0_MASK	0x3
#define MSTORM_ETH_CONN_AG_CTX_CF0_SHIFT          2
#define MSTORM_ETH_CONN_AG_CTX_CF1_MASK	0x3
#define MSTORM_ETH_CONN_AG_CTX_CF1_SHIFT          4
#define MSTORM_ETH_CONN_AG_CTX_CF2_MASK	0x3
#define MSTORM_ETH_CONN_AG_CTX_CF2_SHIFT          6
	u8 flags1;
#define MSTORM_ETH_CONN_AG_CTX_CF0EN_MASK	0x1
#define MSTORM_ETH_CONN_AG_CTX_CF0EN_SHIFT        0
#define MSTORM_ETH_CONN_AG_CTX_CF1EN_MASK	0x1
#define MSTORM_ETH_CONN_AG_CTX_CF1EN_SHIFT        1
#define MSTORM_ETH_CONN_AG_CTX_CF2EN_MASK	0x1
#define MSTORM_ETH_CONN_AG_CTX_CF2EN_SHIFT        2
#define MSTORM_ETH_CONN_AG_CTX_RULE0EN_MASK	0x1
#define MSTORM_ETH_CONN_AG_CTX_RULE0EN_SHIFT      3
#define MSTORM_ETH_CONN_AG_CTX_RULE1EN_MASK	0x1
#define MSTORM_ETH_CONN_AG_CTX_RULE1EN_SHIFT      4
#define MSTORM_ETH_CONN_AG_CTX_RULE2EN_MASK	0x1
#define MSTORM_ETH_CONN_AG_CTX_RULE2EN_SHIFT      5
#define MSTORM_ETH_CONN_AG_CTX_RULE3EN_MASK	0x1
#define MSTORM_ETH_CONN_AG_CTX_RULE3EN_SHIFT      6
#define MSTORM_ETH_CONN_AG_CTX_RULE4EN_MASK	0x1
#define MSTORM_ETH_CONN_AG_CTX_RULE4EN_SHIFT      7
	__le16 word0;
	__le16 word1;
	__le32 reg0;
	__le32 reg1;
};

struct xstorm_eth_hw_conn_ag_ctx {
	u8 reserved0;
	u8 eth_state;
	u8 flags0;
#define XSTORM_ETH_HW_CONN_AG_CTX_EXIST_IN_QM0_MASK	0x1
#define XSTORM_ETH_HW_CONN_AG_CTX_EXIST_IN_QM0_SHIFT           0
#define XSTORM_ETH_HW_CONN_AG_CTX_RESERVED1_MASK	0x1
#define XSTORM_ETH_HW_CONN_AG_CTX_RESERVED1_SHIFT              1
#define XSTORM_ETH_HW_CONN_AG_CTX_RESERVED2_MASK	0x1
#define XSTORM_ETH_HW_CONN_AG_CTX_RESERVED2_SHIFT              2
#define XSTORM_ETH_HW_CONN_AG_CTX_EXIST_IN_QM3_MASK	0x1
#define XSTORM_ETH_HW_CONN_AG_CTX_EXIST_IN_QM3_SHIFT           3
#define XSTORM_ETH_HW_CONN_AG_CTX_RESERVED3_MASK	0x1
#define XSTORM_ETH_HW_CONN_AG_CTX_RESERVED3_SHIFT              4
#define XSTORM_ETH_HW_CONN_AG_CTX_RESERVED4_MASK	0x1
#define XSTORM_ETH_HW_CONN_AG_CTX_RESERVED4_SHIFT              5
#define XSTORM_ETH_HW_CONN_AG_CTX_RESERVED5_MASK	0x1
#define XSTORM_ETH_HW_CONN_AG_CTX_RESERVED5_SHIFT              6
#define XSTORM_ETH_HW_CONN_AG_CTX_RESERVED6_MASK	0x1
#define XSTORM_ETH_HW_CONN_AG_CTX_RESERVED6_SHIFT              7
	u8 flags1;
#define XSTORM_ETH_HW_CONN_AG_CTX_RESERVED7_MASK	0x1
#define XSTORM_ETH_HW_CONN_AG_CTX_RESERVED7_SHIFT              0
#define XSTORM_ETH_HW_CONN_AG_CTX_RESERVED8_MASK	0x1
#define XSTORM_ETH_HW_CONN_AG_CTX_RESERVED8_SHIFT              1
#define XSTORM_ETH_HW_CONN_AG_CTX_RESERVED9_MASK	0x1
#define XSTORM_ETH_HW_CONN_AG_CTX_RESERVED9_SHIFT              2
#define XSTORM_ETH_HW_CONN_AG_CTX_BIT11_MASK	0x1
#define XSTORM_ETH_HW_CONN_AG_CTX_BIT11_SHIFT                  3
#define XSTORM_ETH_HW_CONN_AG_CTX_BIT12_MASK	0x1
#define XSTORM_ETH_HW_CONN_AG_CTX_BIT12_SHIFT                  4
#define XSTORM_ETH_HW_CONN_AG_CTX_BIT13_MASK	0x1
#define XSTORM_ETH_HW_CONN_AG_CTX_BIT13_SHIFT                  5
#define XSTORM_ETH_HW_CONN_AG_CTX_TX_RULE_ACTIVE_MASK	0x1
#define XSTORM_ETH_HW_CONN_AG_CTX_TX_RULE_ACTIVE_SHIFT         6
#define XSTORM_ETH_HW_CONN_AG_CTX_DQ_CF_ACTIVE_MASK	0x1
#define XSTORM_ETH_HW_CONN_AG_CTX_DQ_CF_ACTIVE_SHIFT           7
	u8 flags2;
#define XSTORM_ETH_HW_CONN_AG_CTX_CF0_MASK	0x3
#define XSTORM_ETH_HW_CONN_AG_CTX_CF0_SHIFT                    0
#define XSTORM_ETH_HW_CONN_AG_CTX_CF1_MASK	0x3
#define XSTORM_ETH_HW_CONN_AG_CTX_CF1_SHIFT                    2
#define XSTORM_ETH_HW_CONN_AG_CTX_CF2_MASK	0x3
#define XSTORM_ETH_HW_CONN_AG_CTX_CF2_SHIFT                    4
#define XSTORM_ETH_HW_CONN_AG_CTX_CF3_MASK	0x3
#define XSTORM_ETH_HW_CONN_AG_CTX_CF3_SHIFT                    6
	u8 flags3;
#define XSTORM_ETH_HW_CONN_AG_CTX_CF4_MASK	0x3
#define XSTORM_ETH_HW_CONN_AG_CTX_CF4_SHIFT                    0
#define XSTORM_ETH_HW_CONN_AG_CTX_CF5_MASK	0x3
#define XSTORM_ETH_HW_CONN_AG_CTX_CF5_SHIFT                    2
#define XSTORM_ETH_HW_CONN_AG_CTX_CF6_MASK	0x3
#define XSTORM_ETH_HW_CONN_AG_CTX_CF6_SHIFT                    4
#define XSTORM_ETH_HW_CONN_AG_CTX_CF7_MASK	0x3
#define XSTORM_ETH_HW_CONN_AG_CTX_CF7_SHIFT                    6
	u8 flags4;
#define XSTORM_ETH_HW_CONN_AG_CTX_CF8_MASK	0x3
#define XSTORM_ETH_HW_CONN_AG_CTX_CF8_SHIFT                    0
#define XSTORM_ETH_HW_CONN_AG_CTX_CF9_MASK	0x3
#define XSTORM_ETH_HW_CONN_AG_CTX_CF9_SHIFT                    2
#define XSTORM_ETH_HW_CONN_AG_CTX_CF10_MASK	0x3
#define XSTORM_ETH_HW_CONN_AG_CTX_CF10_SHIFT                   4
#define XSTORM_ETH_HW_CONN_AG_CTX_CF11_MASK	0x3
#define XSTORM_ETH_HW_CONN_AG_CTX_CF11_SHIFT                   6
	u8 flags5;
#define XSTORM_ETH_HW_CONN_AG_CTX_CF12_MASK	0x3
#define XSTORM_ETH_HW_CONN_AG_CTX_CF12_SHIFT                   0
#define XSTORM_ETH_HW_CONN_AG_CTX_CF13_MASK	0x3
#define XSTORM_ETH_HW_CONN_AG_CTX_CF13_SHIFT                   2
#define XSTORM_ETH_HW_CONN_AG_CTX_CF14_MASK	0x3
#define XSTORM_ETH_HW_CONN_AG_CTX_CF14_SHIFT                   4
#define XSTORM_ETH_HW_CONN_AG_CTX_CF15_MASK	0x3
#define XSTORM_ETH_HW_CONN_AG_CTX_CF15_SHIFT                   6
	u8 flags6;
#define XSTORM_ETH_HW_CONN_AG_CTX_GO_TO_BD_CONS_CF_MASK	0x3
#define XSTORM_ETH_HW_CONN_AG_CTX_GO_TO_BD_CONS_CF_SHIFT       0
#define XSTORM_ETH_HW_CONN_AG_CTX_MULTI_UNICAST_CF_MASK	0x3
#define XSTORM_ETH_HW_CONN_AG_CTX_MULTI_UNICAST_CF_SHIFT       2
#define XSTORM_ETH_HW_CONN_AG_CTX_DQ_CF_MASK	0x3
#define XSTORM_ETH_HW_CONN_AG_CTX_DQ_CF_SHIFT                  4
#define XSTORM_ETH_HW_CONN_AG_CTX_TERMINATE_CF_MASK	0x3
#define XSTORM_ETH_HW_CONN_AG_CTX_TERMINATE_CF_SHIFT           6
	u8 flags7;
#define XSTORM_ETH_HW_CONN_AG_CTX_FLUSH_Q0_MASK	0x3
#define XSTORM_ETH_HW_CONN_AG_CTX_FLUSH_Q0_SHIFT               0
#define XSTORM_ETH_HW_CONN_AG_CTX_RESERVED10_MASK	0x3
#define XSTORM_ETH_HW_CONN_AG_CTX_RESERVED10_SHIFT             2
#define XSTORM_ETH_HW_CONN_AG_CTX_SLOW_PATH_MASK	0x3
#define XSTORM_ETH_HW_CONN_AG_CTX_SLOW_PATH_SHIFT              4
#define XSTORM_ETH_HW_CONN_AG_CTX_CF0EN_MASK	0x1
#define XSTORM_ETH_HW_CONN_AG_CTX_CF0EN_SHIFT                  6
#define XSTORM_ETH_HW_CONN_AG_CTX_CF1EN_MASK	0x1
#define XSTORM_ETH_HW_CONN_AG_CTX_CF1EN_SHIFT                  7
	u8 flags8;
#define XSTORM_ETH_HW_CONN_AG_CTX_CF2EN_MASK	0x1
#define XSTORM_ETH_HW_CONN_AG_CTX_CF2EN_SHIFT                  0
#define XSTORM_ETH_HW_CONN_AG_CTX_CF3EN_MASK	0x1
#define XSTORM_ETH_HW_CONN_AG_CTX_CF3EN_SHIFT                  1
#define XSTORM_ETH_HW_CONN_AG_CTX_CF4EN_MASK	0x1
#define XSTORM_ETH_HW_CONN_AG_CTX_CF4EN_SHIFT                  2
#define XSTORM_ETH_HW_CONN_AG_CTX_CF5EN_MASK	0x1
#define XSTORM_ETH_HW_CONN_AG_CTX_CF5EN_SHIFT                  3
#define XSTORM_ETH_HW_CONN_AG_CTX_CF6EN_MASK	0x1
#define XSTORM_ETH_HW_CONN_AG_CTX_CF6EN_SHIFT                  4
#define XSTORM_ETH_HW_CONN_AG_CTX_CF7EN_MASK	0x1
#define XSTORM_ETH_HW_CONN_AG_CTX_CF7EN_SHIFT                  5
#define XSTORM_ETH_HW_CONN_AG_CTX_CF8EN_MASK	0x1
#define XSTORM_ETH_HW_CONN_AG_CTX_CF8EN_SHIFT                  6
#define XSTORM_ETH_HW_CONN_AG_CTX_CF9EN_MASK	0x1
#define XSTORM_ETH_HW_CONN_AG_CTX_CF9EN_SHIFT                  7
	u8 flags9;
#define XSTORM_ETH_HW_CONN_AG_CTX_CF10EN_MASK	0x1
#define XSTORM_ETH_HW_CONN_AG_CTX_CF10EN_SHIFT                 0
#define XSTORM_ETH_HW_CONN_AG_CTX_CF11EN_MASK	0x1
#define XSTORM_ETH_HW_CONN_AG_CTX_CF11EN_SHIFT                 1
#define XSTORM_ETH_HW_CONN_AG_CTX_CF12EN_MASK	0x1
#define XSTORM_ETH_HW_CONN_AG_CTX_CF12EN_SHIFT                 2
#define XSTORM_ETH_HW_CONN_AG_CTX_CF13EN_MASK	0x1
#define XSTORM_ETH_HW_CONN_AG_CTX_CF13EN_SHIFT                 3
#define XSTORM_ETH_HW_CONN_AG_CTX_CF14EN_MASK	0x1
#define XSTORM_ETH_HW_CONN_AG_CTX_CF14EN_SHIFT                 4
#define XSTORM_ETH_HW_CONN_AG_CTX_CF15EN_MASK	0x1
#define XSTORM_ETH_HW_CONN_AG_CTX_CF15EN_SHIFT                 5
#define XSTORM_ETH_HW_CONN_AG_CTX_GO_TO_BD_CONS_CF_EN_MASK	0x1
#define XSTORM_ETH_HW_CONN_AG_CTX_GO_TO_BD_CONS_CF_EN_SHIFT    6
#define XSTORM_ETH_HW_CONN_AG_CTX_MULTI_UNICAST_CF_EN_MASK	0x1
#define XSTORM_ETH_HW_CONN_AG_CTX_MULTI_UNICAST_CF_EN_SHIFT    7
	u8 flags10;
#define XSTORM_ETH_HW_CONN_AG_CTX_DQ_CF_EN_MASK	0x1
#define XSTORM_ETH_HW_CONN_AG_CTX_DQ_CF_EN_SHIFT               0
#define XSTORM_ETH_HW_CONN_AG_CTX_TERMINATE_CF_EN_MASK	0x1
#define XSTORM_ETH_HW_CONN_AG_CTX_TERMINATE_CF_EN_SHIFT        1
#define XSTORM_ETH_HW_CONN_AG_CTX_FLUSH_Q0_EN_MASK	0x1
#define XSTORM_ETH_HW_CONN_AG_CTX_FLUSH_Q0_EN_SHIFT            2
#define XSTORM_ETH_HW_CONN_AG_CTX_RESERVED11_MASK	0x1
#define XSTORM_ETH_HW_CONN_AG_CTX_RESERVED11_SHIFT             3
#define XSTORM_ETH_HW_CONN_AG_CTX_SLOW_PATH_EN_MASK	0x1
#define XSTORM_ETH_HW_CONN_AG_CTX_SLOW_PATH_EN_SHIFT           4
#define XSTORM_ETH_HW_CONN_AG_CTX_TPH_ENABLE_EN_RESERVED_MASK	0x1
#define XSTORM_ETH_HW_CONN_AG_CTX_TPH_ENABLE_EN_RESERVED_SHIFT 5
#define XSTORM_ETH_HW_CONN_AG_CTX_RESERVED12_MASK	0x1
#define XSTORM_ETH_HW_CONN_AG_CTX_RESERVED12_SHIFT             6
#define XSTORM_ETH_HW_CONN_AG_CTX_RESERVED13_MASK	0x1
#define XSTORM_ETH_HW_CONN_AG_CTX_RESERVED13_SHIFT             7
	u8 flags11;
#define XSTORM_ETH_HW_CONN_AG_CTX_RESERVED14_MASK	0x1
#define XSTORM_ETH_HW_CONN_AG_CTX_RESERVED14_SHIFT             0
#define XSTORM_ETH_HW_CONN_AG_CTX_RESERVED15_MASK	0x1
#define XSTORM_ETH_HW_CONN_AG_CTX_RESERVED15_SHIFT             1
#define XSTORM_ETH_HW_CONN_AG_CTX_TX_DEC_RULE_EN_MASK	0x1
#define XSTORM_ETH_HW_CONN_AG_CTX_TX_DEC_RULE_EN_SHIFT         2
#define XSTORM_ETH_HW_CONN_AG_CTX_RULE5EN_MASK	0x1
#define XSTORM_ETH_HW_CONN_AG_CTX_RULE5EN_SHIFT                3
#define XSTORM_ETH_HW_CONN_AG_CTX_RULE6EN_MASK	0x1
#define XSTORM_ETH_HW_CONN_AG_CTX_RULE6EN_SHIFT                4
#define XSTORM_ETH_HW_CONN_AG_CTX_RULE7EN_MASK	0x1
#define XSTORM_ETH_HW_CONN_AG_CTX_RULE7EN_SHIFT                5
#define XSTORM_ETH_HW_CONN_AG_CTX_A0_RESERVED1_MASK	0x1
#define XSTORM_ETH_HW_CONN_AG_CTX_A0_RESERVED1_SHIFT           6
#define XSTORM_ETH_HW_CONN_AG_CTX_RULE9EN_MASK	0x1
#define XSTORM_ETH_HW_CONN_AG_CTX_RULE9EN_SHIFT                7
	u8 flags12;
#define XSTORM_ETH_HW_CONN_AG_CTX_RULE10EN_MASK	0x1
#define XSTORM_ETH_HW_CONN_AG_CTX_RULE10EN_SHIFT               0
#define XSTORM_ETH_HW_CONN_AG_CTX_RULE11EN_MASK	0x1
#define XSTORM_ETH_HW_CONN_AG_CTX_RULE11EN_SHIFT               1
#define XSTORM_ETH_HW_CONN_AG_CTX_A0_RESERVED2_MASK	0x1
#define XSTORM_ETH_HW_CONN_AG_CTX_A0_RESERVED2_SHIFT           2
#define XSTORM_ETH_HW_CONN_AG_CTX_A0_RESERVED3_MASK	0x1
#define XSTORM_ETH_HW_CONN_AG_CTX_A0_RESERVED3_SHIFT           3
#define XSTORM_ETH_HW_CONN_AG_CTX_RULE14EN_MASK	0x1
#define XSTORM_ETH_HW_CONN_AG_CTX_RULE14EN_SHIFT               4
#define XSTORM_ETH_HW_CONN_AG_CTX_RULE15EN_MASK	0x1
#define XSTORM_ETH_HW_CONN_AG_CTX_RULE15EN_SHIFT               5
#define XSTORM_ETH_HW_CONN_AG_CTX_RULE16EN_MASK	0x1
#define XSTORM_ETH_HW_CONN_AG_CTX_RULE16EN_SHIFT               6
#define XSTORM_ETH_HW_CONN_AG_CTX_RULE17EN_MASK	0x1
#define XSTORM_ETH_HW_CONN_AG_CTX_RULE17EN_SHIFT               7
	u8 flags13;
#define XSTORM_ETH_HW_CONN_AG_CTX_RULE18EN_MASK	0x1
#define XSTORM_ETH_HW_CONN_AG_CTX_RULE18EN_SHIFT               0
#define XSTORM_ETH_HW_CONN_AG_CTX_RULE19EN_MASK	0x1
#define XSTORM_ETH_HW_CONN_AG_CTX_RULE19EN_SHIFT               1
#define XSTORM_ETH_HW_CONN_AG_CTX_A0_RESERVED4_MASK	0x1
#define XSTORM_ETH_HW_CONN_AG_CTX_A0_RESERVED4_SHIFT           2
#define XSTORM_ETH_HW_CONN_AG_CTX_A0_RESERVED5_MASK	0x1
#define XSTORM_ETH_HW_CONN_AG_CTX_A0_RESERVED5_SHIFT           3
#define XSTORM_ETH_HW_CONN_AG_CTX_A0_RESERVED6_MASK	0x1
#define XSTORM_ETH_HW_CONN_AG_CTX_A0_RESERVED6_SHIFT           4
#define XSTORM_ETH_HW_CONN_AG_CTX_A0_RESERVED7_MASK	0x1
#define XSTORM_ETH_HW_CONN_AG_CTX_A0_RESERVED7_SHIFT           5
#define XSTORM_ETH_HW_CONN_AG_CTX_A0_RESERVED8_MASK	0x1
#define XSTORM_ETH_HW_CONN_AG_CTX_A0_RESERVED8_SHIFT           6
#define XSTORM_ETH_HW_CONN_AG_CTX_A0_RESERVED9_MASK	0x1
#define XSTORM_ETH_HW_CONN_AG_CTX_A0_RESERVED9_SHIFT           7
	u8 flags14;
#define XSTORM_ETH_HW_CONN_AG_CTX_EDPM_USE_EXT_HDR_MASK	0x1
#define XSTORM_ETH_HW_CONN_AG_CTX_EDPM_USE_EXT_HDR_SHIFT       0
#define XSTORM_ETH_HW_CONN_AG_CTX_EDPM_SEND_RAW_L3L4_MASK	0x1
#define XSTORM_ETH_HW_CONN_AG_CTX_EDPM_SEND_RAW_L3L4_SHIFT     1
#define XSTORM_ETH_HW_CONN_AG_CTX_EDPM_INBAND_PROP_HDR_MASK	0x1
#define XSTORM_ETH_HW_CONN_AG_CTX_EDPM_INBAND_PROP_HDR_SHIFT   2
#define XSTORM_ETH_HW_CONN_AG_CTX_EDPM_SEND_EXT_TUNNEL_MASK	0x1
#define XSTORM_ETH_HW_CONN_AG_CTX_EDPM_SEND_EXT_TUNNEL_SHIFT   3
#define XSTORM_ETH_HW_CONN_AG_CTX_L2_EDPM_ENABLE_MASK	0x1
#define XSTORM_ETH_HW_CONN_AG_CTX_L2_EDPM_ENABLE_SHIFT         4
#define XSTORM_ETH_HW_CONN_AG_CTX_ROCE_EDPM_ENABLE_MASK	0x1
#define XSTORM_ETH_HW_CONN_AG_CTX_ROCE_EDPM_ENABLE_SHIFT       5
#define XSTORM_ETH_HW_CONN_AG_CTX_TPH_ENABLE_MASK	0x3
#define XSTORM_ETH_HW_CONN_AG_CTX_TPH_ENABLE_SHIFT             6
	u8 edpm_event_id;
	__le16 physical_q0;
	__le16 ereserved1;
	__le16 edpm_num_bds;
	__le16 tx_bd_cons;
	__le16 tx_bd_prod;
	__le16 tx_class;
	__le16 conn_dpi;
};

struct gft_cam_line {
	__le32 camline;
#define GFT_CAM_LINE_VALID_MASK		0x1
#define GFT_CAM_LINE_VALID_SHIFT	0
#define GFT_CAM_LINE_DATA_MASK		0x3FFF
#define GFT_CAM_LINE_DATA_SHIFT		1
#define GFT_CAM_LINE_MASK_BITS_MASK	0x3FFF
#define GFT_CAM_LINE_MASK_BITS_SHIFT	15
#define GFT_CAM_LINE_RESERVED1_MASK	0x7
#define GFT_CAM_LINE_RESERVED1_SHIFT	29
};

struct gft_cam_line_mapped {
	__le32 camline;
#define GFT_CAM_LINE_MAPPED_VALID_MASK				0x1
#define GFT_CAM_LINE_MAPPED_VALID_SHIFT				0
#define GFT_CAM_LINE_MAPPED_IP_VERSION_MASK			0x1
#define GFT_CAM_LINE_MAPPED_IP_VERSION_SHIFT			1
#define GFT_CAM_LINE_MAPPED_TUNNEL_IP_VERSION_MASK		0x1
#define GFT_CAM_LINE_MAPPED_TUNNEL_IP_VERSION_SHIFT		2
#define GFT_CAM_LINE_MAPPED_UPPER_PROTOCOL_TYPE_MASK		0xF
#define GFT_CAM_LINE_MAPPED_UPPER_PROTOCOL_TYPE_SHIFT		3
#define GFT_CAM_LINE_MAPPED_TUNNEL_TYPE_MASK			0xF
#define GFT_CAM_LINE_MAPPED_TUNNEL_TYPE_SHIFT			7
#define GFT_CAM_LINE_MAPPED_PF_ID_MASK				0xF
#define GFT_CAM_LINE_MAPPED_PF_ID_SHIFT				11
#define GFT_CAM_LINE_MAPPED_IP_VERSION_MASK_MASK		0x1
#define GFT_CAM_LINE_MAPPED_IP_VERSION_MASK_SHIFT		15
#define GFT_CAM_LINE_MAPPED_TUNNEL_IP_VERSION_MASK_MASK		0x1
#define GFT_CAM_LINE_MAPPED_TUNNEL_IP_VERSION_MASK_SHIFT	16
#define GFT_CAM_LINE_MAPPED_UPPER_PROTOCOL_TYPE_MASK_MASK	0xF
#define GFT_CAM_LINE_MAPPED_UPPER_PROTOCOL_TYPE_MASK_SHIFT	17
#define GFT_CAM_LINE_MAPPED_TUNNEL_TYPE_MASK_MASK		0xF
#define GFT_CAM_LINE_MAPPED_TUNNEL_TYPE_MASK_SHIFT		21
#define GFT_CAM_LINE_MAPPED_PF_ID_MASK_MASK			0xF
#define GFT_CAM_LINE_MAPPED_PF_ID_MASK_SHIFT			25
#define GFT_CAM_LINE_MAPPED_RESERVED1_MASK			0x7
#define GFT_CAM_LINE_MAPPED_RESERVED1_SHIFT			29
};

union gft_cam_line_union {
	struct gft_cam_line cam_line;
	struct gft_cam_line_mapped cam_line_mapped;
};

enum gft_profile_ip_version {
	GFT_PROFILE_IPV4 = 0,
	GFT_PROFILE_IPV6 = 1,
	MAX_GFT_PROFILE_IP_VERSION
};

struct gft_profile_key {
	__le16 profile_key;
#define GFT_PROFILE_KEY_IP_VERSION_MASK           0x1
#define GFT_PROFILE_KEY_IP_VERSION_SHIFT          0
#define GFT_PROFILE_KEY_TUNNEL_IP_VERSION_MASK    0x1
#define GFT_PROFILE_KEY_TUNNEL_IP_VERSION_SHIFT   1
#define GFT_PROFILE_KEY_UPPER_PROTOCOL_TYPE_MASK  0xF
#define GFT_PROFILE_KEY_UPPER_PROTOCOL_TYPE_SHIFT 2
#define GFT_PROFILE_KEY_TUNNEL_TYPE_MASK          0xF
#define GFT_PROFILE_KEY_TUNNEL_TYPE_SHIFT         6
#define GFT_PROFILE_KEY_PF_ID_MASK                0xF
#define GFT_PROFILE_KEY_PF_ID_SHIFT               10
#define GFT_PROFILE_KEY_RESERVED0_MASK            0x3
#define GFT_PROFILE_KEY_RESERVED0_SHIFT           14
};

enum gft_profile_tunnel_type {
	GFT_PROFILE_NO_TUNNEL = 0,
	GFT_PROFILE_VXLAN_TUNNEL = 1,
	GFT_PROFILE_GRE_MAC_OR_NVGRE_TUNNEL = 2,
	GFT_PROFILE_GRE_IP_TUNNEL = 3,
	GFT_PROFILE_GENEVE_MAC_TUNNEL = 4,
	GFT_PROFILE_GENEVE_IP_TUNNEL = 5,
	MAX_GFT_PROFILE_TUNNEL_TYPE
};

enum gft_profile_upper_protocol_type {
	GFT_PROFILE_ROCE_PROTOCOL = 0,
	GFT_PROFILE_RROCE_PROTOCOL = 1,
	GFT_PROFILE_FCOE_PROTOCOL = 2,
	GFT_PROFILE_ICMP_PROTOCOL = 3,
	GFT_PROFILE_ARP_PROTOCOL = 4,
	GFT_PROFILE_USER_TCP_SRC_PORT_1_INNER = 5,
	GFT_PROFILE_USER_TCP_DST_PORT_1_INNER = 6,
	GFT_PROFILE_TCP_PROTOCOL = 7,
	GFT_PROFILE_USER_UDP_DST_PORT_1_INNER = 8,
	GFT_PROFILE_USER_UDP_DST_PORT_2_OUTER = 9,
	GFT_PROFILE_UDP_PROTOCOL = 10,
	GFT_PROFILE_USER_IP_1_INNER = 11,
	GFT_PROFILE_USER_IP_2_OUTER = 12,
	GFT_PROFILE_USER_ETH_1_INNER = 13,
	GFT_PROFILE_USER_ETH_2_OUTER = 14,
	GFT_PROFILE_RAW = 15,
	MAX_GFT_PROFILE_UPPER_PROTOCOL_TYPE
};

struct gft_ram_line {
	__le32 lo;
#define GFT_RAM_LINE_VLAN_SELECT_MASK			0x3
#define GFT_RAM_LINE_VLAN_SELECT_SHIFT			0
#define GFT_RAM_LINE_TUNNEL_ENTROPHY_MASK		0x1
#define GFT_RAM_LINE_TUNNEL_ENTROPHY_SHIFT		2
#define GFT_RAM_LINE_TUNNEL_TTL_EQUAL_ONE_MASK		0x1
#define GFT_RAM_LINE_TUNNEL_TTL_EQUAL_ONE_SHIFT		3
#define GFT_RAM_LINE_TUNNEL_TTL_MASK			0x1
#define GFT_RAM_LINE_TUNNEL_TTL_SHIFT			4
#define GFT_RAM_LINE_TUNNEL_ETHERTYPE_MASK		0x1
#define GFT_RAM_LINE_TUNNEL_ETHERTYPE_SHIFT		5
#define GFT_RAM_LINE_TUNNEL_DST_PORT_MASK		0x1
#define GFT_RAM_LINE_TUNNEL_DST_PORT_SHIFT		6
#define GFT_RAM_LINE_TUNNEL_SRC_PORT_MASK		0x1
#define GFT_RAM_LINE_TUNNEL_SRC_PORT_SHIFT		7
#define GFT_RAM_LINE_TUNNEL_DSCP_MASK			0x1
#define GFT_RAM_LINE_TUNNEL_DSCP_SHIFT			8
#define GFT_RAM_LINE_TUNNEL_OVER_IP_PROTOCOL_MASK	0x1
#define GFT_RAM_LINE_TUNNEL_OVER_IP_PROTOCOL_SHIFT	9
#define GFT_RAM_LINE_TUNNEL_DST_IP_MASK			0x1
#define GFT_RAM_LINE_TUNNEL_DST_IP_SHIFT		10
#define GFT_RAM_LINE_TUNNEL_SRC_IP_MASK			0x1
#define GFT_RAM_LINE_TUNNEL_SRC_IP_SHIFT		11
#define GFT_RAM_LINE_TUNNEL_PRIORITY_MASK		0x1
#define GFT_RAM_LINE_TUNNEL_PRIORITY_SHIFT		12
#define GFT_RAM_LINE_TUNNEL_PROVIDER_VLAN_MASK		0x1
#define GFT_RAM_LINE_TUNNEL_PROVIDER_VLAN_SHIFT		13
#define GFT_RAM_LINE_TUNNEL_VLAN_MASK			0x1
#define GFT_RAM_LINE_TUNNEL_VLAN_SHIFT			14
#define GFT_RAM_LINE_TUNNEL_DST_MAC_MASK		0x1
#define GFT_RAM_LINE_TUNNEL_DST_MAC_SHIFT		15
#define GFT_RAM_LINE_TUNNEL_SRC_MAC_MASK		0x1
#define GFT_RAM_LINE_TUNNEL_SRC_MAC_SHIFT		16
#define GFT_RAM_LINE_TTL_EQUAL_ONE_MASK			0x1
#define GFT_RAM_LINE_TTL_EQUAL_ONE_SHIFT		17
#define GFT_RAM_LINE_TTL_MASK				0x1
#define GFT_RAM_LINE_TTL_SHIFT				18
#define GFT_RAM_LINE_ETHERTYPE_MASK			0x1
#define GFT_RAM_LINE_ETHERTYPE_SHIFT			19
#define GFT_RAM_LINE_RESERVED0_MASK			0x1
#define GFT_RAM_LINE_RESERVED0_SHIFT			20
#define GFT_RAM_LINE_TCP_FLAG_FIN_MASK			0x1
#define GFT_RAM_LINE_TCP_FLAG_FIN_SHIFT			21
#define GFT_RAM_LINE_TCP_FLAG_SYN_MASK			0x1
#define GFT_RAM_LINE_TCP_FLAG_SYN_SHIFT			22
#define GFT_RAM_LINE_TCP_FLAG_RST_MASK			0x1
#define GFT_RAM_LINE_TCP_FLAG_RST_SHIFT			23
#define GFT_RAM_LINE_TCP_FLAG_PSH_MASK			0x1
#define GFT_RAM_LINE_TCP_FLAG_PSH_SHIFT			24
#define GFT_RAM_LINE_TCP_FLAG_ACK_MASK			0x1
#define GFT_RAM_LINE_TCP_FLAG_ACK_SHIFT			25
#define GFT_RAM_LINE_TCP_FLAG_URG_MASK			0x1
#define GFT_RAM_LINE_TCP_FLAG_URG_SHIFT			26
#define GFT_RAM_LINE_TCP_FLAG_ECE_MASK			0x1
#define GFT_RAM_LINE_TCP_FLAG_ECE_SHIFT			27
#define GFT_RAM_LINE_TCP_FLAG_CWR_MASK			0x1
#define GFT_RAM_LINE_TCP_FLAG_CWR_SHIFT			28
#define GFT_RAM_LINE_TCP_FLAG_NS_MASK			0x1
#define GFT_RAM_LINE_TCP_FLAG_NS_SHIFT			29
#define GFT_RAM_LINE_DST_PORT_MASK			0x1
#define GFT_RAM_LINE_DST_PORT_SHIFT			30
#define GFT_RAM_LINE_SRC_PORT_MASK			0x1
#define GFT_RAM_LINE_SRC_PORT_SHIFT			31
	__le32 hi;
#define GFT_RAM_LINE_DSCP_MASK				0x1
#define GFT_RAM_LINE_DSCP_SHIFT				0
#define GFT_RAM_LINE_OVER_IP_PROTOCOL_MASK		0x1
#define GFT_RAM_LINE_OVER_IP_PROTOCOL_SHIFT		1
#define GFT_RAM_LINE_DST_IP_MASK			0x1
#define GFT_RAM_LINE_DST_IP_SHIFT			2
#define GFT_RAM_LINE_SRC_IP_MASK			0x1
#define GFT_RAM_LINE_SRC_IP_SHIFT			3
#define GFT_RAM_LINE_PRIORITY_MASK			0x1
#define GFT_RAM_LINE_PRIORITY_SHIFT			4
#define GFT_RAM_LINE_PROVIDER_VLAN_MASK			0x1
#define GFT_RAM_LINE_PROVIDER_VLAN_SHIFT		5
#define GFT_RAM_LINE_VLAN_MASK				0x1
#define GFT_RAM_LINE_VLAN_SHIFT				6
#define GFT_RAM_LINE_DST_MAC_MASK			0x1
#define GFT_RAM_LINE_DST_MAC_SHIFT			7
#define GFT_RAM_LINE_SRC_MAC_MASK			0x1
#define GFT_RAM_LINE_SRC_MAC_SHIFT			8
#define GFT_RAM_LINE_TENANT_ID_MASK			0x1
#define GFT_RAM_LINE_TENANT_ID_SHIFT			9
#define GFT_RAM_LINE_RESERVED1_MASK			0x3FFFFF
#define GFT_RAM_LINE_RESERVED1_SHIFT			10
};

enum gft_vlan_select {
	INNER_PROVIDER_VLAN = 0,
	INNER_VLAN = 1,
	OUTER_PROVIDER_VLAN = 2,
	OUTER_VLAN = 3,
	MAX_GFT_VLAN_SELECT
};

struct mstorm_rdma_task_st_ctx {
	struct regpair temp[4];
};

struct rdma_close_func_ramrod_data {
	u8 cnq_start_offset;
	u8 num_cnqs;
	u8 vf_id;
	u8 vf_valid;
	u8 reserved[4];
};

struct rdma_cnq_params {
	__le16 sb_num;
	u8 sb_index;
	u8 num_pbl_pages;
	__le32 reserved;
	struct regpair pbl_base_addr;
	__le16 queue_zone_num;
	u8 reserved1[6];
};

struct rdma_create_cq_ramrod_data {
	struct regpair cq_handle;
	struct regpair pbl_addr;
	__le32 max_cqes;
	__le16 pbl_num_pages;
	__le16 dpi;
	u8 is_two_level_pbl;
	u8 cnq_id;
	u8 pbl_log_page_size;
	u8 toggle_bit;
	__le16 int_timeout;
	__le16 reserved1;
};

struct rdma_deregister_tid_ramrod_data {
	__le32 itid;
	__le32 reserved;
};

struct rdma_destroy_cq_output_params {
	__le16 cnq_num;
	__le16 reserved0;
	__le32 reserved1;
};

struct rdma_destroy_cq_ramrod_data {
	struct regpair output_params_addr;
};

enum rdma_event_opcode {
	RDMA_EVENT_UNUSED,
	RDMA_EVENT_FUNC_INIT,
	RDMA_EVENT_FUNC_CLOSE,
	RDMA_EVENT_REGISTER_MR,
	RDMA_EVENT_DEREGISTER_MR,
	RDMA_EVENT_CREATE_CQ,
	RDMA_EVENT_RESIZE_CQ,
	RDMA_EVENT_DESTROY_CQ,
	RDMA_EVENT_CREATE_SRQ,
	RDMA_EVENT_MODIFY_SRQ,
	RDMA_EVENT_DESTROY_SRQ,
	MAX_RDMA_EVENT_OPCODE
};

enum rdma_fw_return_code {
	RDMA_RETURN_OK = 0,
	RDMA_RETURN_REGISTER_MR_BAD_STATE_ERR,
	RDMA_RETURN_DEREGISTER_MR_BAD_STATE_ERR,
	RDMA_RETURN_RESIZE_CQ_ERR,
	RDMA_RETURN_NIG_DRAIN_REQ,
	MAX_RDMA_FW_RETURN_CODE
};

struct rdma_init_func_hdr {
	u8 cnq_start_offset;
	u8 num_cnqs;
	u8 cq_ring_mode;
	u8 vf_id;
	u8 vf_valid;
	u8 reserved[3];
};

struct rdma_init_func_ramrod_data {
	struct rdma_init_func_hdr params_header;
	struct rdma_cnq_params cnq_params[NUM_OF_GLOBAL_QUEUES];
};

enum rdma_ramrod_cmd_id {
	RDMA_RAMROD_UNUSED,
	RDMA_RAMROD_FUNC_INIT,
	RDMA_RAMROD_FUNC_CLOSE,
	RDMA_RAMROD_REGISTER_MR,
	RDMA_RAMROD_DEREGISTER_MR,
	RDMA_RAMROD_CREATE_CQ,
	RDMA_RAMROD_RESIZE_CQ,
	RDMA_RAMROD_DESTROY_CQ,
	RDMA_RAMROD_CREATE_SRQ,
	RDMA_RAMROD_MODIFY_SRQ,
	RDMA_RAMROD_DESTROY_SRQ,
	MAX_RDMA_RAMROD_CMD_ID
};

struct rdma_register_tid_ramrod_data {
	__le16 flags;
#define RDMA_REGISTER_TID_RAMROD_DATA_PAGE_SIZE_LOG_MASK	0x1F
#define RDMA_REGISTER_TID_RAMROD_DATA_PAGE_SIZE_LOG_SHIFT	0
#define RDMA_REGISTER_TID_RAMROD_DATA_TWO_LEVEL_PBL_MASK	0x1
#define RDMA_REGISTER_TID_RAMROD_DATA_TWO_LEVEL_PBL_SHIFT	5
#define RDMA_REGISTER_TID_RAMROD_DATA_ZERO_BASED_MASK	0x1
#define RDMA_REGISTER_TID_RAMROD_DATA_ZERO_BASED_SHIFT	6
#define RDMA_REGISTER_TID_RAMROD_DATA_PHY_MR_MASK	0x1
#define RDMA_REGISTER_TID_RAMROD_DATA_PHY_MR_SHIFT	7
#define RDMA_REGISTER_TID_RAMROD_DATA_REMOTE_READ_MASK	0x1
#define RDMA_REGISTER_TID_RAMROD_DATA_REMOTE_READ_SHIFT	8
#define RDMA_REGISTER_TID_RAMROD_DATA_REMOTE_WRITE_MASK	0x1
#define RDMA_REGISTER_TID_RAMROD_DATA_REMOTE_WRITE_SHIFT	9
#define RDMA_REGISTER_TID_RAMROD_DATA_REMOTE_ATOMIC_MASK	0x1
#define RDMA_REGISTER_TID_RAMROD_DATA_REMOTE_ATOMIC_SHIFT	10
#define RDMA_REGISTER_TID_RAMROD_DATA_LOCAL_WRITE_MASK	0x1
#define RDMA_REGISTER_TID_RAMROD_DATA_LOCAL_WRITE_SHIFT	11
#define RDMA_REGISTER_TID_RAMROD_DATA_LOCAL_READ_MASK	0x1
#define RDMA_REGISTER_TID_RAMROD_DATA_LOCAL_READ_SHIFT	12
#define RDMA_REGISTER_TID_RAMROD_DATA_ENABLE_MW_BIND_MASK	0x1
#define RDMA_REGISTER_TID_RAMROD_DATA_ENABLE_MW_BIND_SHIFT	13
#define RDMA_REGISTER_TID_RAMROD_DATA_RESERVED_MASK	0x3
#define RDMA_REGISTER_TID_RAMROD_DATA_RESERVED_SHIFT	14
	u8 flags1;
#define RDMA_REGISTER_TID_RAMROD_DATA_PBL_PAGE_SIZE_LOG_MASK	0x1F
#define RDMA_REGISTER_TID_RAMROD_DATA_PBL_PAGE_SIZE_LOG_SHIFT 0
#define RDMA_REGISTER_TID_RAMROD_DATA_TID_TYPE_MASK	0x7
#define RDMA_REGISTER_TID_RAMROD_DATA_TID_TYPE_SHIFT	5
	u8 flags2;
#define RDMA_REGISTER_TID_RAMROD_DATA_DMA_MR_MASK	0x1
#define RDMA_REGISTER_TID_RAMROD_DATA_DMA_MR_SHIFT	0
#define RDMA_REGISTER_TID_RAMROD_DATA_DIF_ON_HOST_FLG_MASK	0x1
#define RDMA_REGISTER_TID_RAMROD_DATA_DIF_ON_HOST_FLG_SHIFT	1
#define RDMA_REGISTER_TID_RAMROD_DATA_RESERVED1_MASK	0x3F
#define RDMA_REGISTER_TID_RAMROD_DATA_RESERVED1_SHIFT	2
	u8 key;
	u8 length_hi;
	u8 vf_id;
	u8 vf_valid;
	__le16 pd;
	__le16 reserved2;
	__le32 length_lo;
	__le32 itid;
	__le32 reserved3;
	struct regpair va;
	struct regpair pbl_base;
	struct regpair dif_error_addr;
	struct regpair dif_runt_addr;
	__le32 reserved4[2];
};

struct rdma_resize_cq_output_params {
	__le32 old_cq_cons;
	__le32 old_cq_prod;
};

struct rdma_resize_cq_ramrod_data {
	u8 flags;
#define RDMA_RESIZE_CQ_RAMROD_DATA_TOGGLE_BIT_MASK        0x1
#define RDMA_RESIZE_CQ_RAMROD_DATA_TOGGLE_BIT_SHIFT       0
#define RDMA_RESIZE_CQ_RAMROD_DATA_IS_TWO_LEVEL_PBL_MASK  0x1
#define RDMA_RESIZE_CQ_RAMROD_DATA_IS_TWO_LEVEL_PBL_SHIFT 1
#define RDMA_RESIZE_CQ_RAMROD_DATA_RESERVED_MASK          0x3F
#define RDMA_RESIZE_CQ_RAMROD_DATA_RESERVED_SHIFT         2
	u8 pbl_log_page_size;
	__le16 pbl_num_pages;
	__le32 max_cqes;
	struct regpair pbl_addr;
	struct regpair output_params_addr;
};

struct rdma_srq_context {
	struct regpair temp[8];
};

struct rdma_srq_create_ramrod_data {
	struct regpair pbl_base_addr;
	__le16 pages_in_srq_pbl;
	__le16 pd_id;
	struct rdma_srq_id srq_id;
	__le16 page_size;
	__le16 reserved1;
	__le32 reserved2;
	struct regpair producers_addr;
};

struct rdma_srq_destroy_ramrod_data {
	struct rdma_srq_id srq_id;
	__le32 reserved;
};

struct rdma_srq_modify_ramrod_data {
	struct rdma_srq_id srq_id;
	__le32 wqe_limit;
};

struct ystorm_rdma_task_st_ctx {
	struct regpair temp[4];
};

struct ystorm_rdma_task_ag_ctx {
	u8 reserved;
	u8 byte1;
	__le16 msem_ctx_upd_seq;
	u8 flags0;
#define YSTORM_RDMA_TASK_AG_CTX_CONNECTION_TYPE_MASK  0xF
#define YSTORM_RDMA_TASK_AG_CTX_CONNECTION_TYPE_SHIFT 0
#define YSTORM_RDMA_TASK_AG_CTX_EXIST_IN_QM0_MASK     0x1
#define YSTORM_RDMA_TASK_AG_CTX_EXIST_IN_QM0_SHIFT    4
#define YSTORM_RDMA_TASK_AG_CTX_BIT1_MASK             0x1
#define YSTORM_RDMA_TASK_AG_CTX_BIT1_SHIFT            5
#define YSTORM_RDMA_TASK_AG_CTX_VALID_MASK            0x1
#define YSTORM_RDMA_TASK_AG_CTX_VALID_SHIFT           6
#define YSTORM_RDMA_TASK_AG_CTX_BIT3_MASK             0x1
#define YSTORM_RDMA_TASK_AG_CTX_BIT3_SHIFT            7
	u8 flags1;
#define YSTORM_RDMA_TASK_AG_CTX_CF0_MASK              0x3
#define YSTORM_RDMA_TASK_AG_CTX_CF0_SHIFT             0
#define YSTORM_RDMA_TASK_AG_CTX_CF1_MASK              0x3
#define YSTORM_RDMA_TASK_AG_CTX_CF1_SHIFT             2
#define YSTORM_RDMA_TASK_AG_CTX_CF2SPECIAL_MASK       0x3
#define YSTORM_RDMA_TASK_AG_CTX_CF2SPECIAL_SHIFT      4
#define YSTORM_RDMA_TASK_AG_CTX_CF0EN_MASK            0x1
#define YSTORM_RDMA_TASK_AG_CTX_CF0EN_SHIFT           6
#define YSTORM_RDMA_TASK_AG_CTX_CF1EN_MASK            0x1
#define YSTORM_RDMA_TASK_AG_CTX_CF1EN_SHIFT           7
	u8 flags2;
#define YSTORM_RDMA_TASK_AG_CTX_BIT4_MASK             0x1
#define YSTORM_RDMA_TASK_AG_CTX_BIT4_SHIFT            0
#define YSTORM_RDMA_TASK_AG_CTX_RULE0EN_MASK          0x1
#define YSTORM_RDMA_TASK_AG_CTX_RULE0EN_SHIFT         1
#define YSTORM_RDMA_TASK_AG_CTX_RULE1EN_MASK          0x1
#define YSTORM_RDMA_TASK_AG_CTX_RULE1EN_SHIFT         2
#define YSTORM_RDMA_TASK_AG_CTX_RULE2EN_MASK          0x1
#define YSTORM_RDMA_TASK_AG_CTX_RULE2EN_SHIFT         3
#define YSTORM_RDMA_TASK_AG_CTX_RULE3EN_MASK          0x1
#define YSTORM_RDMA_TASK_AG_CTX_RULE3EN_SHIFT         4
#define YSTORM_RDMA_TASK_AG_CTX_RULE4EN_MASK          0x1
#define YSTORM_RDMA_TASK_AG_CTX_RULE4EN_SHIFT         5
#define YSTORM_RDMA_TASK_AG_CTX_RULE5EN_MASK          0x1
#define YSTORM_RDMA_TASK_AG_CTX_RULE5EN_SHIFT         6
#define YSTORM_RDMA_TASK_AG_CTX_RULE6EN_MASK          0x1
#define YSTORM_RDMA_TASK_AG_CTX_RULE6EN_SHIFT         7
	u8 key;
	__le32 mw_cnt;
	u8 ref_cnt_seq;
	u8 ctx_upd_seq;
	__le16 dif_flags;
	__le16 tx_ref_count;
	__le16 last_used_ltid;
	__le16 parent_mr_lo;
	__le16 parent_mr_hi;
	__le32 fbo_lo;
	__le32 fbo_hi;
};

struct mstorm_rdma_task_ag_ctx {
	u8 reserved;
	u8 byte1;
	__le16 icid;
	u8 flags0;
#define MSTORM_RDMA_TASK_AG_CTX_CONNECTION_TYPE_MASK  0xF
#define MSTORM_RDMA_TASK_AG_CTX_CONNECTION_TYPE_SHIFT 0
#define MSTORM_RDMA_TASK_AG_CTX_EXIST_IN_QM0_MASK     0x1
#define MSTORM_RDMA_TASK_AG_CTX_EXIST_IN_QM0_SHIFT    4
#define MSTORM_RDMA_TASK_AG_CTX_BIT1_MASK             0x1
#define MSTORM_RDMA_TASK_AG_CTX_BIT1_SHIFT            5
#define MSTORM_RDMA_TASK_AG_CTX_BIT2_MASK             0x1
#define MSTORM_RDMA_TASK_AG_CTX_BIT2_SHIFT            6
#define MSTORM_RDMA_TASK_AG_CTX_BIT3_MASK             0x1
#define MSTORM_RDMA_TASK_AG_CTX_BIT3_SHIFT            7
	u8 flags1;
#define MSTORM_RDMA_TASK_AG_CTX_CF0_MASK              0x3
#define MSTORM_RDMA_TASK_AG_CTX_CF0_SHIFT             0
#define MSTORM_RDMA_TASK_AG_CTX_CF1_MASK              0x3
#define MSTORM_RDMA_TASK_AG_CTX_CF1_SHIFT             2
#define MSTORM_RDMA_TASK_AG_CTX_CF2_MASK              0x3
#define MSTORM_RDMA_TASK_AG_CTX_CF2_SHIFT             4
#define MSTORM_RDMA_TASK_AG_CTX_CF0EN_MASK            0x1
#define MSTORM_RDMA_TASK_AG_CTX_CF0EN_SHIFT           6
#define MSTORM_RDMA_TASK_AG_CTX_CF1EN_MASK            0x1
#define MSTORM_RDMA_TASK_AG_CTX_CF1EN_SHIFT           7
	u8 flags2;
#define MSTORM_RDMA_TASK_AG_CTX_CF2EN_MASK            0x1
#define MSTORM_RDMA_TASK_AG_CTX_CF2EN_SHIFT           0
#define MSTORM_RDMA_TASK_AG_CTX_RULE0EN_MASK          0x1
#define MSTORM_RDMA_TASK_AG_CTX_RULE0EN_SHIFT         1
#define MSTORM_RDMA_TASK_AG_CTX_RULE1EN_MASK          0x1
#define MSTORM_RDMA_TASK_AG_CTX_RULE1EN_SHIFT         2
#define MSTORM_RDMA_TASK_AG_CTX_RULE2EN_MASK          0x1
#define MSTORM_RDMA_TASK_AG_CTX_RULE2EN_SHIFT         3
#define MSTORM_RDMA_TASK_AG_CTX_RULE3EN_MASK          0x1
#define MSTORM_RDMA_TASK_AG_CTX_RULE3EN_SHIFT         4
#define MSTORM_RDMA_TASK_AG_CTX_RULE4EN_MASK          0x1
#define MSTORM_RDMA_TASK_AG_CTX_RULE4EN_SHIFT         5
#define MSTORM_RDMA_TASK_AG_CTX_RULE5EN_MASK          0x1
#define MSTORM_RDMA_TASK_AG_CTX_RULE5EN_SHIFT         6
#define MSTORM_RDMA_TASK_AG_CTX_RULE6EN_MASK          0x1
#define MSTORM_RDMA_TASK_AG_CTX_RULE6EN_SHIFT         7
	u8 key;
	__le32 mw_cnt;
	u8 ref_cnt_seq;
	u8 ctx_upd_seq;
	__le16 dif_flags;
	__le16 tx_ref_count;
	__le16 last_used_ltid;
	__le16 parent_mr_lo;
	__le16 parent_mr_hi;
	__le32 fbo_lo;
	__le32 fbo_hi;
};

struct ustorm_rdma_task_st_ctx {
	struct regpair temp[2];
};

struct ustorm_rdma_task_ag_ctx {
	u8 reserved;
	u8 byte1;
	__le16 icid;
	u8 flags0;
#define USTORM_RDMA_TASK_AG_CTX_CONNECTION_TYPE_MASK         0xF
#define USTORM_RDMA_TASK_AG_CTX_CONNECTION_TYPE_SHIFT        0
#define USTORM_RDMA_TASK_AG_CTX_EXIST_IN_QM0_MASK            0x1
#define USTORM_RDMA_TASK_AG_CTX_EXIST_IN_QM0_SHIFT           4
#define USTORM_RDMA_TASK_AG_CTX_DIF_RUNT_VALID_MASK          0x1
#define USTORM_RDMA_TASK_AG_CTX_DIF_RUNT_VALID_SHIFT         5
#define USTORM_RDMA_TASK_AG_CTX_DIF_WRITE_RESULT_CF_MASK     0x3
#define USTORM_RDMA_TASK_AG_CTX_DIF_WRITE_RESULT_CF_SHIFT    6
	u8 flags1;
#define USTORM_RDMA_TASK_AG_CTX_DIF_RESULT_TOGGLE_BIT_MASK   0x3
#define USTORM_RDMA_TASK_AG_CTX_DIF_RESULT_TOGGLE_BIT_SHIFT  0
#define USTORM_RDMA_TASK_AG_CTX_DIF_TX_IO_FLG_MASK           0x3
#define USTORM_RDMA_TASK_AG_CTX_DIF_TX_IO_FLG_SHIFT          2
#define USTORM_RDMA_TASK_AG_CTX_CF3_MASK                     0x3
#define USTORM_RDMA_TASK_AG_CTX_CF3_SHIFT                    4
#define USTORM_RDMA_TASK_AG_CTX_DIF_ERROR_CF_MASK            0x3
#define USTORM_RDMA_TASK_AG_CTX_DIF_ERROR_CF_SHIFT           6
	u8 flags2;
#define USTORM_RDMA_TASK_AG_CTX_DIF_WRITE_RESULT_CF_EN_MASK  0x1
#define USTORM_RDMA_TASK_AG_CTX_DIF_WRITE_RESULT_CF_EN_SHIFT 0
#define USTORM_RDMA_TASK_AG_CTX_RESERVED2_MASK               0x1
#define USTORM_RDMA_TASK_AG_CTX_RESERVED2_SHIFT              1
#define USTORM_RDMA_TASK_AG_CTX_RESERVED3_MASK               0x1
#define USTORM_RDMA_TASK_AG_CTX_RESERVED3_SHIFT              2
#define USTORM_RDMA_TASK_AG_CTX_CF3EN_MASK                   0x1
#define USTORM_RDMA_TASK_AG_CTX_CF3EN_SHIFT                  3
#define USTORM_RDMA_TASK_AG_CTX_DIF_ERROR_CF_EN_MASK         0x1
#define USTORM_RDMA_TASK_AG_CTX_DIF_ERROR_CF_EN_SHIFT        4
#define USTORM_RDMA_TASK_AG_CTX_RULE0EN_MASK                 0x1
#define USTORM_RDMA_TASK_AG_CTX_RULE0EN_SHIFT                5
#define USTORM_RDMA_TASK_AG_CTX_RULE1EN_MASK                 0x1
#define USTORM_RDMA_TASK_AG_CTX_RULE1EN_SHIFT                6
#define USTORM_RDMA_TASK_AG_CTX_RULE2EN_MASK                 0x1
#define USTORM_RDMA_TASK_AG_CTX_RULE2EN_SHIFT                7
	u8 flags3;
#define USTORM_RDMA_TASK_AG_CTX_RULE3EN_MASK                 0x1
#define USTORM_RDMA_TASK_AG_CTX_RULE3EN_SHIFT                0
#define USTORM_RDMA_TASK_AG_CTX_RULE4EN_MASK                 0x1
#define USTORM_RDMA_TASK_AG_CTX_RULE4EN_SHIFT                1
#define USTORM_RDMA_TASK_AG_CTX_RULE5EN_MASK                 0x1
#define USTORM_RDMA_TASK_AG_CTX_RULE5EN_SHIFT                2
#define USTORM_RDMA_TASK_AG_CTX_RULE6EN_MASK                 0x1
#define USTORM_RDMA_TASK_AG_CTX_RULE6EN_SHIFT                3
#define USTORM_RDMA_TASK_AG_CTX_DIF_ERROR_TYPE_MASK          0xF
#define USTORM_RDMA_TASK_AG_CTX_DIF_ERROR_TYPE_SHIFT         4
	__le32 dif_err_intervals;
	__le32 dif_error_1st_interval;
	__le32 reg2;
	__le32 dif_runt_value;
	__le32 reg4;
	__le32 reg5;
};

struct rdma_task_context {
	struct ystorm_rdma_task_st_ctx ystorm_st_context;
	struct ystorm_rdma_task_ag_ctx ystorm_ag_context;
	struct tdif_task_context tdif_context;
	struct mstorm_rdma_task_ag_ctx mstorm_ag_context;
	struct mstorm_rdma_task_st_ctx mstorm_st_context;
	struct rdif_task_context rdif_context;
	struct ustorm_rdma_task_st_ctx ustorm_st_context;
	struct regpair ustorm_st_padding[2];
	struct ustorm_rdma_task_ag_ctx ustorm_ag_context;
};

enum rdma_tid_type {
	RDMA_TID_REGISTERED_MR,
	RDMA_TID_FMR,
	RDMA_TID_MW_TYPE1,
	RDMA_TID_MW_TYPE2A,
	MAX_RDMA_TID_TYPE
};

struct xstorm_roce_conn_ag_ctx_dq_ext_ld_part {
	u8 reserved0;
	u8 state;
	u8 flags0;
#define XSTORMROCECONNAGCTXDQEXTLDPART_EXIST_IN_QM0_MASK      0x1
#define XSTORMROCECONNAGCTXDQEXTLDPART_EXIST_IN_QM0_SHIFT     0
#define XSTORMROCECONNAGCTXDQEXTLDPART_BIT1_MASK              0x1
#define XSTORMROCECONNAGCTXDQEXTLDPART_BIT1_SHIFT             1
#define XSTORMROCECONNAGCTXDQEXTLDPART_BIT2_MASK              0x1
#define XSTORMROCECONNAGCTXDQEXTLDPART_BIT2_SHIFT             2
#define XSTORMROCECONNAGCTXDQEXTLDPART_EXIST_IN_QM3_MASK      0x1
#define XSTORMROCECONNAGCTXDQEXTLDPART_EXIST_IN_QM3_SHIFT     3
#define XSTORMROCECONNAGCTXDQEXTLDPART_BIT4_MASK              0x1
#define XSTORMROCECONNAGCTXDQEXTLDPART_BIT4_SHIFT             4
#define XSTORMROCECONNAGCTXDQEXTLDPART_BIT5_MASK              0x1
#define XSTORMROCECONNAGCTXDQEXTLDPART_BIT5_SHIFT             5
#define XSTORMROCECONNAGCTXDQEXTLDPART_BIT6_MASK              0x1
#define XSTORMROCECONNAGCTXDQEXTLDPART_BIT6_SHIFT             6
#define XSTORMROCECONNAGCTXDQEXTLDPART_BIT7_MASK              0x1
#define XSTORMROCECONNAGCTXDQEXTLDPART_BIT7_SHIFT             7
	u8 flags1;
#define XSTORMROCECONNAGCTXDQEXTLDPART_BIT8_MASK              0x1
#define XSTORMROCECONNAGCTXDQEXTLDPART_BIT8_SHIFT             0
#define XSTORMROCECONNAGCTXDQEXTLDPART_BIT9_MASK              0x1
#define XSTORMROCECONNAGCTXDQEXTLDPART_BIT9_SHIFT             1
#define XSTORMROCECONNAGCTXDQEXTLDPART_BIT10_MASK             0x1
#define XSTORMROCECONNAGCTXDQEXTLDPART_BIT10_SHIFT            2
#define XSTORMROCECONNAGCTXDQEXTLDPART_BIT11_MASK             0x1
#define XSTORMROCECONNAGCTXDQEXTLDPART_BIT11_SHIFT            3
#define XSTORMROCECONNAGCTXDQEXTLDPART_BIT12_MASK             0x1
#define XSTORMROCECONNAGCTXDQEXTLDPART_BIT12_SHIFT            4
#define XSTORMROCECONNAGCTXDQEXTLDPART_MSTORM_FLUSH_MASK      0x1
#define XSTORMROCECONNAGCTXDQEXTLDPART_MSTORM_FLUSH_SHIFT     5
#define XSTORMROCECONNAGCTXDQEXTLDPART_BIT14_MASK             0x1
#define XSTORMROCECONNAGCTXDQEXTLDPART_BIT14_SHIFT            6
#define XSTORMROCECONNAGCTXDQEXTLDPART_YSTORM_FLUSH_MASK      0x1
#define XSTORMROCECONNAGCTXDQEXTLDPART_YSTORM_FLUSH_SHIFT     7
	u8 flags2;
#define XSTORMROCECONNAGCTXDQEXTLDPART_CF0_MASK               0x3
#define XSTORMROCECONNAGCTXDQEXTLDPART_CF0_SHIFT              0
#define XSTORMROCECONNAGCTXDQEXTLDPART_CF1_MASK               0x3
#define XSTORMROCECONNAGCTXDQEXTLDPART_CF1_SHIFT              2
#define XSTORMROCECONNAGCTXDQEXTLDPART_CF2_MASK               0x3
#define XSTORMROCECONNAGCTXDQEXTLDPART_CF2_SHIFT              4
#define XSTORMROCECONNAGCTXDQEXTLDPART_CF3_MASK               0x3
#define XSTORMROCECONNAGCTXDQEXTLDPART_CF3_SHIFT              6
	u8 flags3;
#define XSTORMROCECONNAGCTXDQEXTLDPART_CF4_MASK               0x3
#define XSTORMROCECONNAGCTXDQEXTLDPART_CF4_SHIFT              0
#define XSTORMROCECONNAGCTXDQEXTLDPART_CF5_MASK               0x3
#define XSTORMROCECONNAGCTXDQEXTLDPART_CF5_SHIFT              2
#define XSTORMROCECONNAGCTXDQEXTLDPART_CF6_MASK               0x3
#define XSTORMROCECONNAGCTXDQEXTLDPART_CF6_SHIFT              4
#define XSTORMROCECONNAGCTXDQEXTLDPART_FLUSH_Q0_CF_MASK       0x3
#define XSTORMROCECONNAGCTXDQEXTLDPART_FLUSH_Q0_CF_SHIFT      6
	u8 flags4;
#define XSTORMROCECONNAGCTXDQEXTLDPART_CF8_MASK               0x3
#define XSTORMROCECONNAGCTXDQEXTLDPART_CF8_SHIFT              0
#define XSTORMROCECONNAGCTXDQEXTLDPART_CF9_MASK               0x3
#define XSTORMROCECONNAGCTXDQEXTLDPART_CF9_SHIFT              2
#define XSTORMROCECONNAGCTXDQEXTLDPART_CF10_MASK              0x3
#define XSTORMROCECONNAGCTXDQEXTLDPART_CF10_SHIFT             4
#define XSTORMROCECONNAGCTXDQEXTLDPART_CF11_MASK              0x3
#define XSTORMROCECONNAGCTXDQEXTLDPART_CF11_SHIFT             6
	u8 flags5;
#define XSTORMROCECONNAGCTXDQEXTLDPART_CF12_MASK              0x3
#define XSTORMROCECONNAGCTXDQEXTLDPART_CF12_SHIFT             0
#define XSTORMROCECONNAGCTXDQEXTLDPART_CF13_MASK              0x3
#define XSTORMROCECONNAGCTXDQEXTLDPART_CF13_SHIFT             2
#define XSTORMROCECONNAGCTXDQEXTLDPART_CF14_MASK              0x3
#define XSTORMROCECONNAGCTXDQEXTLDPART_CF14_SHIFT             4
#define XSTORMROCECONNAGCTXDQEXTLDPART_CF15_MASK              0x3
#define XSTORMROCECONNAGCTXDQEXTLDPART_CF15_SHIFT             6
	u8 flags6;
#define XSTORMROCECONNAGCTXDQEXTLDPART_CF16_MASK              0x3
#define XSTORMROCECONNAGCTXDQEXTLDPART_CF16_SHIFT             0
#define XSTORMROCECONNAGCTXDQEXTLDPART_CF17_MASK              0x3
#define XSTORMROCECONNAGCTXDQEXTLDPART_CF17_SHIFT             2
#define XSTORMROCECONNAGCTXDQEXTLDPART_CF18_MASK              0x3
#define XSTORMROCECONNAGCTXDQEXTLDPART_CF18_SHIFT             4
#define XSTORMROCECONNAGCTXDQEXTLDPART_CF19_MASK              0x3
#define XSTORMROCECONNAGCTXDQEXTLDPART_CF19_SHIFT             6
	u8 flags7;
#define XSTORMROCECONNAGCTXDQEXTLDPART_CF20_MASK              0x3
#define XSTORMROCECONNAGCTXDQEXTLDPART_CF20_SHIFT             0
#define XSTORMROCECONNAGCTXDQEXTLDPART_CF21_MASK              0x3
#define XSTORMROCECONNAGCTXDQEXTLDPART_CF21_SHIFT             2
#define XSTORMROCECONNAGCTXDQEXTLDPART_SLOW_PATH_MASK         0x3
#define XSTORMROCECONNAGCTXDQEXTLDPART_SLOW_PATH_SHIFT        4
#define XSTORMROCECONNAGCTXDQEXTLDPART_CF0EN_MASK             0x1
#define XSTORMROCECONNAGCTXDQEXTLDPART_CF0EN_SHIFT            6
#define XSTORMROCECONNAGCTXDQEXTLDPART_CF1EN_MASK             0x1
#define XSTORMROCECONNAGCTXDQEXTLDPART_CF1EN_SHIFT            7
	u8 flags8;
#define XSTORMROCECONNAGCTXDQEXTLDPART_CF2EN_MASK             0x1
#define XSTORMROCECONNAGCTXDQEXTLDPART_CF2EN_SHIFT            0
#define XSTORMROCECONNAGCTXDQEXTLDPART_CF3EN_MASK             0x1
#define XSTORMROCECONNAGCTXDQEXTLDPART_CF3EN_SHIFT            1
#define XSTORMROCECONNAGCTXDQEXTLDPART_CF4EN_MASK             0x1
#define XSTORMROCECONNAGCTXDQEXTLDPART_CF4EN_SHIFT            2
#define XSTORMROCECONNAGCTXDQEXTLDPART_CF5EN_MASK             0x1
#define XSTORMROCECONNAGCTXDQEXTLDPART_CF5EN_SHIFT            3
#define XSTORMROCECONNAGCTXDQEXTLDPART_CF6EN_MASK             0x1
#define XSTORMROCECONNAGCTXDQEXTLDPART_CF6EN_SHIFT            4
#define XSTORMROCECONNAGCTXDQEXTLDPART_FLUSH_Q0_CF_EN_MASK    0x1
#define XSTORMROCECONNAGCTXDQEXTLDPART_FLUSH_Q0_CF_EN_SHIFT   5
#define XSTORMROCECONNAGCTXDQEXTLDPART_CF8EN_MASK             0x1
#define XSTORMROCECONNAGCTXDQEXTLDPART_CF8EN_SHIFT            6
#define XSTORMROCECONNAGCTXDQEXTLDPART_CF9EN_MASK             0x1
#define XSTORMROCECONNAGCTXDQEXTLDPART_CF9EN_SHIFT            7
	u8 flags9;
#define XSTORMROCECONNAGCTXDQEXTLDPART_CF10EN_MASK            0x1
#define XSTORMROCECONNAGCTXDQEXTLDPART_CF10EN_SHIFT           0
#define XSTORMROCECONNAGCTXDQEXTLDPART_CF11EN_MASK            0x1
#define XSTORMROCECONNAGCTXDQEXTLDPART_CF11EN_SHIFT           1
#define XSTORMROCECONNAGCTXDQEXTLDPART_CF12EN_MASK            0x1
#define XSTORMROCECONNAGCTXDQEXTLDPART_CF12EN_SHIFT           2
#define XSTORMROCECONNAGCTXDQEXTLDPART_CF13EN_MASK            0x1
#define XSTORMROCECONNAGCTXDQEXTLDPART_CF13EN_SHIFT           3
#define XSTORMROCECONNAGCTXDQEXTLDPART_CF14EN_MASK            0x1
#define XSTORMROCECONNAGCTXDQEXTLDPART_CF14EN_SHIFT           4
#define XSTORMROCECONNAGCTXDQEXTLDPART_CF15EN_MASK            0x1
#define XSTORMROCECONNAGCTXDQEXTLDPART_CF15EN_SHIFT           5
#define XSTORMROCECONNAGCTXDQEXTLDPART_CF16EN_MASK            0x1
#define XSTORMROCECONNAGCTXDQEXTLDPART_CF16EN_SHIFT           6
#define XSTORMROCECONNAGCTXDQEXTLDPART_CF17EN_MASK            0x1
#define XSTORMROCECONNAGCTXDQEXTLDPART_CF17EN_SHIFT           7
	u8 flags10;
#define XSTORMROCECONNAGCTXDQEXTLDPART_CF18EN_MASK            0x1
#define XSTORMROCECONNAGCTXDQEXTLDPART_CF18EN_SHIFT           0
#define XSTORMROCECONNAGCTXDQEXTLDPART_CF19EN_MASK            0x1
#define XSTORMROCECONNAGCTXDQEXTLDPART_CF19EN_SHIFT           1
#define XSTORMROCECONNAGCTXDQEXTLDPART_CF20EN_MASK            0x1
#define XSTORMROCECONNAGCTXDQEXTLDPART_CF20EN_SHIFT           2
#define XSTORMROCECONNAGCTXDQEXTLDPART_CF21EN_MASK            0x1
#define XSTORMROCECONNAGCTXDQEXTLDPART_CF21EN_SHIFT           3
#define XSTORMROCECONNAGCTXDQEXTLDPART_SLOW_PATH_EN_MASK      0x1
#define XSTORMROCECONNAGCTXDQEXTLDPART_SLOW_PATH_EN_SHIFT     4
#define XSTORMROCECONNAGCTXDQEXTLDPART_CF23EN_MASK            0x1
#define XSTORMROCECONNAGCTXDQEXTLDPART_CF23EN_SHIFT           5
#define XSTORMROCECONNAGCTXDQEXTLDPART_RULE0EN_MASK           0x1
#define XSTORMROCECONNAGCTXDQEXTLDPART_RULE0EN_SHIFT          6
#define XSTORMROCECONNAGCTXDQEXTLDPART_RULE1EN_MASK           0x1
#define XSTORMROCECONNAGCTXDQEXTLDPART_RULE1EN_SHIFT          7
	u8 flags11;
#define XSTORMROCECONNAGCTXDQEXTLDPART_RULE2EN_MASK           0x1
#define XSTORMROCECONNAGCTXDQEXTLDPART_RULE2EN_SHIFT          0
#define XSTORMROCECONNAGCTXDQEXTLDPART_RULE3EN_MASK           0x1
#define XSTORMROCECONNAGCTXDQEXTLDPART_RULE3EN_SHIFT          1
#define XSTORMROCECONNAGCTXDQEXTLDPART_RULE4EN_MASK           0x1
#define XSTORMROCECONNAGCTXDQEXTLDPART_RULE4EN_SHIFT          2
#define XSTORMROCECONNAGCTXDQEXTLDPART_RULE5EN_MASK           0x1
#define XSTORMROCECONNAGCTXDQEXTLDPART_RULE5EN_SHIFT          3
#define XSTORMROCECONNAGCTXDQEXTLDPART_RULE6EN_MASK           0x1
#define XSTORMROCECONNAGCTXDQEXTLDPART_RULE6EN_SHIFT          4
#define XSTORMROCECONNAGCTXDQEXTLDPART_RULE7EN_MASK           0x1
#define XSTORMROCECONNAGCTXDQEXTLDPART_RULE7EN_SHIFT          5
#define XSTORMROCECONNAGCTXDQEXTLDPART_A0_RESERVED1_MASK      0x1
#define XSTORMROCECONNAGCTXDQEXTLDPART_A0_RESERVED1_SHIFT     6
#define XSTORMROCECONNAGCTXDQEXTLDPART_RULE9EN_MASK           0x1
#define XSTORMROCECONNAGCTXDQEXTLDPART_RULE9EN_SHIFT          7
	u8 flags12;
#define XSTORMROCECONNAGCTXDQEXTLDPART_RULE10EN_MASK          0x1
#define XSTORMROCECONNAGCTXDQEXTLDPART_RULE10EN_SHIFT         0
#define XSTORMROCECONNAGCTXDQEXTLDPART_RULE11EN_MASK          0x1
#define XSTORMROCECONNAGCTXDQEXTLDPART_RULE11EN_SHIFT         1
#define XSTORMROCECONNAGCTXDQEXTLDPART_A0_RESERVED2_MASK      0x1
#define XSTORMROCECONNAGCTXDQEXTLDPART_A0_RESERVED2_SHIFT     2
#define XSTORMROCECONNAGCTXDQEXTLDPART_A0_RESERVED3_MASK      0x1
#define XSTORMROCECONNAGCTXDQEXTLDPART_A0_RESERVED3_SHIFT     3
#define XSTORMROCECONNAGCTXDQEXTLDPART_RULE14EN_MASK          0x1
#define XSTORMROCECONNAGCTXDQEXTLDPART_RULE14EN_SHIFT         4
#define XSTORMROCECONNAGCTXDQEXTLDPART_RULE15EN_MASK          0x1
#define XSTORMROCECONNAGCTXDQEXTLDPART_RULE15EN_SHIFT         5
#define XSTORMROCECONNAGCTXDQEXTLDPART_RULE16EN_MASK          0x1
#define XSTORMROCECONNAGCTXDQEXTLDPART_RULE16EN_SHIFT         6
#define XSTORMROCECONNAGCTXDQEXTLDPART_RULE17EN_MASK          0x1
#define XSTORMROCECONNAGCTXDQEXTLDPART_RULE17EN_SHIFT         7
	u8 flags13;
#define XSTORMROCECONNAGCTXDQEXTLDPART_RULE18EN_MASK          0x1
#define XSTORMROCECONNAGCTXDQEXTLDPART_RULE18EN_SHIFT         0
#define XSTORMROCECONNAGCTXDQEXTLDPART_RULE19EN_MASK          0x1
#define XSTORMROCECONNAGCTXDQEXTLDPART_RULE19EN_SHIFT         1
#define XSTORMROCECONNAGCTXDQEXTLDPART_A0_RESERVED4_MASK      0x1
#define XSTORMROCECONNAGCTXDQEXTLDPART_A0_RESERVED4_SHIFT     2
#define XSTORMROCECONNAGCTXDQEXTLDPART_A0_RESERVED5_MASK      0x1
#define XSTORMROCECONNAGCTXDQEXTLDPART_A0_RESERVED5_SHIFT     3
#define XSTORMROCECONNAGCTXDQEXTLDPART_A0_RESERVED6_MASK      0x1
#define XSTORMROCECONNAGCTXDQEXTLDPART_A0_RESERVED6_SHIFT     4
#define XSTORMROCECONNAGCTXDQEXTLDPART_A0_RESERVED7_MASK      0x1
#define XSTORMROCECONNAGCTXDQEXTLDPART_A0_RESERVED7_SHIFT     5
#define XSTORMROCECONNAGCTXDQEXTLDPART_A0_RESERVED8_MASK      0x1
#define XSTORMROCECONNAGCTXDQEXTLDPART_A0_RESERVED8_SHIFT     6
#define XSTORMROCECONNAGCTXDQEXTLDPART_A0_RESERVED9_MASK      0x1
#define XSTORMROCECONNAGCTXDQEXTLDPART_A0_RESERVED9_SHIFT     7
	u8 flags14;
#define XSTORMROCECONNAGCTXDQEXTLDPART_MIGRATION_MASK         0x1
#define XSTORMROCECONNAGCTXDQEXTLDPART_MIGRATION_SHIFT        0
#define XSTORMROCECONNAGCTXDQEXTLDPART_BIT17_MASK             0x1
#define XSTORMROCECONNAGCTXDQEXTLDPART_BIT17_SHIFT            1
#define XSTORMROCECONNAGCTXDQEXTLDPART_DPM_PORT_NUM_MASK      0x3
#define XSTORMROCECONNAGCTXDQEXTLDPART_DPM_PORT_NUM_SHIFT     2
#define XSTORMROCECONNAGCTXDQEXTLDPART_RESERVED_MASK          0x1
#define XSTORMROCECONNAGCTXDQEXTLDPART_RESERVED_SHIFT         4
#define XSTORMROCECONNAGCTXDQEXTLDPART_ROCE_EDPM_ENABLE_MASK  0x1
#define XSTORMROCECONNAGCTXDQEXTLDPART_ROCE_EDPM_ENABLE_SHIFT 5
#define XSTORMROCECONNAGCTXDQEXTLDPART_CF23_MASK              0x3
#define XSTORMROCECONNAGCTXDQEXTLDPART_CF23_SHIFT             6
	u8 byte2;
	__le16 physical_q0;
	__le16 word1;
	__le16 word2;
	__le16 word3;
	__le16 word4;
	__le16 word5;
	__le16 conn_dpi;
	u8 byte3;
	u8 byte4;
	u8 byte5;
	u8 byte6;
	__le32 reg0;
	__le32 reg1;
	__le32 reg2;
	__le32 snd_nxt_psn;
	__le32 reg4;
};

struct mstorm_rdma_conn_ag_ctx {
	u8 byte0;
	u8 byte1;
	u8 flags0;
#define MSTORM_RDMA_CONN_AG_CTX_BIT0_MASK     0x1
#define MSTORM_RDMA_CONN_AG_CTX_BIT0_SHIFT    0
#define MSTORM_RDMA_CONN_AG_CTX_BIT1_MASK     0x1
#define MSTORM_RDMA_CONN_AG_CTX_BIT1_SHIFT    1
#define MSTORM_RDMA_CONN_AG_CTX_CF0_MASK      0x3
#define MSTORM_RDMA_CONN_AG_CTX_CF0_SHIFT     2
#define MSTORM_RDMA_CONN_AG_CTX_CF1_MASK      0x3
#define MSTORM_RDMA_CONN_AG_CTX_CF1_SHIFT     4
#define MSTORM_RDMA_CONN_AG_CTX_CF2_MASK      0x3
#define MSTORM_RDMA_CONN_AG_CTX_CF2_SHIFT     6
	u8 flags1;
#define MSTORM_RDMA_CONN_AG_CTX_CF0EN_MASK    0x1
#define MSTORM_RDMA_CONN_AG_CTX_CF0EN_SHIFT   0
#define MSTORM_RDMA_CONN_AG_CTX_CF1EN_MASK    0x1
#define MSTORM_RDMA_CONN_AG_CTX_CF1EN_SHIFT   1
#define MSTORM_RDMA_CONN_AG_CTX_CF2EN_MASK    0x1
#define MSTORM_RDMA_CONN_AG_CTX_CF2EN_SHIFT   2
#define MSTORM_RDMA_CONN_AG_CTX_RULE0EN_MASK  0x1
#define MSTORM_RDMA_CONN_AG_CTX_RULE0EN_SHIFT 3
#define MSTORM_RDMA_CONN_AG_CTX_RULE1EN_MASK  0x1
#define MSTORM_RDMA_CONN_AG_CTX_RULE1EN_SHIFT 4
#define MSTORM_RDMA_CONN_AG_CTX_RULE2EN_MASK  0x1
#define MSTORM_RDMA_CONN_AG_CTX_RULE2EN_SHIFT 5
#define MSTORM_RDMA_CONN_AG_CTX_RULE3EN_MASK  0x1
#define MSTORM_RDMA_CONN_AG_CTX_RULE3EN_SHIFT 6
#define MSTORM_RDMA_CONN_AG_CTX_RULE4EN_MASK  0x1
#define MSTORM_RDMA_CONN_AG_CTX_RULE4EN_SHIFT 7
	__le16 word0;
	__le16 word1;
	__le32 reg0;
	__le32 reg1;
};

struct tstorm_rdma_conn_ag_ctx {
	u8 reserved0;
	u8 byte1;
	u8 flags0;
#define TSTORM_RDMA_CONN_AG_CTX_EXIST_IN_QM0_MASK          0x1
#define TSTORM_RDMA_CONN_AG_CTX_EXIST_IN_QM0_SHIFT         0
#define TSTORM_RDMA_CONN_AG_CTX_BIT1_MASK                  0x1
#define TSTORM_RDMA_CONN_AG_CTX_BIT1_SHIFT                 1
#define TSTORM_RDMA_CONN_AG_CTX_BIT2_MASK                  0x1
#define TSTORM_RDMA_CONN_AG_CTX_BIT2_SHIFT                 2
#define TSTORM_RDMA_CONN_AG_CTX_BIT3_MASK                  0x1
#define TSTORM_RDMA_CONN_AG_CTX_BIT3_SHIFT                 3
#define TSTORM_RDMA_CONN_AG_CTX_BIT4_MASK                  0x1
#define TSTORM_RDMA_CONN_AG_CTX_BIT4_SHIFT                 4
#define TSTORM_RDMA_CONN_AG_CTX_BIT5_MASK                  0x1
#define TSTORM_RDMA_CONN_AG_CTX_BIT5_SHIFT                 5
#define TSTORM_RDMA_CONN_AG_CTX_CF0_MASK                   0x3
#define TSTORM_RDMA_CONN_AG_CTX_CF0_SHIFT                  6
	u8 flags1;
#define TSTORM_RDMA_CONN_AG_CTX_CF1_MASK                   0x3
#define TSTORM_RDMA_CONN_AG_CTX_CF1_SHIFT                  0
#define TSTORM_RDMA_CONN_AG_CTX_CF2_MASK                   0x3
#define TSTORM_RDMA_CONN_AG_CTX_CF2_SHIFT                  2
#define TSTORM_RDMA_CONN_AG_CTX_TIMER_STOP_ALL_CF_MASK     0x3
#define TSTORM_RDMA_CONN_AG_CTX_TIMER_STOP_ALL_CF_SHIFT    4
#define TSTORM_RDMA_CONN_AG_CTX_FLUSH_Q0_CF_MASK           0x3
#define TSTORM_RDMA_CONN_AG_CTX_FLUSH_Q0_CF_SHIFT          6
	u8 flags2;
#define TSTORM_RDMA_CONN_AG_CTX_MSTORM_FLUSH_CF_MASK       0x3
#define TSTORM_RDMA_CONN_AG_CTX_MSTORM_FLUSH_CF_SHIFT      0
#define TSTORM_RDMA_CONN_AG_CTX_CF6_MASK                   0x3
#define TSTORM_RDMA_CONN_AG_CTX_CF6_SHIFT                  2
#define TSTORM_RDMA_CONN_AG_CTX_CF7_MASK                   0x3
#define TSTORM_RDMA_CONN_AG_CTX_CF7_SHIFT                  4
#define TSTORM_RDMA_CONN_AG_CTX_CF8_MASK                   0x3
#define TSTORM_RDMA_CONN_AG_CTX_CF8_SHIFT                  6
	u8 flags3;
#define TSTORM_RDMA_CONN_AG_CTX_CF9_MASK                   0x3
#define TSTORM_RDMA_CONN_AG_CTX_CF9_SHIFT                  0
#define TSTORM_RDMA_CONN_AG_CTX_CF10_MASK                  0x3
#define TSTORM_RDMA_CONN_AG_CTX_CF10_SHIFT                 2
#define TSTORM_RDMA_CONN_AG_CTX_CF0EN_MASK                 0x1
#define TSTORM_RDMA_CONN_AG_CTX_CF0EN_SHIFT                4
#define TSTORM_RDMA_CONN_AG_CTX_CF1EN_MASK                 0x1
#define TSTORM_RDMA_CONN_AG_CTX_CF1EN_SHIFT                5
#define TSTORM_RDMA_CONN_AG_CTX_CF2EN_MASK                 0x1
#define TSTORM_RDMA_CONN_AG_CTX_CF2EN_SHIFT                6
#define TSTORM_RDMA_CONN_AG_CTX_TIMER_STOP_ALL_CF_EN_MASK  0x1
#define TSTORM_RDMA_CONN_AG_CTX_TIMER_STOP_ALL_CF_EN_SHIFT 7
	u8 flags4;
#define TSTORM_RDMA_CONN_AG_CTX_FLUSH_Q0_CF_EN_MASK        0x1
#define TSTORM_RDMA_CONN_AG_CTX_FLUSH_Q0_CF_EN_SHIFT       0
#define TSTORM_RDMA_CONN_AG_CTX_MSTORM_FLUSH_CF_EN_MASK    0x1
#define TSTORM_RDMA_CONN_AG_CTX_MSTORM_FLUSH_CF_EN_SHIFT   1
#define TSTORM_RDMA_CONN_AG_CTX_CF6EN_MASK                 0x1
#define TSTORM_RDMA_CONN_AG_CTX_CF6EN_SHIFT                2
#define TSTORM_RDMA_CONN_AG_CTX_CF7EN_MASK                 0x1
#define TSTORM_RDMA_CONN_AG_CTX_CF7EN_SHIFT                3
#define TSTORM_RDMA_CONN_AG_CTX_CF8EN_MASK                 0x1
#define TSTORM_RDMA_CONN_AG_CTX_CF8EN_SHIFT                4
#define TSTORM_RDMA_CONN_AG_CTX_CF9EN_MASK                 0x1
#define TSTORM_RDMA_CONN_AG_CTX_CF9EN_SHIFT                5
#define TSTORM_RDMA_CONN_AG_CTX_CF10EN_MASK                0x1
#define TSTORM_RDMA_CONN_AG_CTX_CF10EN_SHIFT               6
#define TSTORM_RDMA_CONN_AG_CTX_RULE0EN_MASK               0x1
#define TSTORM_RDMA_CONN_AG_CTX_RULE0EN_SHIFT              7
	u8 flags5;
#define TSTORM_RDMA_CONN_AG_CTX_RULE1EN_MASK               0x1
#define TSTORM_RDMA_CONN_AG_CTX_RULE1EN_SHIFT              0
#define TSTORM_RDMA_CONN_AG_CTX_RULE2EN_MASK               0x1
#define TSTORM_RDMA_CONN_AG_CTX_RULE2EN_SHIFT              1
#define TSTORM_RDMA_CONN_AG_CTX_RULE3EN_MASK               0x1
#define TSTORM_RDMA_CONN_AG_CTX_RULE3EN_SHIFT              2
#define TSTORM_RDMA_CONN_AG_CTX_RULE4EN_MASK               0x1
#define TSTORM_RDMA_CONN_AG_CTX_RULE4EN_SHIFT              3
#define TSTORM_RDMA_CONN_AG_CTX_RULE5EN_MASK               0x1
#define TSTORM_RDMA_CONN_AG_CTX_RULE5EN_SHIFT              4
#define TSTORM_RDMA_CONN_AG_CTX_RULE6EN_MASK               0x1
#define TSTORM_RDMA_CONN_AG_CTX_RULE6EN_SHIFT              5
#define TSTORM_RDMA_CONN_AG_CTX_RULE7EN_MASK               0x1
#define TSTORM_RDMA_CONN_AG_CTX_RULE7EN_SHIFT              6
#define TSTORM_RDMA_CONN_AG_CTX_RULE8EN_MASK               0x1
#define TSTORM_RDMA_CONN_AG_CTX_RULE8EN_SHIFT              7
	__le32 reg0;
	__le32 reg1;
	__le32 reg2;
	__le32 reg3;
	__le32 reg4;
	__le32 reg5;
	__le32 reg6;
	__le32 reg7;
	__le32 reg8;
	u8 byte2;
	u8 byte3;
	__le16 word0;
	u8 byte4;
	u8 byte5;
	__le16 word1;
	__le16 word2;
	__le16 word3;
	__le32 reg9;
	__le32 reg10;
};

struct tstorm_rdma_task_ag_ctx {
	u8 byte0;
	u8 byte1;
	__le16 word0;
	u8 flags0;
#define TSTORM_RDMA_TASK_AG_CTX_NIBBLE0_MASK  0xF
#define TSTORM_RDMA_TASK_AG_CTX_NIBBLE0_SHIFT 0
#define TSTORM_RDMA_TASK_AG_CTX_BIT0_MASK     0x1
#define TSTORM_RDMA_TASK_AG_CTX_BIT0_SHIFT    4
#define TSTORM_RDMA_TASK_AG_CTX_BIT1_MASK     0x1
#define TSTORM_RDMA_TASK_AG_CTX_BIT1_SHIFT    5
#define TSTORM_RDMA_TASK_AG_CTX_BIT2_MASK     0x1
#define TSTORM_RDMA_TASK_AG_CTX_BIT2_SHIFT    6
#define TSTORM_RDMA_TASK_AG_CTX_BIT3_MASK     0x1
#define TSTORM_RDMA_TASK_AG_CTX_BIT3_SHIFT    7
	u8 flags1;
#define TSTORM_RDMA_TASK_AG_CTX_BIT4_MASK     0x1
#define TSTORM_RDMA_TASK_AG_CTX_BIT4_SHIFT    0
#define TSTORM_RDMA_TASK_AG_CTX_BIT5_MASK     0x1
#define TSTORM_RDMA_TASK_AG_CTX_BIT5_SHIFT    1
#define TSTORM_RDMA_TASK_AG_CTX_CF0_MASK      0x3
#define TSTORM_RDMA_TASK_AG_CTX_CF0_SHIFT     2
#define TSTORM_RDMA_TASK_AG_CTX_CF1_MASK      0x3
#define TSTORM_RDMA_TASK_AG_CTX_CF1_SHIFT     4
#define TSTORM_RDMA_TASK_AG_CTX_CF2_MASK      0x3
#define TSTORM_RDMA_TASK_AG_CTX_CF2_SHIFT     6
	u8 flags2;
#define TSTORM_RDMA_TASK_AG_CTX_CF3_MASK      0x3
#define TSTORM_RDMA_TASK_AG_CTX_CF3_SHIFT     0
#define TSTORM_RDMA_TASK_AG_CTX_CF4_MASK      0x3
#define TSTORM_RDMA_TASK_AG_CTX_CF4_SHIFT     2
#define TSTORM_RDMA_TASK_AG_CTX_CF5_MASK      0x3
#define TSTORM_RDMA_TASK_AG_CTX_CF5_SHIFT     4
#define TSTORM_RDMA_TASK_AG_CTX_CF6_MASK      0x3
#define TSTORM_RDMA_TASK_AG_CTX_CF6_SHIFT     6
	u8 flags3;
#define TSTORM_RDMA_TASK_AG_CTX_CF7_MASK      0x3
#define TSTORM_RDMA_TASK_AG_CTX_CF7_SHIFT     0
#define TSTORM_RDMA_TASK_AG_CTX_CF0EN_MASK    0x1
#define TSTORM_RDMA_TASK_AG_CTX_CF0EN_SHIFT   2
#define TSTORM_RDMA_TASK_AG_CTX_CF1EN_MASK    0x1
#define TSTORM_RDMA_TASK_AG_CTX_CF1EN_SHIFT   3
#define TSTORM_RDMA_TASK_AG_CTX_CF2EN_MASK    0x1
#define TSTORM_RDMA_TASK_AG_CTX_CF2EN_SHIFT   4
#define TSTORM_RDMA_TASK_AG_CTX_CF3EN_MASK    0x1
#define TSTORM_RDMA_TASK_AG_CTX_CF3EN_SHIFT   5
#define TSTORM_RDMA_TASK_AG_CTX_CF4EN_MASK    0x1
#define TSTORM_RDMA_TASK_AG_CTX_CF4EN_SHIFT   6
#define TSTORM_RDMA_TASK_AG_CTX_CF5EN_MASK    0x1
#define TSTORM_RDMA_TASK_AG_CTX_CF5EN_SHIFT   7
	u8 flags4;
#define TSTORM_RDMA_TASK_AG_CTX_CF6EN_MASK    0x1
#define TSTORM_RDMA_TASK_AG_CTX_CF6EN_SHIFT   0
#define TSTORM_RDMA_TASK_AG_CTX_CF7EN_MASK    0x1
#define TSTORM_RDMA_TASK_AG_CTX_CF7EN_SHIFT   1
#define TSTORM_RDMA_TASK_AG_CTX_RULE0EN_MASK  0x1
#define TSTORM_RDMA_TASK_AG_CTX_RULE0EN_SHIFT 2
#define TSTORM_RDMA_TASK_AG_CTX_RULE1EN_MASK  0x1
#define TSTORM_RDMA_TASK_AG_CTX_RULE1EN_SHIFT 3
#define TSTORM_RDMA_TASK_AG_CTX_RULE2EN_MASK  0x1
#define TSTORM_RDMA_TASK_AG_CTX_RULE2EN_SHIFT 4
#define TSTORM_RDMA_TASK_AG_CTX_RULE3EN_MASK  0x1
#define TSTORM_RDMA_TASK_AG_CTX_RULE3EN_SHIFT 5
#define TSTORM_RDMA_TASK_AG_CTX_RULE4EN_MASK  0x1
#define TSTORM_RDMA_TASK_AG_CTX_RULE4EN_SHIFT 6
#define TSTORM_RDMA_TASK_AG_CTX_RULE5EN_MASK  0x1
#define TSTORM_RDMA_TASK_AG_CTX_RULE5EN_SHIFT 7
	u8 byte2;
	__le16 word1;
	__le32 reg0;
	u8 byte3;
	u8 byte4;
	__le16 word2;
	__le16 word3;
	__le16 word4;
	__le32 reg1;
	__le32 reg2;
};

struct ustorm_rdma_conn_ag_ctx {
	u8 reserved;
	u8 byte1;
	u8 flags0;
#define USTORM_RDMA_CONN_AG_CTX_EXIST_IN_QM0_MASK     0x1
#define USTORM_RDMA_CONN_AG_CTX_EXIST_IN_QM0_SHIFT    0
#define USTORM_RDMA_CONN_AG_CTX_BIT1_MASK             0x1
#define USTORM_RDMA_CONN_AG_CTX_BIT1_SHIFT            1
#define USTORM_RDMA_CONN_AG_CTX_FLUSH_Q0_CF_MASK      0x3
#define USTORM_RDMA_CONN_AG_CTX_FLUSH_Q0_CF_SHIFT     2
#define USTORM_RDMA_CONN_AG_CTX_CF1_MASK              0x3
#define USTORM_RDMA_CONN_AG_CTX_CF1_SHIFT             4
#define USTORM_RDMA_CONN_AG_CTX_CF2_MASK              0x3
#define USTORM_RDMA_CONN_AG_CTX_CF2_SHIFT             6
	u8 flags1;
#define USTORM_RDMA_CONN_AG_CTX_CF3_MASK              0x3
#define USTORM_RDMA_CONN_AG_CTX_CF3_SHIFT             0
#define USTORM_RDMA_CONN_AG_CTX_CQ_ARM_SE_CF_MASK     0x3
#define USTORM_RDMA_CONN_AG_CTX_CQ_ARM_SE_CF_SHIFT    2
#define USTORM_RDMA_CONN_AG_CTX_CQ_ARM_CF_MASK        0x3
#define USTORM_RDMA_CONN_AG_CTX_CQ_ARM_CF_SHIFT       4
#define USTORM_RDMA_CONN_AG_CTX_CF6_MASK              0x3
#define USTORM_RDMA_CONN_AG_CTX_CF6_SHIFT             6
	u8 flags2;
#define USTORM_RDMA_CONN_AG_CTX_FLUSH_Q0_CF_EN_MASK   0x1
#define USTORM_RDMA_CONN_AG_CTX_FLUSH_Q0_CF_EN_SHIFT  0
#define USTORM_RDMA_CONN_AG_CTX_CF1EN_MASK            0x1
#define USTORM_RDMA_CONN_AG_CTX_CF1EN_SHIFT           1
#define USTORM_RDMA_CONN_AG_CTX_CF2EN_MASK            0x1
#define USTORM_RDMA_CONN_AG_CTX_CF2EN_SHIFT           2
#define USTORM_RDMA_CONN_AG_CTX_CF3EN_MASK            0x1
#define USTORM_RDMA_CONN_AG_CTX_CF3EN_SHIFT           3
#define USTORM_RDMA_CONN_AG_CTX_CQ_ARM_SE_CF_EN_MASK  0x1
#define USTORM_RDMA_CONN_AG_CTX_CQ_ARM_SE_CF_EN_SHIFT 4
#define USTORM_RDMA_CONN_AG_CTX_CQ_ARM_CF_EN_MASK     0x1
#define USTORM_RDMA_CONN_AG_CTX_CQ_ARM_CF_EN_SHIFT    5
#define USTORM_RDMA_CONN_AG_CTX_CF6EN_MASK            0x1
#define USTORM_RDMA_CONN_AG_CTX_CF6EN_SHIFT           6
#define USTORM_RDMA_CONN_AG_CTX_CQ_SE_EN_MASK         0x1
#define USTORM_RDMA_CONN_AG_CTX_CQ_SE_EN_SHIFT        7
	u8 flags3;
#define USTORM_RDMA_CONN_AG_CTX_CQ_EN_MASK            0x1
#define USTORM_RDMA_CONN_AG_CTX_CQ_EN_SHIFT           0
#define USTORM_RDMA_CONN_AG_CTX_RULE2EN_MASK          0x1
#define USTORM_RDMA_CONN_AG_CTX_RULE2EN_SHIFT         1
#define USTORM_RDMA_CONN_AG_CTX_RULE3EN_MASK          0x1
#define USTORM_RDMA_CONN_AG_CTX_RULE3EN_SHIFT         2
#define USTORM_RDMA_CONN_AG_CTX_RULE4EN_MASK          0x1
#define USTORM_RDMA_CONN_AG_CTX_RULE4EN_SHIFT         3
#define USTORM_RDMA_CONN_AG_CTX_RULE5EN_MASK          0x1
#define USTORM_RDMA_CONN_AG_CTX_RULE5EN_SHIFT         4
#define USTORM_RDMA_CONN_AG_CTX_RULE6EN_MASK          0x1
#define USTORM_RDMA_CONN_AG_CTX_RULE6EN_SHIFT         5
#define USTORM_RDMA_CONN_AG_CTX_RULE7EN_MASK          0x1
#define USTORM_RDMA_CONN_AG_CTX_RULE7EN_SHIFT         6
#define USTORM_RDMA_CONN_AG_CTX_RULE8EN_MASK          0x1
#define USTORM_RDMA_CONN_AG_CTX_RULE8EN_SHIFT         7
	u8 byte2;
	u8 byte3;
	__le16 conn_dpi;
	__le16 word1;
	__le32 cq_cons;
	__le32 cq_se_prod;
	__le32 cq_prod;
	__le32 reg3;
	__le16 int_timeout;
	__le16 word3;
};

struct xstorm_rdma_conn_ag_ctx {
	u8 reserved0;
	u8 state;
	u8 flags0;
#define XSTORM_RDMA_CONN_AG_CTX_EXIST_IN_QM0_MASK      0x1
#define XSTORM_RDMA_CONN_AG_CTX_EXIST_IN_QM0_SHIFT     0
#define XSTORM_RDMA_CONN_AG_CTX_BIT1_MASK              0x1
#define XSTORM_RDMA_CONN_AG_CTX_BIT1_SHIFT             1
#define XSTORM_RDMA_CONN_AG_CTX_BIT2_MASK              0x1
#define XSTORM_RDMA_CONN_AG_CTX_BIT2_SHIFT             2
#define XSTORM_RDMA_CONN_AG_CTX_EXIST_IN_QM3_MASK      0x1
#define XSTORM_RDMA_CONN_AG_CTX_EXIST_IN_QM3_SHIFT     3
#define XSTORM_RDMA_CONN_AG_CTX_BIT4_MASK              0x1
#define XSTORM_RDMA_CONN_AG_CTX_BIT4_SHIFT             4
#define XSTORM_RDMA_CONN_AG_CTX_BIT5_MASK              0x1
#define XSTORM_RDMA_CONN_AG_CTX_BIT5_SHIFT             5
#define XSTORM_RDMA_CONN_AG_CTX_BIT6_MASK              0x1
#define XSTORM_RDMA_CONN_AG_CTX_BIT6_SHIFT             6
#define XSTORM_RDMA_CONN_AG_CTX_BIT7_MASK              0x1
#define XSTORM_RDMA_CONN_AG_CTX_BIT7_SHIFT             7
	u8 flags1;
#define XSTORM_RDMA_CONN_AG_CTX_BIT8_MASK              0x1
#define XSTORM_RDMA_CONN_AG_CTX_BIT8_SHIFT             0
#define XSTORM_RDMA_CONN_AG_CTX_BIT9_MASK              0x1
#define XSTORM_RDMA_CONN_AG_CTX_BIT9_SHIFT             1
#define XSTORM_RDMA_CONN_AG_CTX_BIT10_MASK             0x1
#define XSTORM_RDMA_CONN_AG_CTX_BIT10_SHIFT            2
#define XSTORM_RDMA_CONN_AG_CTX_BIT11_MASK             0x1
#define XSTORM_RDMA_CONN_AG_CTX_BIT11_SHIFT            3
#define XSTORM_RDMA_CONN_AG_CTX_BIT12_MASK             0x1
#define XSTORM_RDMA_CONN_AG_CTX_BIT12_SHIFT            4
#define XSTORM_RDMA_CONN_AG_CTX_MSTORM_FLUSH_MASK      0x1
#define XSTORM_RDMA_CONN_AG_CTX_MSTORM_FLUSH_SHIFT     5
#define XSTORM_RDMA_CONN_AG_CTX_BIT14_MASK             0x1
#define XSTORM_RDMA_CONN_AG_CTX_BIT14_SHIFT            6
#define XSTORM_RDMA_CONN_AG_CTX_YSTORM_FLUSH_MASK      0x1
#define XSTORM_RDMA_CONN_AG_CTX_YSTORM_FLUSH_SHIFT     7
	u8 flags2;
#define XSTORM_RDMA_CONN_AG_CTX_CF0_MASK               0x3
#define XSTORM_RDMA_CONN_AG_CTX_CF0_SHIFT              0
#define XSTORM_RDMA_CONN_AG_CTX_CF1_MASK               0x3
#define XSTORM_RDMA_CONN_AG_CTX_CF1_SHIFT              2
#define XSTORM_RDMA_CONN_AG_CTX_CF2_MASK               0x3
#define XSTORM_RDMA_CONN_AG_CTX_CF2_SHIFT              4
#define XSTORM_RDMA_CONN_AG_CTX_CF3_MASK               0x3
#define XSTORM_RDMA_CONN_AG_CTX_CF3_SHIFT              6
	u8 flags3;
#define XSTORM_RDMA_CONN_AG_CTX_CF4_MASK               0x3
#define XSTORM_RDMA_CONN_AG_CTX_CF4_SHIFT              0
#define XSTORM_RDMA_CONN_AG_CTX_CF5_MASK               0x3
#define XSTORM_RDMA_CONN_AG_CTX_CF5_SHIFT              2
#define XSTORM_RDMA_CONN_AG_CTX_CF6_MASK               0x3
#define XSTORM_RDMA_CONN_AG_CTX_CF6_SHIFT              4
#define XSTORM_RDMA_CONN_AG_CTX_FLUSH_Q0_CF_MASK       0x3
#define XSTORM_RDMA_CONN_AG_CTX_FLUSH_Q0_CF_SHIFT      6
	u8 flags4;
#define XSTORM_RDMA_CONN_AG_CTX_CF8_MASK               0x3
#define XSTORM_RDMA_CONN_AG_CTX_CF8_SHIFT              0
#define XSTORM_RDMA_CONN_AG_CTX_CF9_MASK               0x3
#define XSTORM_RDMA_CONN_AG_CTX_CF9_SHIFT              2
#define XSTORM_RDMA_CONN_AG_CTX_CF10_MASK              0x3
#define XSTORM_RDMA_CONN_AG_CTX_CF10_SHIFT             4
#define XSTORM_RDMA_CONN_AG_CTX_CF11_MASK              0x3
#define XSTORM_RDMA_CONN_AG_CTX_CF11_SHIFT             6
	u8 flags5;
#define XSTORM_RDMA_CONN_AG_CTX_CF12_MASK              0x3
#define XSTORM_RDMA_CONN_AG_CTX_CF12_SHIFT             0
#define XSTORM_RDMA_CONN_AG_CTX_CF13_MASK              0x3
#define XSTORM_RDMA_CONN_AG_CTX_CF13_SHIFT             2
#define XSTORM_RDMA_CONN_AG_CTX_CF14_MASK              0x3
#define XSTORM_RDMA_CONN_AG_CTX_CF14_SHIFT             4
#define XSTORM_RDMA_CONN_AG_CTX_CF15_MASK              0x3
#define XSTORM_RDMA_CONN_AG_CTX_CF15_SHIFT             6
	u8 flags6;
#define XSTORM_RDMA_CONN_AG_CTX_CF16_MASK              0x3
#define XSTORM_RDMA_CONN_AG_CTX_CF16_SHIFT             0
#define XSTORM_RDMA_CONN_AG_CTX_CF17_MASK              0x3
#define XSTORM_RDMA_CONN_AG_CTX_CF17_SHIFT             2
#define XSTORM_RDMA_CONN_AG_CTX_CF18_MASK              0x3
#define XSTORM_RDMA_CONN_AG_CTX_CF18_SHIFT             4
#define XSTORM_RDMA_CONN_AG_CTX_CF19_MASK              0x3
#define XSTORM_RDMA_CONN_AG_CTX_CF19_SHIFT             6
	u8 flags7;
#define XSTORM_RDMA_CONN_AG_CTX_CF20_MASK              0x3
#define XSTORM_RDMA_CONN_AG_CTX_CF20_SHIFT             0
#define XSTORM_RDMA_CONN_AG_CTX_CF21_MASK              0x3
#define XSTORM_RDMA_CONN_AG_CTX_CF21_SHIFT             2
#define XSTORM_RDMA_CONN_AG_CTX_SLOW_PATH_MASK         0x3
#define XSTORM_RDMA_CONN_AG_CTX_SLOW_PATH_SHIFT        4
#define XSTORM_RDMA_CONN_AG_CTX_CF0EN_MASK             0x1
#define XSTORM_RDMA_CONN_AG_CTX_CF0EN_SHIFT            6
#define XSTORM_RDMA_CONN_AG_CTX_CF1EN_MASK             0x1
#define XSTORM_RDMA_CONN_AG_CTX_CF1EN_SHIFT            7
	u8 flags8;
#define XSTORM_RDMA_CONN_AG_CTX_CF2EN_MASK             0x1
#define XSTORM_RDMA_CONN_AG_CTX_CF2EN_SHIFT            0
#define XSTORM_RDMA_CONN_AG_CTX_CF3EN_MASK             0x1
#define XSTORM_RDMA_CONN_AG_CTX_CF3EN_SHIFT            1
#define XSTORM_RDMA_CONN_AG_CTX_CF4EN_MASK             0x1
#define XSTORM_RDMA_CONN_AG_CTX_CF4EN_SHIFT            2
#define XSTORM_RDMA_CONN_AG_CTX_CF5EN_MASK             0x1
#define XSTORM_RDMA_CONN_AG_CTX_CF5EN_SHIFT            3
#define XSTORM_RDMA_CONN_AG_CTX_CF6EN_MASK             0x1
#define XSTORM_RDMA_CONN_AG_CTX_CF6EN_SHIFT            4
#define XSTORM_RDMA_CONN_AG_CTX_FLUSH_Q0_CF_EN_MASK    0x1
#define XSTORM_RDMA_CONN_AG_CTX_FLUSH_Q0_CF_EN_SHIFT   5
#define XSTORM_RDMA_CONN_AG_CTX_CF8EN_MASK             0x1
#define XSTORM_RDMA_CONN_AG_CTX_CF8EN_SHIFT            6
#define XSTORM_RDMA_CONN_AG_CTX_CF9EN_MASK             0x1
#define XSTORM_RDMA_CONN_AG_CTX_CF9EN_SHIFT            7
	u8 flags9;
#define XSTORM_RDMA_CONN_AG_CTX_CF10EN_MASK            0x1
#define XSTORM_RDMA_CONN_AG_CTX_CF10EN_SHIFT           0
#define XSTORM_RDMA_CONN_AG_CTX_CF11EN_MASK            0x1
#define XSTORM_RDMA_CONN_AG_CTX_CF11EN_SHIFT           1
#define XSTORM_RDMA_CONN_AG_CTX_CF12EN_MASK            0x1
#define XSTORM_RDMA_CONN_AG_CTX_CF12EN_SHIFT           2
#define XSTORM_RDMA_CONN_AG_CTX_CF13EN_MASK            0x1
#define XSTORM_RDMA_CONN_AG_CTX_CF13EN_SHIFT           3
#define XSTORM_RDMA_CONN_AG_CTX_CF14EN_MASK            0x1
#define XSTORM_RDMA_CONN_AG_CTX_CF14EN_SHIFT           4
#define XSTORM_RDMA_CONN_AG_CTX_CF15EN_MASK            0x1
#define XSTORM_RDMA_CONN_AG_CTX_CF15EN_SHIFT           5
#define XSTORM_RDMA_CONN_AG_CTX_CF16EN_MASK            0x1
#define XSTORM_RDMA_CONN_AG_CTX_CF16EN_SHIFT           6
#define XSTORM_RDMA_CONN_AG_CTX_CF17EN_MASK            0x1
#define XSTORM_RDMA_CONN_AG_CTX_CF17EN_SHIFT           7
	u8 flags10;
#define XSTORM_RDMA_CONN_AG_CTX_CF18EN_MASK            0x1
#define XSTORM_RDMA_CONN_AG_CTX_CF18EN_SHIFT           0
#define XSTORM_RDMA_CONN_AG_CTX_CF19EN_MASK            0x1
#define XSTORM_RDMA_CONN_AG_CTX_CF19EN_SHIFT           1
#define XSTORM_RDMA_CONN_AG_CTX_CF20EN_MASK            0x1
#define XSTORM_RDMA_CONN_AG_CTX_CF20EN_SHIFT           2
#define XSTORM_RDMA_CONN_AG_CTX_CF21EN_MASK            0x1
#define XSTORM_RDMA_CONN_AG_CTX_CF21EN_SHIFT           3
#define XSTORM_RDMA_CONN_AG_CTX_SLOW_PATH_EN_MASK      0x1
#define XSTORM_RDMA_CONN_AG_CTX_SLOW_PATH_EN_SHIFT     4
#define XSTORM_RDMA_CONN_AG_CTX_CF23EN_MASK            0x1
#define XSTORM_RDMA_CONN_AG_CTX_CF23EN_SHIFT           5
#define XSTORM_RDMA_CONN_AG_CTX_RULE0EN_MASK           0x1
#define XSTORM_RDMA_CONN_AG_CTX_RULE0EN_SHIFT          6
#define XSTORM_RDMA_CONN_AG_CTX_RULE1EN_MASK           0x1
#define XSTORM_RDMA_CONN_AG_CTX_RULE1EN_SHIFT          7
	u8 flags11;
#define XSTORM_RDMA_CONN_AG_CTX_RULE2EN_MASK           0x1
#define XSTORM_RDMA_CONN_AG_CTX_RULE2EN_SHIFT          0
#define XSTORM_RDMA_CONN_AG_CTX_RULE3EN_MASK           0x1
#define XSTORM_RDMA_CONN_AG_CTX_RULE3EN_SHIFT          1
#define XSTORM_RDMA_CONN_AG_CTX_RULE4EN_MASK           0x1
#define XSTORM_RDMA_CONN_AG_CTX_RULE4EN_SHIFT          2
#define XSTORM_RDMA_CONN_AG_CTX_RULE5EN_MASK           0x1
#define XSTORM_RDMA_CONN_AG_CTX_RULE5EN_SHIFT          3
#define XSTORM_RDMA_CONN_AG_CTX_RULE6EN_MASK           0x1
#define XSTORM_RDMA_CONN_AG_CTX_RULE6EN_SHIFT          4
#define XSTORM_RDMA_CONN_AG_CTX_RULE7EN_MASK           0x1
#define XSTORM_RDMA_CONN_AG_CTX_RULE7EN_SHIFT          5
#define XSTORM_RDMA_CONN_AG_CTX_A0_RESERVED1_MASK      0x1
#define XSTORM_RDMA_CONN_AG_CTX_A0_RESERVED1_SHIFT     6
#define XSTORM_RDMA_CONN_AG_CTX_RULE9EN_MASK           0x1
#define XSTORM_RDMA_CONN_AG_CTX_RULE9EN_SHIFT          7
	u8 flags12;
#define XSTORM_RDMA_CONN_AG_CTX_RULE10EN_MASK          0x1
#define XSTORM_RDMA_CONN_AG_CTX_RULE10EN_SHIFT         0
#define XSTORM_RDMA_CONN_AG_CTX_RULE11EN_MASK          0x1
#define XSTORM_RDMA_CONN_AG_CTX_RULE11EN_SHIFT         1
#define XSTORM_RDMA_CONN_AG_CTX_A0_RESERVED2_MASK      0x1
#define XSTORM_RDMA_CONN_AG_CTX_A0_RESERVED2_SHIFT     2
#define XSTORM_RDMA_CONN_AG_CTX_A0_RESERVED3_MASK      0x1
#define XSTORM_RDMA_CONN_AG_CTX_A0_RESERVED3_SHIFT     3
#define XSTORM_RDMA_CONN_AG_CTX_RULE14EN_MASK          0x1
#define XSTORM_RDMA_CONN_AG_CTX_RULE14EN_SHIFT         4
#define XSTORM_RDMA_CONN_AG_CTX_RULE15EN_MASK          0x1
#define XSTORM_RDMA_CONN_AG_CTX_RULE15EN_SHIFT         5
#define XSTORM_RDMA_CONN_AG_CTX_RULE16EN_MASK          0x1
#define XSTORM_RDMA_CONN_AG_CTX_RULE16EN_SHIFT         6
#define XSTORM_RDMA_CONN_AG_CTX_RULE17EN_MASK          0x1
#define XSTORM_RDMA_CONN_AG_CTX_RULE17EN_SHIFT         7
	u8 flags13;
#define XSTORM_RDMA_CONN_AG_CTX_RULE18EN_MASK          0x1
#define XSTORM_RDMA_CONN_AG_CTX_RULE18EN_SHIFT         0
#define XSTORM_RDMA_CONN_AG_CTX_RULE19EN_MASK          0x1
#define XSTORM_RDMA_CONN_AG_CTX_RULE19EN_SHIFT         1
#define XSTORM_RDMA_CONN_AG_CTX_A0_RESERVED4_MASK      0x1
#define XSTORM_RDMA_CONN_AG_CTX_A0_RESERVED4_SHIFT     2
#define XSTORM_RDMA_CONN_AG_CTX_A0_RESERVED5_MASK      0x1
#define XSTORM_RDMA_CONN_AG_CTX_A0_RESERVED5_SHIFT     3
#define XSTORM_RDMA_CONN_AG_CTX_A0_RESERVED6_MASK      0x1
#define XSTORM_RDMA_CONN_AG_CTX_A0_RESERVED6_SHIFT     4
#define XSTORM_RDMA_CONN_AG_CTX_A0_RESERVED7_MASK      0x1
#define XSTORM_RDMA_CONN_AG_CTX_A0_RESERVED7_SHIFT     5
#define XSTORM_RDMA_CONN_AG_CTX_A0_RESERVED8_MASK      0x1
#define XSTORM_RDMA_CONN_AG_CTX_A0_RESERVED8_SHIFT     6
#define XSTORM_RDMA_CONN_AG_CTX_A0_RESERVED9_MASK      0x1
#define XSTORM_RDMA_CONN_AG_CTX_A0_RESERVED9_SHIFT     7
	u8 flags14;
#define XSTORM_RDMA_CONN_AG_CTX_MIGRATION_MASK         0x1
#define XSTORM_RDMA_CONN_AG_CTX_MIGRATION_SHIFT        0
#define XSTORM_RDMA_CONN_AG_CTX_BIT17_MASK             0x1
#define XSTORM_RDMA_CONN_AG_CTX_BIT17_SHIFT            1
#define XSTORM_RDMA_CONN_AG_CTX_DPM_PORT_NUM_MASK      0x3
#define XSTORM_RDMA_CONN_AG_CTX_DPM_PORT_NUM_SHIFT     2
#define XSTORM_RDMA_CONN_AG_CTX_RESERVED_MASK          0x1
#define XSTORM_RDMA_CONN_AG_CTX_RESERVED_SHIFT         4
#define XSTORM_RDMA_CONN_AG_CTX_ROCE_EDPM_ENABLE_MASK  0x1
#define XSTORM_RDMA_CONN_AG_CTX_ROCE_EDPM_ENABLE_SHIFT 5
#define XSTORM_RDMA_CONN_AG_CTX_CF23_MASK              0x3
#define XSTORM_RDMA_CONN_AG_CTX_CF23_SHIFT             6
	u8 byte2;
	__le16 physical_q0;
	__le16 word1;
	__le16 word2;
	__le16 word3;
	__le16 word4;
	__le16 word5;
	__le16 conn_dpi;
	u8 byte3;
	u8 byte4;
	u8 byte5;
	u8 byte6;
	__le32 reg0;
	__le32 reg1;
	__le32 reg2;
	__le32 snd_nxt_psn;
	__le32 reg4;
	__le32 reg5;
	__le32 reg6;
};

struct ystorm_rdma_conn_ag_ctx {
	u8 byte0;
	u8 byte1;
	u8 flags0;
#define YSTORM_RDMA_CONN_AG_CTX_BIT0_MASK     0x1
#define YSTORM_RDMA_CONN_AG_CTX_BIT0_SHIFT    0
#define YSTORM_RDMA_CONN_AG_CTX_BIT1_MASK     0x1
#define YSTORM_RDMA_CONN_AG_CTX_BIT1_SHIFT    1
#define YSTORM_RDMA_CONN_AG_CTX_CF0_MASK      0x3
#define YSTORM_RDMA_CONN_AG_CTX_CF0_SHIFT     2
#define YSTORM_RDMA_CONN_AG_CTX_CF1_MASK      0x3
#define YSTORM_RDMA_CONN_AG_CTX_CF1_SHIFT     4
#define YSTORM_RDMA_CONN_AG_CTX_CF2_MASK      0x3
#define YSTORM_RDMA_CONN_AG_CTX_CF2_SHIFT     6
	u8 flags1;
#define YSTORM_RDMA_CONN_AG_CTX_CF0EN_MASK    0x1
#define YSTORM_RDMA_CONN_AG_CTX_CF0EN_SHIFT   0
#define YSTORM_RDMA_CONN_AG_CTX_CF1EN_MASK    0x1
#define YSTORM_RDMA_CONN_AG_CTX_CF1EN_SHIFT   1
#define YSTORM_RDMA_CONN_AG_CTX_CF2EN_MASK    0x1
#define YSTORM_RDMA_CONN_AG_CTX_CF2EN_SHIFT   2
#define YSTORM_RDMA_CONN_AG_CTX_RULE0EN_MASK  0x1
#define YSTORM_RDMA_CONN_AG_CTX_RULE0EN_SHIFT 3
#define YSTORM_RDMA_CONN_AG_CTX_RULE1EN_MASK  0x1
#define YSTORM_RDMA_CONN_AG_CTX_RULE1EN_SHIFT 4
#define YSTORM_RDMA_CONN_AG_CTX_RULE2EN_MASK  0x1
#define YSTORM_RDMA_CONN_AG_CTX_RULE2EN_SHIFT 5
#define YSTORM_RDMA_CONN_AG_CTX_RULE3EN_MASK  0x1
#define YSTORM_RDMA_CONN_AG_CTX_RULE3EN_SHIFT 6
#define YSTORM_RDMA_CONN_AG_CTX_RULE4EN_MASK  0x1
#define YSTORM_RDMA_CONN_AG_CTX_RULE4EN_SHIFT 7
	u8 byte2;
	u8 byte3;
	__le16 word0;
	__le32 reg0;
	__le32 reg1;
	__le16 word1;
	__le16 word2;
	__le16 word3;
	__le16 word4;
	__le32 reg2;
	__le32 reg3;
};

struct mstorm_roce_conn_st_ctx {
	struct regpair temp[6];
};

struct pstorm_roce_conn_st_ctx {
	struct regpair temp[16];
};

struct ystorm_roce_conn_st_ctx {
	struct regpair temp[2];
};

struct xstorm_roce_conn_st_ctx {
	struct regpair temp[24];
};

struct tstorm_roce_conn_st_ctx {
	struct regpair temp[30];
};

struct ustorm_roce_conn_st_ctx {
	struct regpair temp[12];
};

struct roce_conn_context {
	struct ystorm_roce_conn_st_ctx ystorm_st_context;
	struct regpair ystorm_st_padding[2];
	struct pstorm_roce_conn_st_ctx pstorm_st_context;
	struct xstorm_roce_conn_st_ctx xstorm_st_context;
	struct regpair xstorm_st_padding[2];
	struct xstorm_rdma_conn_ag_ctx xstorm_ag_context;
	struct tstorm_rdma_conn_ag_ctx tstorm_ag_context;
	struct timers_context timer_context;
	struct ustorm_rdma_conn_ag_ctx ustorm_ag_context;
	struct tstorm_roce_conn_st_ctx tstorm_st_context;
	struct mstorm_roce_conn_st_ctx mstorm_st_context;
	struct ustorm_roce_conn_st_ctx ustorm_st_context;
	struct regpair ustorm_st_padding[2];
};

struct roce_create_qp_req_ramrod_data {
	__le16 flags;
#define ROCE_CREATE_QP_REQ_RAMROD_DATA_ROCE_FLAVOR_MASK          0x3
#define ROCE_CREATE_QP_REQ_RAMROD_DATA_ROCE_FLAVOR_SHIFT         0
#define ROCE_CREATE_QP_REQ_RAMROD_DATA_FMR_AND_RESERVED_EN_MASK  0x1
#define ROCE_CREATE_QP_REQ_RAMROD_DATA_FMR_AND_RESERVED_EN_SHIFT 2
#define ROCE_CREATE_QP_REQ_RAMROD_DATA_SIGNALED_COMP_MASK        0x1
#define ROCE_CREATE_QP_REQ_RAMROD_DATA_SIGNALED_COMP_SHIFT       3
#define ROCE_CREATE_QP_REQ_RAMROD_DATA_PRI_MASK                  0x7
#define ROCE_CREATE_QP_REQ_RAMROD_DATA_PRI_SHIFT                 4
#define ROCE_CREATE_QP_REQ_RAMROD_DATA_RESERVED_MASK             0x1
#define ROCE_CREATE_QP_REQ_RAMROD_DATA_RESERVED_SHIFT            7
#define ROCE_CREATE_QP_REQ_RAMROD_DATA_ERR_RETRY_CNT_MASK        0xF
#define ROCE_CREATE_QP_REQ_RAMROD_DATA_ERR_RETRY_CNT_SHIFT       8
#define ROCE_CREATE_QP_REQ_RAMROD_DATA_RNR_NAK_CNT_MASK          0xF
#define ROCE_CREATE_QP_REQ_RAMROD_DATA_RNR_NAK_CNT_SHIFT         12
	u8 max_ord;
	u8 traffic_class;
	u8 hop_limit;
	u8 orq_num_pages;
	__le16 p_key;
	__le32 flow_label;
	__le32 dst_qp_id;
	__le32 ack_timeout_val;
	__le32 initial_psn;
	__le16 mtu;
	__le16 pd;
	__le16 sq_num_pages;
	__le16 low_latency_phy_queue;
	struct regpair sq_pbl_addr;
	struct regpair orq_pbl_addr;
	__le16 local_mac_addr[3];
	__le16 remote_mac_addr[3];
	__le16 vlan_id;
	__le16 udp_src_port;
	__le32 src_gid[4];
	__le32 dst_gid[4];
	struct regpair qp_handle_for_cqe;
	struct regpair qp_handle_for_async;
	u8 stats_counter_id;
	u8 reserved3[7];
	__le32 cq_cid;
	__le16 regular_latency_phy_queue;
	__le16 dpi;
};

struct roce_create_qp_resp_ramrod_data {
	__le16 flags;
#define ROCE_CREATE_QP_RESP_RAMROD_DATA_ROCE_FLAVOR_MASK          0x3
#define ROCE_CREATE_QP_RESP_RAMROD_DATA_ROCE_FLAVOR_SHIFT         0
#define ROCE_CREATE_QP_RESP_RAMROD_DATA_RDMA_RD_EN_MASK           0x1
#define ROCE_CREATE_QP_RESP_RAMROD_DATA_RDMA_RD_EN_SHIFT          2
#define ROCE_CREATE_QP_RESP_RAMROD_DATA_RDMA_WR_EN_MASK           0x1
#define ROCE_CREATE_QP_RESP_RAMROD_DATA_RDMA_WR_EN_SHIFT          3
#define ROCE_CREATE_QP_RESP_RAMROD_DATA_ATOMIC_EN_MASK            0x1
#define ROCE_CREATE_QP_RESP_RAMROD_DATA_ATOMIC_EN_SHIFT           4
#define ROCE_CREATE_QP_RESP_RAMROD_DATA_SRQ_FLG_MASK              0x1
#define ROCE_CREATE_QP_RESP_RAMROD_DATA_SRQ_FLG_SHIFT             5
#define ROCE_CREATE_QP_RESP_RAMROD_DATA_E2E_FLOW_CONTROL_EN_MASK  0x1
#define ROCE_CREATE_QP_RESP_RAMROD_DATA_E2E_FLOW_CONTROL_EN_SHIFT 6
#define ROCE_CREATE_QP_RESP_RAMROD_DATA_RESERVED_KEY_EN_MASK	0x1
#define ROCE_CREATE_QP_RESP_RAMROD_DATA_RESERVED_KEY_EN_SHIFT	7
#define ROCE_CREATE_QP_RESP_RAMROD_DATA_PRI_MASK                  0x7
#define ROCE_CREATE_QP_RESP_RAMROD_DATA_PRI_SHIFT                 8
#define ROCE_CREATE_QP_RESP_RAMROD_DATA_MIN_RNR_NAK_TIMER_MASK    0x1F
#define ROCE_CREATE_QP_RESP_RAMROD_DATA_MIN_RNR_NAK_TIMER_SHIFT   11
	u8 max_ird;
	u8 traffic_class;
	u8 hop_limit;
	u8 irq_num_pages;
	__le16 p_key;
	__le32 flow_label;
	__le32 dst_qp_id;
	u8 stats_counter_id;
	u8 reserved1;
	__le16 mtu;
	__le32 initial_psn;
	__le16 pd;
	__le16 rq_num_pages;
	struct rdma_srq_id srq_id;
	struct regpair rq_pbl_addr;
	struct regpair irq_pbl_addr;
	__le16 local_mac_addr[3];
	__le16 remote_mac_addr[3];
	__le16 vlan_id;
	__le16 udp_src_port;
	__le32 src_gid[4];
	__le32 dst_gid[4];
	struct regpair qp_handle_for_cqe;
	struct regpair qp_handle_for_async;
	__le16 low_latency_phy_queue;
	u8 reserved2[6];
	__le32 cq_cid;
	__le16 regular_latency_phy_queue;
	__le16 dpi;
};

struct roce_destroy_qp_req_output_params {
	__le32 num_bound_mw;
	__le32 cq_prod;
};

struct roce_destroy_qp_req_ramrod_data {
	struct regpair output_params_addr;
};

struct roce_destroy_qp_resp_output_params {
	__le32 num_invalidated_mw;
	__le32 cq_prod;
};

struct roce_destroy_qp_resp_ramrod_data {
	struct regpair output_params_addr;
};

struct roce_events_stats {
	__le16 silent_drops;
	__le16 rnr_naks_sent;
	__le32 retransmit_count;
	__le32 icrc_error_count;
	__le32 reserved;
};

enum roce_event_opcode {
	ROCE_EVENT_CREATE_QP = 11,
	ROCE_EVENT_MODIFY_QP,
	ROCE_EVENT_QUERY_QP,
	ROCE_EVENT_DESTROY_QP,
	ROCE_EVENT_CREATE_UD_QP,
	ROCE_EVENT_DESTROY_UD_QP,
	MAX_ROCE_EVENT_OPCODE
};

struct roce_init_func_params {
	u8 ll2_queue_id;
	u8 cnp_vlan_priority;
	u8 cnp_dscp;
	u8 reserved;
	__le32 cnp_send_timeout;
};

struct roce_init_func_ramrod_data {
	struct rdma_init_func_ramrod_data rdma;
	struct roce_init_func_params roce;
};

struct roce_modify_qp_req_ramrod_data {
	__le16 flags;
#define ROCE_MODIFY_QP_REQ_RAMROD_DATA_MOVE_TO_ERR_FLG_MASK      0x1
#define ROCE_MODIFY_QP_REQ_RAMROD_DATA_MOVE_TO_ERR_FLG_SHIFT     0
#define ROCE_MODIFY_QP_REQ_RAMROD_DATA_MOVE_TO_SQD_FLG_MASK      0x1
#define ROCE_MODIFY_QP_REQ_RAMROD_DATA_MOVE_TO_SQD_FLG_SHIFT     1
#define ROCE_MODIFY_QP_REQ_RAMROD_DATA_EN_SQD_ASYNC_NOTIFY_MASK  0x1
#define ROCE_MODIFY_QP_REQ_RAMROD_DATA_EN_SQD_ASYNC_NOTIFY_SHIFT 2
#define ROCE_MODIFY_QP_REQ_RAMROD_DATA_P_KEY_FLG_MASK            0x1
#define ROCE_MODIFY_QP_REQ_RAMROD_DATA_P_KEY_FLG_SHIFT           3
#define ROCE_MODIFY_QP_REQ_RAMROD_DATA_ADDRESS_VECTOR_FLG_MASK   0x1
#define ROCE_MODIFY_QP_REQ_RAMROD_DATA_ADDRESS_VECTOR_FLG_SHIFT  4
#define ROCE_MODIFY_QP_REQ_RAMROD_DATA_MAX_ORD_FLG_MASK          0x1
#define ROCE_MODIFY_QP_REQ_RAMROD_DATA_MAX_ORD_FLG_SHIFT         5
#define ROCE_MODIFY_QP_REQ_RAMROD_DATA_RNR_NAK_CNT_FLG_MASK      0x1
#define ROCE_MODIFY_QP_REQ_RAMROD_DATA_RNR_NAK_CNT_FLG_SHIFT     6
#define ROCE_MODIFY_QP_REQ_RAMROD_DATA_ERR_RETRY_CNT_FLG_MASK    0x1
#define ROCE_MODIFY_QP_REQ_RAMROD_DATA_ERR_RETRY_CNT_FLG_SHIFT   7
#define ROCE_MODIFY_QP_REQ_RAMROD_DATA_ACK_TIMEOUT_FLG_MASK      0x1
#define ROCE_MODIFY_QP_REQ_RAMROD_DATA_ACK_TIMEOUT_FLG_SHIFT     8
#define ROCE_MODIFY_QP_REQ_RAMROD_DATA_PRI_FLG_MASK              0x1
#define ROCE_MODIFY_QP_REQ_RAMROD_DATA_PRI_FLG_SHIFT             9
#define ROCE_MODIFY_QP_REQ_RAMROD_DATA_PRI_MASK                  0x7
#define ROCE_MODIFY_QP_REQ_RAMROD_DATA_PRI_SHIFT                 10
#define ROCE_MODIFY_QP_REQ_RAMROD_DATA_RESERVED1_MASK            0x7
#define ROCE_MODIFY_QP_REQ_RAMROD_DATA_RESERVED1_SHIFT           13
	u8 fields;
#define ROCE_MODIFY_QP_REQ_RAMROD_DATA_ERR_RETRY_CNT_MASK        0xF
#define ROCE_MODIFY_QP_REQ_RAMROD_DATA_ERR_RETRY_CNT_SHIFT       0
#define ROCE_MODIFY_QP_REQ_RAMROD_DATA_RNR_NAK_CNT_MASK          0xF
#define ROCE_MODIFY_QP_REQ_RAMROD_DATA_RNR_NAK_CNT_SHIFT         4
	u8 max_ord;
	u8 traffic_class;
	u8 hop_limit;
	__le16 p_key;
	__le32 flow_label;
	__le32 ack_timeout_val;
	__le16 mtu;
	__le16 reserved2;
	__le32 reserved3[3];
	__le32 src_gid[4];
	__le32 dst_gid[4];
};

struct roce_modify_qp_resp_ramrod_data {
	__le16 flags;
#define ROCE_MODIFY_QP_RESP_RAMROD_DATA_MOVE_TO_ERR_FLG_MASK        0x1
#define ROCE_MODIFY_QP_RESP_RAMROD_DATA_MOVE_TO_ERR_FLG_SHIFT       0
#define ROCE_MODIFY_QP_RESP_RAMROD_DATA_RDMA_RD_EN_MASK             0x1
#define ROCE_MODIFY_QP_RESP_RAMROD_DATA_RDMA_RD_EN_SHIFT            1
#define ROCE_MODIFY_QP_RESP_RAMROD_DATA_RDMA_WR_EN_MASK             0x1
#define ROCE_MODIFY_QP_RESP_RAMROD_DATA_RDMA_WR_EN_SHIFT            2
#define ROCE_MODIFY_QP_RESP_RAMROD_DATA_ATOMIC_EN_MASK              0x1
#define ROCE_MODIFY_QP_RESP_RAMROD_DATA_ATOMIC_EN_SHIFT             3
#define ROCE_MODIFY_QP_RESP_RAMROD_DATA_P_KEY_FLG_MASK              0x1
#define ROCE_MODIFY_QP_RESP_RAMROD_DATA_P_KEY_FLG_SHIFT             4
#define ROCE_MODIFY_QP_RESP_RAMROD_DATA_ADDRESS_VECTOR_FLG_MASK     0x1
#define ROCE_MODIFY_QP_RESP_RAMROD_DATA_ADDRESS_VECTOR_FLG_SHIFT    5
#define ROCE_MODIFY_QP_RESP_RAMROD_DATA_MAX_IRD_FLG_MASK            0x1
#define ROCE_MODIFY_QP_RESP_RAMROD_DATA_MAX_IRD_FLG_SHIFT           6
#define ROCE_MODIFY_QP_RESP_RAMROD_DATA_PRI_FLG_MASK                0x1
#define ROCE_MODIFY_QP_RESP_RAMROD_DATA_PRI_FLG_SHIFT               7
#define ROCE_MODIFY_QP_RESP_RAMROD_DATA_MIN_RNR_NAK_TIMER_FLG_MASK  0x1
#define ROCE_MODIFY_QP_RESP_RAMROD_DATA_MIN_RNR_NAK_TIMER_FLG_SHIFT 8
#define ROCE_MODIFY_QP_RESP_RAMROD_DATA_RDMA_OPS_EN_FLG_MASK        0x1
#define ROCE_MODIFY_QP_RESP_RAMROD_DATA_RDMA_OPS_EN_FLG_SHIFT       9
#define ROCE_MODIFY_QP_RESP_RAMROD_DATA_RESERVED1_MASK              0x3F
#define ROCE_MODIFY_QP_RESP_RAMROD_DATA_RESERVED1_SHIFT             10
	u8 fields;
#define ROCE_MODIFY_QP_RESP_RAMROD_DATA_PRI_MASK                    0x7
#define ROCE_MODIFY_QP_RESP_RAMROD_DATA_PRI_SHIFT                   0
#define ROCE_MODIFY_QP_RESP_RAMROD_DATA_MIN_RNR_NAK_TIMER_MASK      0x1F
#define ROCE_MODIFY_QP_RESP_RAMROD_DATA_MIN_RNR_NAK_TIMER_SHIFT     3
	u8 max_ird;
	u8 traffic_class;
	u8 hop_limit;
	__le16 p_key;
	__le32 flow_label;
	__le16 mtu;
	__le16 reserved2;
	__le32 src_gid[4];
	__le32 dst_gid[4];
};

struct roce_query_qp_req_output_params {
	__le32 psn;
	__le32 flags;
#define ROCE_QUERY_QP_REQ_OUTPUT_PARAMS_ERR_FLG_MASK          0x1
#define ROCE_QUERY_QP_REQ_OUTPUT_PARAMS_ERR_FLG_SHIFT         0
#define ROCE_QUERY_QP_REQ_OUTPUT_PARAMS_SQ_DRAINING_FLG_MASK  0x1
#define ROCE_QUERY_QP_REQ_OUTPUT_PARAMS_SQ_DRAINING_FLG_SHIFT 1
#define ROCE_QUERY_QP_REQ_OUTPUT_PARAMS_RESERVED0_MASK        0x3FFFFFFF
#define ROCE_QUERY_QP_REQ_OUTPUT_PARAMS_RESERVED0_SHIFT       2
};

struct roce_query_qp_req_ramrod_data {
	struct regpair output_params_addr;
};

struct roce_query_qp_resp_output_params {
	__le32 psn;
	__le32 err_flag;
#define ROCE_QUERY_QP_RESP_OUTPUT_PARAMS_ERROR_FLG_MASK  0x1
#define ROCE_QUERY_QP_RESP_OUTPUT_PARAMS_ERROR_FLG_SHIFT 0
#define ROCE_QUERY_QP_RESP_OUTPUT_PARAMS_RESERVED0_MASK  0x7FFFFFFF
#define ROCE_QUERY_QP_RESP_OUTPUT_PARAMS_RESERVED0_SHIFT 1
};

struct roce_query_qp_resp_ramrod_data {
	struct regpair output_params_addr;
};

enum roce_ramrod_cmd_id {
	ROCE_RAMROD_CREATE_QP = 11,
	ROCE_RAMROD_MODIFY_QP,
	ROCE_RAMROD_QUERY_QP,
	ROCE_RAMROD_DESTROY_QP,
	ROCE_RAMROD_CREATE_UD_QP,
	ROCE_RAMROD_DESTROY_UD_QP,
	MAX_ROCE_RAMROD_CMD_ID
};

struct mstorm_roce_req_conn_ag_ctx {
	u8 byte0;
	u8 byte1;
	u8 flags0;
#define MSTORM_ROCE_REQ_CONN_AG_CTX_BIT0_MASK     0x1
#define MSTORM_ROCE_REQ_CONN_AG_CTX_BIT0_SHIFT    0
#define MSTORM_ROCE_REQ_CONN_AG_CTX_BIT1_MASK     0x1
#define MSTORM_ROCE_REQ_CONN_AG_CTX_BIT1_SHIFT    1
#define MSTORM_ROCE_REQ_CONN_AG_CTX_CF0_MASK      0x3
#define MSTORM_ROCE_REQ_CONN_AG_CTX_CF0_SHIFT     2
#define MSTORM_ROCE_REQ_CONN_AG_CTX_CF1_MASK      0x3
#define MSTORM_ROCE_REQ_CONN_AG_CTX_CF1_SHIFT     4
#define MSTORM_ROCE_REQ_CONN_AG_CTX_CF2_MASK      0x3
#define MSTORM_ROCE_REQ_CONN_AG_CTX_CF2_SHIFT     6
	u8 flags1;
#define MSTORM_ROCE_REQ_CONN_AG_CTX_CF0EN_MASK    0x1
#define MSTORM_ROCE_REQ_CONN_AG_CTX_CF0EN_SHIFT   0
#define MSTORM_ROCE_REQ_CONN_AG_CTX_CF1EN_MASK    0x1
#define MSTORM_ROCE_REQ_CONN_AG_CTX_CF1EN_SHIFT   1
#define MSTORM_ROCE_REQ_CONN_AG_CTX_CF2EN_MASK    0x1
#define MSTORM_ROCE_REQ_CONN_AG_CTX_CF2EN_SHIFT   2
#define MSTORM_ROCE_REQ_CONN_AG_CTX_RULE0EN_MASK  0x1
#define MSTORM_ROCE_REQ_CONN_AG_CTX_RULE0EN_SHIFT 3
#define MSTORM_ROCE_REQ_CONN_AG_CTX_RULE1EN_MASK  0x1
#define MSTORM_ROCE_REQ_CONN_AG_CTX_RULE1EN_SHIFT 4
#define MSTORM_ROCE_REQ_CONN_AG_CTX_RULE2EN_MASK  0x1
#define MSTORM_ROCE_REQ_CONN_AG_CTX_RULE2EN_SHIFT 5
#define MSTORM_ROCE_REQ_CONN_AG_CTX_RULE3EN_MASK  0x1
#define MSTORM_ROCE_REQ_CONN_AG_CTX_RULE3EN_SHIFT 6
#define MSTORM_ROCE_REQ_CONN_AG_CTX_RULE4EN_MASK  0x1
#define MSTORM_ROCE_REQ_CONN_AG_CTX_RULE4EN_SHIFT 7
	__le16 word0;
	__le16 word1;
	__le32 reg0;
	__le32 reg1;
};

struct mstorm_roce_resp_conn_ag_ctx {
	u8 byte0;
	u8 byte1;
	u8 flags0;
#define MSTORM_ROCE_RESP_CONN_AG_CTX_BIT0_MASK     0x1
#define MSTORM_ROCE_RESP_CONN_AG_CTX_BIT0_SHIFT    0
#define MSTORM_ROCE_RESP_CONN_AG_CTX_BIT1_MASK     0x1
#define MSTORM_ROCE_RESP_CONN_AG_CTX_BIT1_SHIFT    1
#define MSTORM_ROCE_RESP_CONN_AG_CTX_CF0_MASK      0x3
#define MSTORM_ROCE_RESP_CONN_AG_CTX_CF0_SHIFT     2
#define MSTORM_ROCE_RESP_CONN_AG_CTX_CF1_MASK      0x3
#define MSTORM_ROCE_RESP_CONN_AG_CTX_CF1_SHIFT     4
#define MSTORM_ROCE_RESP_CONN_AG_CTX_CF2_MASK      0x3
#define MSTORM_ROCE_RESP_CONN_AG_CTX_CF2_SHIFT     6
	u8 flags1;
#define MSTORM_ROCE_RESP_CONN_AG_CTX_CF0EN_MASK    0x1
#define MSTORM_ROCE_RESP_CONN_AG_CTX_CF0EN_SHIFT   0
#define MSTORM_ROCE_RESP_CONN_AG_CTX_CF1EN_MASK    0x1
#define MSTORM_ROCE_RESP_CONN_AG_CTX_CF1EN_SHIFT   1
#define MSTORM_ROCE_RESP_CONN_AG_CTX_CF2EN_MASK    0x1
#define MSTORM_ROCE_RESP_CONN_AG_CTX_CF2EN_SHIFT   2
#define MSTORM_ROCE_RESP_CONN_AG_CTX_RULE0EN_MASK  0x1
#define MSTORM_ROCE_RESP_CONN_AG_CTX_RULE0EN_SHIFT 3
#define MSTORM_ROCE_RESP_CONN_AG_CTX_RULE1EN_MASK  0x1
#define MSTORM_ROCE_RESP_CONN_AG_CTX_RULE1EN_SHIFT 4
#define MSTORM_ROCE_RESP_CONN_AG_CTX_RULE2EN_MASK  0x1
#define MSTORM_ROCE_RESP_CONN_AG_CTX_RULE2EN_SHIFT 5
#define MSTORM_ROCE_RESP_CONN_AG_CTX_RULE3EN_MASK  0x1
#define MSTORM_ROCE_RESP_CONN_AG_CTX_RULE3EN_SHIFT 6
#define MSTORM_ROCE_RESP_CONN_AG_CTX_RULE4EN_MASK  0x1
#define MSTORM_ROCE_RESP_CONN_AG_CTX_RULE4EN_SHIFT 7
	__le16 word0;
	__le16 word1;
	__le32 reg0;
	__le32 reg1;
};

struct tstorm_roce_req_conn_ag_ctx {
	u8 reserved0;
	u8 state;
	u8 flags0;
#define TSTORM_ROCE_REQ_CONN_AG_CTX_EXIST_IN_QM0_MASK                0x1
#define TSTORM_ROCE_REQ_CONN_AG_CTX_EXIST_IN_QM0_SHIFT               0
#define TSTORM_ROCE_REQ_CONN_AG_CTX_RX_ERROR_OCCURED_MASK            0x1
#define TSTORM_ROCE_REQ_CONN_AG_CTX_RX_ERROR_OCCURED_SHIFT           1
#define TSTORM_ROCE_REQ_CONN_AG_CTX_TX_CQE_ERROR_OCCURED_MASK        0x1
#define TSTORM_ROCE_REQ_CONN_AG_CTX_TX_CQE_ERROR_OCCURED_SHIFT       2
#define TSTORM_ROCE_REQ_CONN_AG_CTX_BIT3_MASK                        0x1
#define TSTORM_ROCE_REQ_CONN_AG_CTX_BIT3_SHIFT                       3
#define TSTORM_ROCE_REQ_CONN_AG_CTX_MSTORM_FLUSH_MASK                0x1
#define TSTORM_ROCE_REQ_CONN_AG_CTX_MSTORM_FLUSH_SHIFT               4
#define TSTORM_ROCE_REQ_CONN_AG_CTX_CACHED_ORQ_MASK                  0x1
#define TSTORM_ROCE_REQ_CONN_AG_CTX_CACHED_ORQ_SHIFT                 5
#define TSTORM_ROCE_REQ_CONN_AG_CTX_TIMER_CF_MASK                    0x3
#define TSTORM_ROCE_REQ_CONN_AG_CTX_TIMER_CF_SHIFT                   6
	u8 flags1;
#define TSTORM_ROCE_REQ_CONN_AG_CTX_CF1_MASK                         0x3
#define TSTORM_ROCE_REQ_CONN_AG_CTX_CF1_SHIFT                        0
#define TSTORM_ROCE_REQ_CONN_AG_CTX_FLUSH_SQ_CF_MASK                 0x3
#define TSTORM_ROCE_REQ_CONN_AG_CTX_FLUSH_SQ_CF_SHIFT                2
#define TSTORM_ROCE_REQ_CONN_AG_CTX_TIMER_STOP_ALL_CF_MASK           0x3
#define TSTORM_ROCE_REQ_CONN_AG_CTX_TIMER_STOP_ALL_CF_SHIFT          4
#define TSTORM_ROCE_REQ_CONN_AG_CTX_FLUSH_Q0_CF_MASK                 0x3
#define TSTORM_ROCE_REQ_CONN_AG_CTX_FLUSH_Q0_CF_SHIFT                6
	u8 flags2;
#define TSTORM_ROCE_REQ_CONN_AG_CTX_MSTORM_FLUSH_CF_MASK             0x3
#define TSTORM_ROCE_REQ_CONN_AG_CTX_MSTORM_FLUSH_CF_SHIFT            0
#define TSTORM_ROCE_REQ_CONN_AG_CTX_SET_TIMER_CF_MASK                0x3
#define TSTORM_ROCE_REQ_CONN_AG_CTX_SET_TIMER_CF_SHIFT               2
#define TSTORM_ROCE_REQ_CONN_AG_CTX_TX_ASYNC_ERROR_CF_MASK           0x3
#define TSTORM_ROCE_REQ_CONN_AG_CTX_TX_ASYNC_ERROR_CF_SHIFT          4
#define TSTORM_ROCE_REQ_CONN_AG_CTX_RXMIT_DONE_CF_MASK               0x3
#define TSTORM_ROCE_REQ_CONN_AG_CTX_RXMIT_DONE_CF_SHIFT              6
	u8 flags3;
#define TSTORM_ROCE_REQ_CONN_AG_CTX_ERROR_SCAN_COMPLETED_CF_MASK     0x3
#define TSTORM_ROCE_REQ_CONN_AG_CTX_ERROR_SCAN_COMPLETED_CF_SHIFT    0
#define TSTORM_ROCE_REQ_CONN_AG_CTX_SQ_DRAIN_COMPLETED_CF_MASK       0x3
#define TSTORM_ROCE_REQ_CONN_AG_CTX_SQ_DRAIN_COMPLETED_CF_SHIFT      2
#define TSTORM_ROCE_REQ_CONN_AG_CTX_TIMER_CF_EN_MASK                 0x1
#define TSTORM_ROCE_REQ_CONN_AG_CTX_TIMER_CF_EN_SHIFT                4
#define TSTORM_ROCE_REQ_CONN_AG_CTX_CF1EN_MASK                       0x1
#define TSTORM_ROCE_REQ_CONN_AG_CTX_CF1EN_SHIFT                      5
#define TSTORM_ROCE_REQ_CONN_AG_CTX_FLUSH_SQ_CF_EN_MASK              0x1
#define TSTORM_ROCE_REQ_CONN_AG_CTX_FLUSH_SQ_CF_EN_SHIFT             6
#define TSTORM_ROCE_REQ_CONN_AG_CTX_TIMER_STOP_ALL_CF_EN_MASK        0x1
#define TSTORM_ROCE_REQ_CONN_AG_CTX_TIMER_STOP_ALL_CF_EN_SHIFT       7
	u8 flags4;
#define TSTORM_ROCE_REQ_CONN_AG_CTX_FLUSH_Q0_CF_EN_MASK              0x1
#define TSTORM_ROCE_REQ_CONN_AG_CTX_FLUSH_Q0_CF_EN_SHIFT             0
#define TSTORM_ROCE_REQ_CONN_AG_CTX_MSTORM_FLUSH_CF_EN_MASK          0x1
#define TSTORM_ROCE_REQ_CONN_AG_CTX_MSTORM_FLUSH_CF_EN_SHIFT         1
#define TSTORM_ROCE_REQ_CONN_AG_CTX_SET_TIMER_CF_EN_MASK             0x1
#define TSTORM_ROCE_REQ_CONN_AG_CTX_SET_TIMER_CF_EN_SHIFT            2
#define TSTORM_ROCE_REQ_CONN_AG_CTX_TX_ASYNC_ERROR_CF_EN_MASK        0x1
#define TSTORM_ROCE_REQ_CONN_AG_CTX_TX_ASYNC_ERROR_CF_EN_SHIFT       3
#define TSTORM_ROCE_REQ_CONN_AG_CTX_RXMIT_DONE_CF_EN_MASK            0x1
#define TSTORM_ROCE_REQ_CONN_AG_CTX_RXMIT_DONE_CF_EN_SHIFT           4
#define TSTORM_ROCE_REQ_CONN_AG_CTX_ERROR_SCAN_COMPLETED_CF_EN_MASK  0x1
#define TSTORM_ROCE_REQ_CONN_AG_CTX_ERROR_SCAN_COMPLETED_CF_EN_SHIFT 5
#define TSTORM_ROCE_REQ_CONN_AG_CTX_SQ_DRAIN_COMPLETED_CF_EN_MASK    0x1
#define TSTORM_ROCE_REQ_CONN_AG_CTX_SQ_DRAIN_COMPLETED_CF_EN_SHIFT   6
#define TSTORM_ROCE_REQ_CONN_AG_CTX_RULE0EN_MASK                     0x1
#define TSTORM_ROCE_REQ_CONN_AG_CTX_RULE0EN_SHIFT                    7
	u8 flags5;
#define TSTORM_ROCE_REQ_CONN_AG_CTX_RULE1EN_MASK                     0x1
#define TSTORM_ROCE_REQ_CONN_AG_CTX_RULE1EN_SHIFT                    0
#define TSTORM_ROCE_REQ_CONN_AG_CTX_RULE2EN_MASK                     0x1
#define TSTORM_ROCE_REQ_CONN_AG_CTX_RULE2EN_SHIFT                    1
#define TSTORM_ROCE_REQ_CONN_AG_CTX_RULE3EN_MASK                     0x1
#define TSTORM_ROCE_REQ_CONN_AG_CTX_RULE3EN_SHIFT                    2
#define TSTORM_ROCE_REQ_CONN_AG_CTX_RULE4EN_MASK                     0x1
#define TSTORM_ROCE_REQ_CONN_AG_CTX_RULE4EN_SHIFT                    3
#define TSTORM_ROCE_REQ_CONN_AG_CTX_RULE5EN_MASK                     0x1
#define TSTORM_ROCE_REQ_CONN_AG_CTX_RULE5EN_SHIFT                    4
#define TSTORM_ROCE_REQ_CONN_AG_CTX_SND_SQ_CONS_EN_MASK              0x1
#define TSTORM_ROCE_REQ_CONN_AG_CTX_SND_SQ_CONS_EN_SHIFT             5
#define TSTORM_ROCE_REQ_CONN_AG_CTX_RULE7EN_MASK                     0x1
#define TSTORM_ROCE_REQ_CONN_AG_CTX_RULE7EN_SHIFT                    6
#define TSTORM_ROCE_REQ_CONN_AG_CTX_RULE8EN_MASK                     0x1
#define TSTORM_ROCE_REQ_CONN_AG_CTX_RULE8EN_SHIFT                    7
	__le32 reg0;
	__le32 snd_nxt_psn;
	__le32 snd_max_psn;
	__le32 orq_prod;
	__le32 reg4;
	__le32 reg5;
	__le32 reg6;
	__le32 reg7;
	__le32 reg8;
	u8 tx_cqe_error_type;
	u8 orq_cache_idx;
	__le16 snd_sq_cons_th;
	u8 byte4;
	u8 byte5;
	__le16 snd_sq_cons;
	__le16 word2;
	__le16 word3;
	__le32 reg9;
	__le32 reg10;
};

struct tstorm_roce_resp_conn_ag_ctx {
	u8 byte0;
	u8 state;
	u8 flags0;
#define TSTORM_ROCE_RESP_CONN_AG_CTX_EXIST_IN_QM0_MASK        0x1
#define TSTORM_ROCE_RESP_CONN_AG_CTX_EXIST_IN_QM0_SHIFT       0
#define TSTORM_ROCE_RESP_CONN_AG_CTX_RX_ERROR_NOTIFY_REQUESTER_MASK  0x1
#define TSTORM_ROCE_RESP_CONN_AG_CTX_RX_ERROR_NOTIFY_REQUESTER_SHIFT 1
#define TSTORM_ROCE_RESP_CONN_AG_CTX_BIT2_MASK                0x1
#define TSTORM_ROCE_RESP_CONN_AG_CTX_BIT2_SHIFT               2
#define TSTORM_ROCE_RESP_CONN_AG_CTX_BIT3_MASK                0x1
#define TSTORM_ROCE_RESP_CONN_AG_CTX_BIT3_SHIFT               3
#define TSTORM_ROCE_RESP_CONN_AG_CTX_MSTORM_FLUSH_MASK        0x1
#define TSTORM_ROCE_RESP_CONN_AG_CTX_MSTORM_FLUSH_SHIFT       4
#define TSTORM_ROCE_RESP_CONN_AG_CTX_BIT5_MASK                0x1
#define TSTORM_ROCE_RESP_CONN_AG_CTX_BIT5_SHIFT               5
#define TSTORM_ROCE_RESP_CONN_AG_CTX_CF0_MASK                 0x3
#define TSTORM_ROCE_RESP_CONN_AG_CTX_CF0_SHIFT                6
	u8 flags1;
#define TSTORM_ROCE_RESP_CONN_AG_CTX_RX_ERROR_CF_MASK         0x3
#define TSTORM_ROCE_RESP_CONN_AG_CTX_RX_ERROR_CF_SHIFT        0
#define TSTORM_ROCE_RESP_CONN_AG_CTX_TX_ERROR_CF_MASK         0x3
#define TSTORM_ROCE_RESP_CONN_AG_CTX_TX_ERROR_CF_SHIFT        2
#define TSTORM_ROCE_RESP_CONN_AG_CTX_CF3_MASK                 0x3
#define TSTORM_ROCE_RESP_CONN_AG_CTX_CF3_SHIFT                4
#define TSTORM_ROCE_RESP_CONN_AG_CTX_FLUSH_Q0_CF_MASK         0x3
#define TSTORM_ROCE_RESP_CONN_AG_CTX_FLUSH_Q0_CF_SHIFT        6
	u8 flags2;
#define TSTORM_ROCE_RESP_CONN_AG_CTX_MSTORM_FLUSH_CF_MASK     0x3
#define TSTORM_ROCE_RESP_CONN_AG_CTX_MSTORM_FLUSH_CF_SHIFT    0
#define TSTORM_ROCE_RESP_CONN_AG_CTX_CF6_MASK                 0x3
#define TSTORM_ROCE_RESP_CONN_AG_CTX_CF6_SHIFT                2
#define TSTORM_ROCE_RESP_CONN_AG_CTX_CF7_MASK                 0x3
#define TSTORM_ROCE_RESP_CONN_AG_CTX_CF7_SHIFT                4
#define TSTORM_ROCE_RESP_CONN_AG_CTX_CF8_MASK                 0x3
#define TSTORM_ROCE_RESP_CONN_AG_CTX_CF8_SHIFT                6
	u8 flags3;
#define TSTORM_ROCE_RESP_CONN_AG_CTX_CF9_MASK                 0x3
#define TSTORM_ROCE_RESP_CONN_AG_CTX_CF9_SHIFT                0
#define TSTORM_ROCE_RESP_CONN_AG_CTX_CF10_MASK                0x3
#define TSTORM_ROCE_RESP_CONN_AG_CTX_CF10_SHIFT               2
#define TSTORM_ROCE_RESP_CONN_AG_CTX_CF0EN_MASK               0x1
#define TSTORM_ROCE_RESP_CONN_AG_CTX_CF0EN_SHIFT              4
#define TSTORM_ROCE_RESP_CONN_AG_CTX_RX_ERROR_CF_EN_MASK      0x1
#define TSTORM_ROCE_RESP_CONN_AG_CTX_RX_ERROR_CF_EN_SHIFT     5
#define TSTORM_ROCE_RESP_CONN_AG_CTX_TX_ERROR_CF_EN_MASK      0x1
#define TSTORM_ROCE_RESP_CONN_AG_CTX_TX_ERROR_CF_EN_SHIFT     6
#define TSTORM_ROCE_RESP_CONN_AG_CTX_CF3EN_MASK               0x1
#define TSTORM_ROCE_RESP_CONN_AG_CTX_CF3EN_SHIFT              7
	u8 flags4;
#define TSTORM_ROCE_RESP_CONN_AG_CTX_FLUSH_Q0_CF_EN_MASK      0x1
#define TSTORM_ROCE_RESP_CONN_AG_CTX_FLUSH_Q0_CF_EN_SHIFT     0
#define TSTORM_ROCE_RESP_CONN_AG_CTX_MSTORM_FLUSH_CF_EN_MASK  0x1
#define TSTORM_ROCE_RESP_CONN_AG_CTX_MSTORM_FLUSH_CF_EN_SHIFT 1
#define TSTORM_ROCE_RESP_CONN_AG_CTX_CF6EN_MASK               0x1
#define TSTORM_ROCE_RESP_CONN_AG_CTX_CF6EN_SHIFT              2
#define TSTORM_ROCE_RESP_CONN_AG_CTX_CF7EN_MASK               0x1
#define TSTORM_ROCE_RESP_CONN_AG_CTX_CF7EN_SHIFT              3
#define TSTORM_ROCE_RESP_CONN_AG_CTX_CF8EN_MASK               0x1
#define TSTORM_ROCE_RESP_CONN_AG_CTX_CF8EN_SHIFT              4
#define TSTORM_ROCE_RESP_CONN_AG_CTX_CF9EN_MASK               0x1
#define TSTORM_ROCE_RESP_CONN_AG_CTX_CF9EN_SHIFT              5
#define TSTORM_ROCE_RESP_CONN_AG_CTX_CF10EN_MASK              0x1
#define TSTORM_ROCE_RESP_CONN_AG_CTX_CF10EN_SHIFT             6
#define TSTORM_ROCE_RESP_CONN_AG_CTX_RULE0EN_MASK             0x1
#define TSTORM_ROCE_RESP_CONN_AG_CTX_RULE0EN_SHIFT            7
	u8 flags5;
#define TSTORM_ROCE_RESP_CONN_AG_CTX_RULE1EN_MASK             0x1
#define TSTORM_ROCE_RESP_CONN_AG_CTX_RULE1EN_SHIFT            0
#define TSTORM_ROCE_RESP_CONN_AG_CTX_RULE2EN_MASK             0x1
#define TSTORM_ROCE_RESP_CONN_AG_CTX_RULE2EN_SHIFT            1
#define TSTORM_ROCE_RESP_CONN_AG_CTX_RULE3EN_MASK             0x1
#define TSTORM_ROCE_RESP_CONN_AG_CTX_RULE3EN_SHIFT            2
#define TSTORM_ROCE_RESP_CONN_AG_CTX_RULE4EN_MASK             0x1
#define TSTORM_ROCE_RESP_CONN_AG_CTX_RULE4EN_SHIFT            3
#define TSTORM_ROCE_RESP_CONN_AG_CTX_RULE5EN_MASK             0x1
#define TSTORM_ROCE_RESP_CONN_AG_CTX_RULE5EN_SHIFT            4
#define TSTORM_ROCE_RESP_CONN_AG_CTX_RQ_RULE_EN_MASK          0x1
#define TSTORM_ROCE_RESP_CONN_AG_CTX_RQ_RULE_EN_SHIFT         5
#define TSTORM_ROCE_RESP_CONN_AG_CTX_RULE7EN_MASK             0x1
#define TSTORM_ROCE_RESP_CONN_AG_CTX_RULE7EN_SHIFT            6
#define TSTORM_ROCE_RESP_CONN_AG_CTX_RULE8EN_MASK             0x1
#define TSTORM_ROCE_RESP_CONN_AG_CTX_RULE8EN_SHIFT            7
	__le32 psn_and_rxmit_id_echo;
	__le32 reg1;
	__le32 reg2;
	__le32 reg3;
	__le32 reg4;
	__le32 reg5;
	__le32 reg6;
	__le32 reg7;
	__le32 reg8;
	u8 tx_async_error_type;
	u8 byte3;
	__le16 rq_cons;
	u8 byte4;
	u8 byte5;
	__le16 rq_prod;
	__le16 conn_dpi;
	__le16 irq_cons;
	__le32 num_invlidated_mw;
	__le32 reg10;
};

struct ustorm_roce_req_conn_ag_ctx {
	u8 byte0;
	u8 byte1;
	u8 flags0;
#define USTORM_ROCE_REQ_CONN_AG_CTX_BIT0_MASK     0x1
#define USTORM_ROCE_REQ_CONN_AG_CTX_BIT0_SHIFT    0
#define USTORM_ROCE_REQ_CONN_AG_CTX_BIT1_MASK     0x1
#define USTORM_ROCE_REQ_CONN_AG_CTX_BIT1_SHIFT    1
#define USTORM_ROCE_REQ_CONN_AG_CTX_CF0_MASK      0x3
#define USTORM_ROCE_REQ_CONN_AG_CTX_CF0_SHIFT     2
#define USTORM_ROCE_REQ_CONN_AG_CTX_CF1_MASK      0x3
#define USTORM_ROCE_REQ_CONN_AG_CTX_CF1_SHIFT     4
#define USTORM_ROCE_REQ_CONN_AG_CTX_CF2_MASK      0x3
#define USTORM_ROCE_REQ_CONN_AG_CTX_CF2_SHIFT     6
	u8 flags1;
#define USTORM_ROCE_REQ_CONN_AG_CTX_CF3_MASK      0x3
#define USTORM_ROCE_REQ_CONN_AG_CTX_CF3_SHIFT     0
#define USTORM_ROCE_REQ_CONN_AG_CTX_CF4_MASK      0x3
#define USTORM_ROCE_REQ_CONN_AG_CTX_CF4_SHIFT     2
#define USTORM_ROCE_REQ_CONN_AG_CTX_CF5_MASK      0x3
#define USTORM_ROCE_REQ_CONN_AG_CTX_CF5_SHIFT     4
#define USTORM_ROCE_REQ_CONN_AG_CTX_CF6_MASK      0x3
#define USTORM_ROCE_REQ_CONN_AG_CTX_CF6_SHIFT     6
	u8 flags2;
#define USTORM_ROCE_REQ_CONN_AG_CTX_CF0EN_MASK    0x1
#define USTORM_ROCE_REQ_CONN_AG_CTX_CF0EN_SHIFT   0
#define USTORM_ROCE_REQ_CONN_AG_CTX_CF1EN_MASK    0x1
#define USTORM_ROCE_REQ_CONN_AG_CTX_CF1EN_SHIFT   1
#define USTORM_ROCE_REQ_CONN_AG_CTX_CF2EN_MASK    0x1
#define USTORM_ROCE_REQ_CONN_AG_CTX_CF2EN_SHIFT   2
#define USTORM_ROCE_REQ_CONN_AG_CTX_CF3EN_MASK    0x1
#define USTORM_ROCE_REQ_CONN_AG_CTX_CF3EN_SHIFT   3
#define USTORM_ROCE_REQ_CONN_AG_CTX_CF4EN_MASK    0x1
#define USTORM_ROCE_REQ_CONN_AG_CTX_CF4EN_SHIFT   4
#define USTORM_ROCE_REQ_CONN_AG_CTX_CF5EN_MASK    0x1
#define USTORM_ROCE_REQ_CONN_AG_CTX_CF5EN_SHIFT   5
#define USTORM_ROCE_REQ_CONN_AG_CTX_CF6EN_MASK    0x1
#define USTORM_ROCE_REQ_CONN_AG_CTX_CF6EN_SHIFT   6
#define USTORM_ROCE_REQ_CONN_AG_CTX_RULE0EN_MASK  0x1
#define USTORM_ROCE_REQ_CONN_AG_CTX_RULE0EN_SHIFT 7
	u8 flags3;
#define USTORM_ROCE_REQ_CONN_AG_CTX_RULE1EN_MASK  0x1
#define USTORM_ROCE_REQ_CONN_AG_CTX_RULE1EN_SHIFT 0
#define USTORM_ROCE_REQ_CONN_AG_CTX_RULE2EN_MASK  0x1
#define USTORM_ROCE_REQ_CONN_AG_CTX_RULE2EN_SHIFT 1
#define USTORM_ROCE_REQ_CONN_AG_CTX_RULE3EN_MASK  0x1
#define USTORM_ROCE_REQ_CONN_AG_CTX_RULE3EN_SHIFT 2
#define USTORM_ROCE_REQ_CONN_AG_CTX_RULE4EN_MASK  0x1
#define USTORM_ROCE_REQ_CONN_AG_CTX_RULE4EN_SHIFT 3
#define USTORM_ROCE_REQ_CONN_AG_CTX_RULE5EN_MASK  0x1
#define USTORM_ROCE_REQ_CONN_AG_CTX_RULE5EN_SHIFT 4
#define USTORM_ROCE_REQ_CONN_AG_CTX_RULE6EN_MASK  0x1
#define USTORM_ROCE_REQ_CONN_AG_CTX_RULE6EN_SHIFT 5
#define USTORM_ROCE_REQ_CONN_AG_CTX_RULE7EN_MASK  0x1
#define USTORM_ROCE_REQ_CONN_AG_CTX_RULE7EN_SHIFT 6
#define USTORM_ROCE_REQ_CONN_AG_CTX_RULE8EN_MASK  0x1
#define USTORM_ROCE_REQ_CONN_AG_CTX_RULE8EN_SHIFT 7
	u8 byte2;
	u8 byte3;
	__le16 word0;
	__le16 word1;
	__le32 reg0;
	__le32 reg1;
	__le32 reg2;
	__le32 reg3;
	__le16 word2;
	__le16 word3;
};

struct ustorm_roce_resp_conn_ag_ctx {
	u8 byte0;
	u8 byte1;
	u8 flags0;
#define USTORM_ROCE_RESP_CONN_AG_CTX_BIT0_MASK     0x1
#define USTORM_ROCE_RESP_CONN_AG_CTX_BIT0_SHIFT    0
#define USTORM_ROCE_RESP_CONN_AG_CTX_BIT1_MASK     0x1
#define USTORM_ROCE_RESP_CONN_AG_CTX_BIT1_SHIFT    1
#define USTORM_ROCE_RESP_CONN_AG_CTX_CF0_MASK      0x3
#define USTORM_ROCE_RESP_CONN_AG_CTX_CF0_SHIFT     2
#define USTORM_ROCE_RESP_CONN_AG_CTX_CF1_MASK      0x3
#define USTORM_ROCE_RESP_CONN_AG_CTX_CF1_SHIFT     4
#define USTORM_ROCE_RESP_CONN_AG_CTX_CF2_MASK      0x3
#define USTORM_ROCE_RESP_CONN_AG_CTX_CF2_SHIFT     6
	u8 flags1;
#define USTORM_ROCE_RESP_CONN_AG_CTX_CF3_MASK      0x3
#define USTORM_ROCE_RESP_CONN_AG_CTX_CF3_SHIFT     0
#define USTORM_ROCE_RESP_CONN_AG_CTX_CF4_MASK      0x3
#define USTORM_ROCE_RESP_CONN_AG_CTX_CF4_SHIFT     2
#define USTORM_ROCE_RESP_CONN_AG_CTX_CF5_MASK      0x3
#define USTORM_ROCE_RESP_CONN_AG_CTX_CF5_SHIFT     4
#define USTORM_ROCE_RESP_CONN_AG_CTX_CF6_MASK      0x3
#define USTORM_ROCE_RESP_CONN_AG_CTX_CF6_SHIFT     6
	u8 flags2;
#define USTORM_ROCE_RESP_CONN_AG_CTX_CF0EN_MASK    0x1
#define USTORM_ROCE_RESP_CONN_AG_CTX_CF0EN_SHIFT   0
#define USTORM_ROCE_RESP_CONN_AG_CTX_CF1EN_MASK    0x1
#define USTORM_ROCE_RESP_CONN_AG_CTX_CF1EN_SHIFT   1
#define USTORM_ROCE_RESP_CONN_AG_CTX_CF2EN_MASK    0x1
#define USTORM_ROCE_RESP_CONN_AG_CTX_CF2EN_SHIFT   2
#define USTORM_ROCE_RESP_CONN_AG_CTX_CF3EN_MASK    0x1
#define USTORM_ROCE_RESP_CONN_AG_CTX_CF3EN_SHIFT   3
#define USTORM_ROCE_RESP_CONN_AG_CTX_CF4EN_MASK    0x1
#define USTORM_ROCE_RESP_CONN_AG_CTX_CF4EN_SHIFT   4
#define USTORM_ROCE_RESP_CONN_AG_CTX_CF5EN_MASK    0x1
#define USTORM_ROCE_RESP_CONN_AG_CTX_CF5EN_SHIFT   5
#define USTORM_ROCE_RESP_CONN_AG_CTX_CF6EN_MASK    0x1
#define USTORM_ROCE_RESP_CONN_AG_CTX_CF6EN_SHIFT   6
#define USTORM_ROCE_RESP_CONN_AG_CTX_RULE0EN_MASK  0x1
#define USTORM_ROCE_RESP_CONN_AG_CTX_RULE0EN_SHIFT 7
	u8 flags3;
#define USTORM_ROCE_RESP_CONN_AG_CTX_RULE1EN_MASK  0x1
#define USTORM_ROCE_RESP_CONN_AG_CTX_RULE1EN_SHIFT 0
#define USTORM_ROCE_RESP_CONN_AG_CTX_RULE2EN_MASK  0x1
#define USTORM_ROCE_RESP_CONN_AG_CTX_RULE2EN_SHIFT 1
#define USTORM_ROCE_RESP_CONN_AG_CTX_RULE3EN_MASK  0x1
#define USTORM_ROCE_RESP_CONN_AG_CTX_RULE3EN_SHIFT 2
#define USTORM_ROCE_RESP_CONN_AG_CTX_RULE4EN_MASK  0x1
#define USTORM_ROCE_RESP_CONN_AG_CTX_RULE4EN_SHIFT 3
#define USTORM_ROCE_RESP_CONN_AG_CTX_RULE5EN_MASK  0x1
#define USTORM_ROCE_RESP_CONN_AG_CTX_RULE5EN_SHIFT 4
#define USTORM_ROCE_RESP_CONN_AG_CTX_RULE6EN_MASK  0x1
#define USTORM_ROCE_RESP_CONN_AG_CTX_RULE6EN_SHIFT 5
#define USTORM_ROCE_RESP_CONN_AG_CTX_RULE7EN_MASK  0x1
#define USTORM_ROCE_RESP_CONN_AG_CTX_RULE7EN_SHIFT 6
#define USTORM_ROCE_RESP_CONN_AG_CTX_RULE8EN_MASK  0x1
#define USTORM_ROCE_RESP_CONN_AG_CTX_RULE8EN_SHIFT 7
	u8 byte2;
	u8 byte3;
	__le16 word0;
	__le16 word1;
	__le32 reg0;
	__le32 reg1;
	__le32 reg2;
	__le32 reg3;
	__le16 word2;
	__le16 word3;
};

struct xstorm_roce_req_conn_ag_ctx {
	u8 reserved0;
	u8 state;
	u8 flags0;
#define XSTORM_ROCE_REQ_CONN_AG_CTX_EXIST_IN_QM0_MASK        0x1
#define XSTORM_ROCE_REQ_CONN_AG_CTX_EXIST_IN_QM0_SHIFT       0
#define XSTORM_ROCE_REQ_CONN_AG_CTX_RESERVED1_MASK           0x1
#define XSTORM_ROCE_REQ_CONN_AG_CTX_RESERVED1_SHIFT          1
#define XSTORM_ROCE_REQ_CONN_AG_CTX_RESERVED2_MASK           0x1
#define XSTORM_ROCE_REQ_CONN_AG_CTX_RESERVED2_SHIFT          2
#define XSTORM_ROCE_REQ_CONN_AG_CTX_EXIST_IN_QM3_MASK        0x1
#define XSTORM_ROCE_REQ_CONN_AG_CTX_EXIST_IN_QM3_SHIFT       3
#define XSTORM_ROCE_REQ_CONN_AG_CTX_RESERVED3_MASK           0x1
#define XSTORM_ROCE_REQ_CONN_AG_CTX_RESERVED3_SHIFT          4
#define XSTORM_ROCE_REQ_CONN_AG_CTX_RESERVED4_MASK           0x1
#define XSTORM_ROCE_REQ_CONN_AG_CTX_RESERVED4_SHIFT          5
#define XSTORM_ROCE_REQ_CONN_AG_CTX_RESERVED5_MASK           0x1
#define XSTORM_ROCE_REQ_CONN_AG_CTX_RESERVED5_SHIFT          6
#define XSTORM_ROCE_REQ_CONN_AG_CTX_RESERVED6_MASK           0x1
#define XSTORM_ROCE_REQ_CONN_AG_CTX_RESERVED6_SHIFT          7
	u8 flags1;
#define XSTORM_ROCE_REQ_CONN_AG_CTX_RESERVED7_MASK           0x1
#define XSTORM_ROCE_REQ_CONN_AG_CTX_RESERVED7_SHIFT          0
#define XSTORM_ROCE_REQ_CONN_AG_CTX_RESERVED8_MASK           0x1
#define XSTORM_ROCE_REQ_CONN_AG_CTX_RESERVED8_SHIFT          1
#define XSTORM_ROCE_REQ_CONN_AG_CTX_BIT10_MASK               0x1
#define XSTORM_ROCE_REQ_CONN_AG_CTX_BIT10_SHIFT              2
#define XSTORM_ROCE_REQ_CONN_AG_CTX_BIT11_MASK               0x1
#define XSTORM_ROCE_REQ_CONN_AG_CTX_BIT11_SHIFT              3
#define XSTORM_ROCE_REQ_CONN_AG_CTX_BIT12_MASK               0x1
#define XSTORM_ROCE_REQ_CONN_AG_CTX_BIT12_SHIFT              4
#define XSTORM_ROCE_REQ_CONN_AG_CTX_BIT13_MASK               0x1
#define XSTORM_ROCE_REQ_CONN_AG_CTX_BIT13_SHIFT              5
#define XSTORM_ROCE_REQ_CONN_AG_CTX_ERROR_STATE_MASK         0x1
#define XSTORM_ROCE_REQ_CONN_AG_CTX_ERROR_STATE_SHIFT        6
#define XSTORM_ROCE_REQ_CONN_AG_CTX_YSTORM_FLUSH_MASK        0x1
#define XSTORM_ROCE_REQ_CONN_AG_CTX_YSTORM_FLUSH_SHIFT       7
	u8 flags2;
#define XSTORM_ROCE_REQ_CONN_AG_CTX_CF0_MASK                 0x3
#define XSTORM_ROCE_REQ_CONN_AG_CTX_CF0_SHIFT                0
#define XSTORM_ROCE_REQ_CONN_AG_CTX_CF1_MASK                 0x3
#define XSTORM_ROCE_REQ_CONN_AG_CTX_CF1_SHIFT                2
#define XSTORM_ROCE_REQ_CONN_AG_CTX_CF2_MASK                 0x3
#define XSTORM_ROCE_REQ_CONN_AG_CTX_CF2_SHIFT                4
#define XSTORM_ROCE_REQ_CONN_AG_CTX_CF3_MASK                 0x3
#define XSTORM_ROCE_REQ_CONN_AG_CTX_CF3_SHIFT                6
	u8 flags3;
#define XSTORM_ROCE_REQ_CONN_AG_CTX_SQ_FLUSH_CF_MASK         0x3
#define XSTORM_ROCE_REQ_CONN_AG_CTX_SQ_FLUSH_CF_SHIFT        0
#define XSTORM_ROCE_REQ_CONN_AG_CTX_RX_ERROR_CF_MASK         0x3
#define XSTORM_ROCE_REQ_CONN_AG_CTX_RX_ERROR_CF_SHIFT        2
#define XSTORM_ROCE_REQ_CONN_AG_CTX_SND_RXMIT_CF_MASK        0x3
#define XSTORM_ROCE_REQ_CONN_AG_CTX_SND_RXMIT_CF_SHIFT       4
#define XSTORM_ROCE_REQ_CONN_AG_CTX_FLUSH_Q0_CF_MASK         0x3
#define XSTORM_ROCE_REQ_CONN_AG_CTX_FLUSH_Q0_CF_SHIFT        6
	u8 flags4;
#define XSTORM_ROCE_REQ_CONN_AG_CTX_CF8_MASK                 0x3
#define XSTORM_ROCE_REQ_CONN_AG_CTX_CF8_SHIFT                0
#define XSTORM_ROCE_REQ_CONN_AG_CTX_CF9_MASK                 0x3
#define XSTORM_ROCE_REQ_CONN_AG_CTX_CF9_SHIFT                2
#define XSTORM_ROCE_REQ_CONN_AG_CTX_CF10_MASK                0x3
#define XSTORM_ROCE_REQ_CONN_AG_CTX_CF10_SHIFT               4
#define XSTORM_ROCE_REQ_CONN_AG_CTX_CF11_MASK                0x3
#define XSTORM_ROCE_REQ_CONN_AG_CTX_CF11_SHIFT               6
	u8 flags5;
#define XSTORM_ROCE_REQ_CONN_AG_CTX_CF12_MASK                0x3
#define XSTORM_ROCE_REQ_CONN_AG_CTX_CF12_SHIFT               0
#define XSTORM_ROCE_REQ_CONN_AG_CTX_CF13_MASK                0x3
#define XSTORM_ROCE_REQ_CONN_AG_CTX_CF13_SHIFT               2
#define XSTORM_ROCE_REQ_CONN_AG_CTX_FMR_ENDED_CF_MASK        0x3
#define XSTORM_ROCE_REQ_CONN_AG_CTX_FMR_ENDED_CF_SHIFT       4
#define XSTORM_ROCE_REQ_CONN_AG_CTX_CF15_MASK                0x3
#define XSTORM_ROCE_REQ_CONN_AG_CTX_CF15_SHIFT               6
	u8 flags6;
#define XSTORM_ROCE_REQ_CONN_AG_CTX_CF16_MASK                0x3
#define XSTORM_ROCE_REQ_CONN_AG_CTX_CF16_SHIFT               0
#define XSTORM_ROCE_REQ_CONN_AG_CTX_CF17_MASK                0x3
#define XSTORM_ROCE_REQ_CONN_AG_CTX_CF17_SHIFT               2
#define XSTORM_ROCE_REQ_CONN_AG_CTX_CF18_MASK                0x3
#define XSTORM_ROCE_REQ_CONN_AG_CTX_CF18_SHIFT               4
#define XSTORM_ROCE_REQ_CONN_AG_CTX_CF19_MASK                0x3
#define XSTORM_ROCE_REQ_CONN_AG_CTX_CF19_SHIFT               6
	u8 flags7;
#define XSTORM_ROCE_REQ_CONN_AG_CTX_CF20_MASK                0x3
#define XSTORM_ROCE_REQ_CONN_AG_CTX_CF20_SHIFT               0
#define XSTORM_ROCE_REQ_CONN_AG_CTX_CF21_MASK                0x3
#define XSTORM_ROCE_REQ_CONN_AG_CTX_CF21_SHIFT               2
#define XSTORM_ROCE_REQ_CONN_AG_CTX_SLOW_PATH_MASK           0x3
#define XSTORM_ROCE_REQ_CONN_AG_CTX_SLOW_PATH_SHIFT          4
#define XSTORM_ROCE_REQ_CONN_AG_CTX_CF0EN_MASK               0x1
#define XSTORM_ROCE_REQ_CONN_AG_CTX_CF0EN_SHIFT              6
#define XSTORM_ROCE_REQ_CONN_AG_CTX_CF1EN_MASK               0x1
#define XSTORM_ROCE_REQ_CONN_AG_CTX_CF1EN_SHIFT              7
	u8 flags8;
#define XSTORM_ROCE_REQ_CONN_AG_CTX_CF2EN_MASK               0x1
#define XSTORM_ROCE_REQ_CONN_AG_CTX_CF2EN_SHIFT              0
#define XSTORM_ROCE_REQ_CONN_AG_CTX_CF3EN_MASK               0x1
#define XSTORM_ROCE_REQ_CONN_AG_CTX_CF3EN_SHIFT              1
#define XSTORM_ROCE_REQ_CONN_AG_CTX_SQ_FLUSH_CF_EN_MASK      0x1
#define XSTORM_ROCE_REQ_CONN_AG_CTX_SQ_FLUSH_CF_EN_SHIFT     2
#define XSTORM_ROCE_REQ_CONN_AG_CTX_RX_ERROR_CF_EN_MASK      0x1
#define XSTORM_ROCE_REQ_CONN_AG_CTX_RX_ERROR_CF_EN_SHIFT     3
#define XSTORM_ROCE_REQ_CONN_AG_CTX_SND_RXMIT_CF_EN_MASK     0x1
#define XSTORM_ROCE_REQ_CONN_AG_CTX_SND_RXMIT_CF_EN_SHIFT    4
#define XSTORM_ROCE_REQ_CONN_AG_CTX_FLUSH_Q0_CF_EN_MASK      0x1
#define XSTORM_ROCE_REQ_CONN_AG_CTX_FLUSH_Q0_CF_EN_SHIFT     5
#define XSTORM_ROCE_REQ_CONN_AG_CTX_CF8EN_MASK               0x1
#define XSTORM_ROCE_REQ_CONN_AG_CTX_CF8EN_SHIFT              6
#define XSTORM_ROCE_REQ_CONN_AG_CTX_CF9EN_MASK               0x1
#define XSTORM_ROCE_REQ_CONN_AG_CTX_CF9EN_SHIFT              7
	u8 flags9;
#define XSTORM_ROCE_REQ_CONN_AG_CTX_CF10EN_MASK              0x1
#define XSTORM_ROCE_REQ_CONN_AG_CTX_CF10EN_SHIFT             0
#define XSTORM_ROCE_REQ_CONN_AG_CTX_CF11EN_MASK              0x1
#define XSTORM_ROCE_REQ_CONN_AG_CTX_CF11EN_SHIFT             1
#define XSTORM_ROCE_REQ_CONN_AG_CTX_CF12EN_MASK              0x1
#define XSTORM_ROCE_REQ_CONN_AG_CTX_CF12EN_SHIFT             2
#define XSTORM_ROCE_REQ_CONN_AG_CTX_CF13EN_MASK              0x1
#define XSTORM_ROCE_REQ_CONN_AG_CTX_CF13EN_SHIFT             3
#define XSTORM_ROCE_REQ_CONN_AG_CTX_FME_ENDED_CF_EN_MASK     0x1
#define XSTORM_ROCE_REQ_CONN_AG_CTX_FME_ENDED_CF_EN_SHIFT    4
#define XSTORM_ROCE_REQ_CONN_AG_CTX_CF15EN_MASK              0x1
#define XSTORM_ROCE_REQ_CONN_AG_CTX_CF15EN_SHIFT             5
#define XSTORM_ROCE_REQ_CONN_AG_CTX_CF16EN_MASK              0x1
#define XSTORM_ROCE_REQ_CONN_AG_CTX_CF16EN_SHIFT             6
#define XSTORM_ROCE_REQ_CONN_AG_CTX_CF17EN_MASK              0x1
#define XSTORM_ROCE_REQ_CONN_AG_CTX_CF17EN_SHIFT             7
	u8 flags10;
#define XSTORM_ROCE_REQ_CONN_AG_CTX_CF18EN_MASK              0x1
#define XSTORM_ROCE_REQ_CONN_AG_CTX_CF18EN_SHIFT             0
#define XSTORM_ROCE_REQ_CONN_AG_CTX_CF19EN_MASK              0x1
#define XSTORM_ROCE_REQ_CONN_AG_CTX_CF19EN_SHIFT             1
#define XSTORM_ROCE_REQ_CONN_AG_CTX_CF20EN_MASK              0x1
#define XSTORM_ROCE_REQ_CONN_AG_CTX_CF20EN_SHIFT             2
#define XSTORM_ROCE_REQ_CONN_AG_CTX_CF21EN_MASK              0x1
#define XSTORM_ROCE_REQ_CONN_AG_CTX_CF21EN_SHIFT             3
#define XSTORM_ROCE_REQ_CONN_AG_CTX_SLOW_PATH_EN_MASK        0x1
#define XSTORM_ROCE_REQ_CONN_AG_CTX_SLOW_PATH_EN_SHIFT       4
#define XSTORM_ROCE_REQ_CONN_AG_CTX_CF23EN_MASK              0x1
#define XSTORM_ROCE_REQ_CONN_AG_CTX_CF23EN_SHIFT             5
#define XSTORM_ROCE_REQ_CONN_AG_CTX_RULE0EN_MASK             0x1
#define XSTORM_ROCE_REQ_CONN_AG_CTX_RULE0EN_SHIFT            6
#define XSTORM_ROCE_REQ_CONN_AG_CTX_RULE1EN_MASK             0x1
#define XSTORM_ROCE_REQ_CONN_AG_CTX_RULE1EN_SHIFT            7
	u8 flags11;
#define XSTORM_ROCE_REQ_CONN_AG_CTX_RULE2EN_MASK             0x1
#define XSTORM_ROCE_REQ_CONN_AG_CTX_RULE2EN_SHIFT            0
#define XSTORM_ROCE_REQ_CONN_AG_CTX_RULE3EN_MASK             0x1
#define XSTORM_ROCE_REQ_CONN_AG_CTX_RULE3EN_SHIFT            1
#define XSTORM_ROCE_REQ_CONN_AG_CTX_RULE4EN_MASK             0x1
#define XSTORM_ROCE_REQ_CONN_AG_CTX_RULE4EN_SHIFT            2
#define XSTORM_ROCE_REQ_CONN_AG_CTX_RULE5EN_MASK             0x1
#define XSTORM_ROCE_REQ_CONN_AG_CTX_RULE5EN_SHIFT            3
#define XSTORM_ROCE_REQ_CONN_AG_CTX_RULE6EN_MASK             0x1
#define XSTORM_ROCE_REQ_CONN_AG_CTX_RULE6EN_SHIFT            4
#define XSTORM_ROCE_REQ_CONN_AG_CTX_E2E_CREDIT_RULE_EN_MASK  0x1
#define XSTORM_ROCE_REQ_CONN_AG_CTX_E2E_CREDIT_RULE_EN_SHIFT 5
#define XSTORM_ROCE_REQ_CONN_AG_CTX_A0_RESERVED1_MASK        0x1
#define XSTORM_ROCE_REQ_CONN_AG_CTX_A0_RESERVED1_SHIFT       6
#define XSTORM_ROCE_REQ_CONN_AG_CTX_RULE9EN_MASK             0x1
#define XSTORM_ROCE_REQ_CONN_AG_CTX_RULE9EN_SHIFT            7
	u8 flags12;
#define XSTORM_ROCE_REQ_CONN_AG_CTX_SQ_PROD_EN_MASK          0x1
#define XSTORM_ROCE_REQ_CONN_AG_CTX_SQ_PROD_EN_SHIFT         0
#define XSTORM_ROCE_REQ_CONN_AG_CTX_RULE11EN_MASK            0x1
#define XSTORM_ROCE_REQ_CONN_AG_CTX_RULE11EN_SHIFT           1
#define XSTORM_ROCE_REQ_CONN_AG_CTX_A0_RESERVED2_MASK        0x1
#define XSTORM_ROCE_REQ_CONN_AG_CTX_A0_RESERVED2_SHIFT       2
#define XSTORM_ROCE_REQ_CONN_AG_CTX_A0_RESERVED3_MASK        0x1
#define XSTORM_ROCE_REQ_CONN_AG_CTX_A0_RESERVED3_SHIFT       3
#define XSTORM_ROCE_REQ_CONN_AG_CTX_INV_FENCE_RULE_EN_MASK   0x1
#define XSTORM_ROCE_REQ_CONN_AG_CTX_INV_FENCE_RULE_EN_SHIFT  4
#define XSTORM_ROCE_REQ_CONN_AG_CTX_RULE15EN_MASK            0x1
#define XSTORM_ROCE_REQ_CONN_AG_CTX_RULE15EN_SHIFT           5
#define XSTORM_ROCE_REQ_CONN_AG_CTX_ORQ_FENCE_RULE_EN_MASK   0x1
#define XSTORM_ROCE_REQ_CONN_AG_CTX_ORQ_FENCE_RULE_EN_SHIFT  6
#define XSTORM_ROCE_REQ_CONN_AG_CTX_MAX_ORD_RULE_EN_MASK     0x1
#define XSTORM_ROCE_REQ_CONN_AG_CTX_MAX_ORD_RULE_EN_SHIFT    7
	u8 flags13;
#define XSTORM_ROCE_REQ_CONN_AG_CTX_RULE18EN_MASK            0x1
#define XSTORM_ROCE_REQ_CONN_AG_CTX_RULE18EN_SHIFT           0
#define XSTORM_ROCE_REQ_CONN_AG_CTX_RULE19EN_MASK            0x1
#define XSTORM_ROCE_REQ_CONN_AG_CTX_RULE19EN_SHIFT           1
#define XSTORM_ROCE_REQ_CONN_AG_CTX_A0_RESERVED4_MASK        0x1
#define XSTORM_ROCE_REQ_CONN_AG_CTX_A0_RESERVED4_SHIFT       2
#define XSTORM_ROCE_REQ_CONN_AG_CTX_A0_RESERVED5_MASK        0x1
#define XSTORM_ROCE_REQ_CONN_AG_CTX_A0_RESERVED5_SHIFT       3
#define XSTORM_ROCE_REQ_CONN_AG_CTX_A0_RESERVED6_MASK        0x1
#define XSTORM_ROCE_REQ_CONN_AG_CTX_A0_RESERVED6_SHIFT       4
#define XSTORM_ROCE_REQ_CONN_AG_CTX_A0_RESERVED7_MASK        0x1
#define XSTORM_ROCE_REQ_CONN_AG_CTX_A0_RESERVED7_SHIFT       5
#define XSTORM_ROCE_REQ_CONN_AG_CTX_A0_RESERVED8_MASK        0x1
#define XSTORM_ROCE_REQ_CONN_AG_CTX_A0_RESERVED8_SHIFT       6
#define XSTORM_ROCE_REQ_CONN_AG_CTX_A0_RESERVED9_MASK        0x1
#define XSTORM_ROCE_REQ_CONN_AG_CTX_A0_RESERVED9_SHIFT       7
	u8 flags14;
#define XSTORM_ROCE_REQ_CONN_AG_CTX_MIGRATION_FLAG_MASK      0x1
#define XSTORM_ROCE_REQ_CONN_AG_CTX_MIGRATION_FLAG_SHIFT     0
#define XSTORM_ROCE_REQ_CONN_AG_CTX_BIT17_MASK               0x1
#define XSTORM_ROCE_REQ_CONN_AG_CTX_BIT17_SHIFT              1
#define XSTORM_ROCE_REQ_CONN_AG_CTX_DPM_PORT_NUM_MASK        0x3
#define XSTORM_ROCE_REQ_CONN_AG_CTX_DPM_PORT_NUM_SHIFT       2
#define XSTORM_ROCE_REQ_CONN_AG_CTX_RESERVED_MASK            0x1
#define XSTORM_ROCE_REQ_CONN_AG_CTX_RESERVED_SHIFT           4
#define XSTORM_ROCE_REQ_CONN_AG_CTX_ROCE_EDPM_ENABLE_MASK    0x1
#define XSTORM_ROCE_REQ_CONN_AG_CTX_ROCE_EDPM_ENABLE_SHIFT   5
#define XSTORM_ROCE_REQ_CONN_AG_CTX_CF23_MASK                0x3
#define XSTORM_ROCE_REQ_CONN_AG_CTX_CF23_SHIFT               6
	u8 byte2;
	__le16 physical_q0;
	__le16 word1;
	__le16 sq_cmp_cons;
	__le16 sq_cons;
	__le16 sq_prod;
	__le16 word5;
	__le16 conn_dpi;
	u8 byte3;
	u8 byte4;
	u8 byte5;
	u8 byte6;
	__le32 lsn;
	__le32 ssn;
	__le32 snd_una_psn;
	__le32 snd_nxt_psn;
	__le32 reg4;
	__le32 orq_cons_th;
	__le32 orq_cons;
};

struct xstorm_roce_resp_conn_ag_ctx {
	u8 reserved0;
	u8 state;
	u8 flags0;
#define XSTORM_ROCE_RESP_CONN_AG_CTX_EXIST_IN_QM0_MASK      0x1
#define XSTORM_ROCE_RESP_CONN_AG_CTX_EXIST_IN_QM0_SHIFT     0
#define XSTORM_ROCE_RESP_CONN_AG_CTX_RESERVED1_MASK         0x1
#define XSTORM_ROCE_RESP_CONN_AG_CTX_RESERVED1_SHIFT        1
#define XSTORM_ROCE_RESP_CONN_AG_CTX_RESERVED2_MASK         0x1
#define XSTORM_ROCE_RESP_CONN_AG_CTX_RESERVED2_SHIFT        2
#define XSTORM_ROCE_RESP_CONN_AG_CTX_EXIST_IN_QM3_MASK      0x1
#define XSTORM_ROCE_RESP_CONN_AG_CTX_EXIST_IN_QM3_SHIFT     3
#define XSTORM_ROCE_RESP_CONN_AG_CTX_RESERVED3_MASK         0x1
#define XSTORM_ROCE_RESP_CONN_AG_CTX_RESERVED3_SHIFT        4
#define XSTORM_ROCE_RESP_CONN_AG_CTX_RESERVED4_MASK         0x1
#define XSTORM_ROCE_RESP_CONN_AG_CTX_RESERVED4_SHIFT        5
#define XSTORM_ROCE_RESP_CONN_AG_CTX_RESERVED5_MASK         0x1
#define XSTORM_ROCE_RESP_CONN_AG_CTX_RESERVED5_SHIFT        6
#define XSTORM_ROCE_RESP_CONN_AG_CTX_RESERVED6_MASK         0x1
#define XSTORM_ROCE_RESP_CONN_AG_CTX_RESERVED6_SHIFT        7
	u8 flags1;
#define XSTORM_ROCE_RESP_CONN_AG_CTX_RESERVED7_MASK         0x1
#define XSTORM_ROCE_RESP_CONN_AG_CTX_RESERVED7_SHIFT        0
#define XSTORM_ROCE_RESP_CONN_AG_CTX_RESERVED8_MASK         0x1
#define XSTORM_ROCE_RESP_CONN_AG_CTX_RESERVED8_SHIFT        1
#define XSTORM_ROCE_RESP_CONN_AG_CTX_BIT10_MASK             0x1
#define XSTORM_ROCE_RESP_CONN_AG_CTX_BIT10_SHIFT            2
#define XSTORM_ROCE_RESP_CONN_AG_CTX_BIT11_MASK             0x1
#define XSTORM_ROCE_RESP_CONN_AG_CTX_BIT11_SHIFT            3
#define XSTORM_ROCE_RESP_CONN_AG_CTX_BIT12_MASK             0x1
#define XSTORM_ROCE_RESP_CONN_AG_CTX_BIT12_SHIFT            4
#define XSTORM_ROCE_RESP_CONN_AG_CTX_BIT13_MASK             0x1
#define XSTORM_ROCE_RESP_CONN_AG_CTX_BIT13_SHIFT            5
#define XSTORM_ROCE_RESP_CONN_AG_CTX_ERROR_STATE_MASK       0x1
#define XSTORM_ROCE_RESP_CONN_AG_CTX_ERROR_STATE_SHIFT      6
#define XSTORM_ROCE_RESP_CONN_AG_CTX_YSTORM_FLUSH_MASK      0x1
#define XSTORM_ROCE_RESP_CONN_AG_CTX_YSTORM_FLUSH_SHIFT     7
	u8 flags2;
#define XSTORM_ROCE_RESP_CONN_AG_CTX_CF0_MASK               0x3
#define XSTORM_ROCE_RESP_CONN_AG_CTX_CF0_SHIFT              0
#define XSTORM_ROCE_RESP_CONN_AG_CTX_CF1_MASK               0x3
#define XSTORM_ROCE_RESP_CONN_AG_CTX_CF1_SHIFT              2
#define XSTORM_ROCE_RESP_CONN_AG_CTX_CF2_MASK               0x3
#define XSTORM_ROCE_RESP_CONN_AG_CTX_CF2_SHIFT              4
#define XSTORM_ROCE_RESP_CONN_AG_CTX_CF3_MASK               0x3
#define XSTORM_ROCE_RESP_CONN_AG_CTX_CF3_SHIFT              6
	u8 flags3;
#define XSTORM_ROCE_RESP_CONN_AG_CTX_RXMIT_CF_MASK          0x3
#define XSTORM_ROCE_RESP_CONN_AG_CTX_RXMIT_CF_SHIFT         0
#define XSTORM_ROCE_RESP_CONN_AG_CTX_RX_ERROR_CF_MASK       0x3
#define XSTORM_ROCE_RESP_CONN_AG_CTX_RX_ERROR_CF_SHIFT      2
#define XSTORM_ROCE_RESP_CONN_AG_CTX_FORCE_ACK_CF_MASK      0x3
#define XSTORM_ROCE_RESP_CONN_AG_CTX_FORCE_ACK_CF_SHIFT     4
#define XSTORM_ROCE_RESP_CONN_AG_CTX_FLUSH_Q0_CF_MASK       0x3
#define XSTORM_ROCE_RESP_CONN_AG_CTX_FLUSH_Q0_CF_SHIFT      6
	u8 flags4;
#define XSTORM_ROCE_RESP_CONN_AG_CTX_CF8_MASK               0x3
#define XSTORM_ROCE_RESP_CONN_AG_CTX_CF8_SHIFT              0
#define XSTORM_ROCE_RESP_CONN_AG_CTX_CF9_MASK               0x3
#define XSTORM_ROCE_RESP_CONN_AG_CTX_CF9_SHIFT              2
#define XSTORM_ROCE_RESP_CONN_AG_CTX_CF10_MASK              0x3
#define XSTORM_ROCE_RESP_CONN_AG_CTX_CF10_SHIFT             4
#define XSTORM_ROCE_RESP_CONN_AG_CTX_CF11_MASK              0x3
#define XSTORM_ROCE_RESP_CONN_AG_CTX_CF11_SHIFT             6
	u8 flags5;
#define XSTORM_ROCE_RESP_CONN_AG_CTX_CF12_MASK              0x3
#define XSTORM_ROCE_RESP_CONN_AG_CTX_CF12_SHIFT             0
#define XSTORM_ROCE_RESP_CONN_AG_CTX_CF13_MASK              0x3
#define XSTORM_ROCE_RESP_CONN_AG_CTX_CF13_SHIFT             2
#define XSTORM_ROCE_RESP_CONN_AG_CTX_CF14_MASK              0x3
#define XSTORM_ROCE_RESP_CONN_AG_CTX_CF14_SHIFT             4
#define XSTORM_ROCE_RESP_CONN_AG_CTX_CF15_MASK              0x3
#define XSTORM_ROCE_RESP_CONN_AG_CTX_CF15_SHIFT             6
	u8 flags6;
#define XSTORM_ROCE_RESP_CONN_AG_CTX_CF16_MASK              0x3
#define XSTORM_ROCE_RESP_CONN_AG_CTX_CF16_SHIFT             0
#define XSTORM_ROCE_RESP_CONN_AG_CTX_CF17_MASK              0x3
#define XSTORM_ROCE_RESP_CONN_AG_CTX_CF17_SHIFT             2
#define XSTORM_ROCE_RESP_CONN_AG_CTX_CF18_MASK              0x3
#define XSTORM_ROCE_RESP_CONN_AG_CTX_CF18_SHIFT             4
#define XSTORM_ROCE_RESP_CONN_AG_CTX_CF19_MASK              0x3
#define XSTORM_ROCE_RESP_CONN_AG_CTX_CF19_SHIFT             6
	u8 flags7;
#define XSTORM_ROCE_RESP_CONN_AG_CTX_CF20_MASK              0x3
#define XSTORM_ROCE_RESP_CONN_AG_CTX_CF20_SHIFT             0
#define XSTORM_ROCE_RESP_CONN_AG_CTX_CF21_MASK              0x3
#define XSTORM_ROCE_RESP_CONN_AG_CTX_CF21_SHIFT             2
#define XSTORM_ROCE_RESP_CONN_AG_CTX_SLOW_PATH_MASK         0x3
#define XSTORM_ROCE_RESP_CONN_AG_CTX_SLOW_PATH_SHIFT        4
#define XSTORM_ROCE_RESP_CONN_AG_CTX_CF0EN_MASK             0x1
#define XSTORM_ROCE_RESP_CONN_AG_CTX_CF0EN_SHIFT            6
#define XSTORM_ROCE_RESP_CONN_AG_CTX_CF1EN_MASK             0x1
#define XSTORM_ROCE_RESP_CONN_AG_CTX_CF1EN_SHIFT            7
	u8 flags8;
#define XSTORM_ROCE_RESP_CONN_AG_CTX_CF2EN_MASK             0x1
#define XSTORM_ROCE_RESP_CONN_AG_CTX_CF2EN_SHIFT            0
#define XSTORM_ROCE_RESP_CONN_AG_CTX_CF3EN_MASK             0x1
#define XSTORM_ROCE_RESP_CONN_AG_CTX_CF3EN_SHIFT            1
#define XSTORM_ROCE_RESP_CONN_AG_CTX_RXMIT_CF_EN_MASK       0x1
#define XSTORM_ROCE_RESP_CONN_AG_CTX_RXMIT_CF_EN_SHIFT      2
#define XSTORM_ROCE_RESP_CONN_AG_CTX_RX_ERROR_CF_EN_MASK    0x1
#define XSTORM_ROCE_RESP_CONN_AG_CTX_RX_ERROR_CF_EN_SHIFT   3
#define XSTORM_ROCE_RESP_CONN_AG_CTX_FORCE_ACK_CF_EN_MASK   0x1
#define XSTORM_ROCE_RESP_CONN_AG_CTX_FORCE_ACK_CF_EN_SHIFT  4
#define XSTORM_ROCE_RESP_CONN_AG_CTX_FLUSH_Q0_CF_EN_MASK    0x1
#define XSTORM_ROCE_RESP_CONN_AG_CTX_FLUSH_Q0_CF_EN_SHIFT   5
#define XSTORM_ROCE_RESP_CONN_AG_CTX_CF8EN_MASK             0x1
#define XSTORM_ROCE_RESP_CONN_AG_CTX_CF8EN_SHIFT            6
#define XSTORM_ROCE_RESP_CONN_AG_CTX_CF9EN_MASK             0x1
#define XSTORM_ROCE_RESP_CONN_AG_CTX_CF9EN_SHIFT            7
	u8 flags9;
#define XSTORM_ROCE_RESP_CONN_AG_CTX_CF10EN_MASK            0x1
#define XSTORM_ROCE_RESP_CONN_AG_CTX_CF10EN_SHIFT           0
#define XSTORM_ROCE_RESP_CONN_AG_CTX_CF11EN_MASK            0x1
#define XSTORM_ROCE_RESP_CONN_AG_CTX_CF11EN_SHIFT           1
#define XSTORM_ROCE_RESP_CONN_AG_CTX_CF12EN_MASK            0x1
#define XSTORM_ROCE_RESP_CONN_AG_CTX_CF12EN_SHIFT           2
#define XSTORM_ROCE_RESP_CONN_AG_CTX_CF13EN_MASK            0x1
#define XSTORM_ROCE_RESP_CONN_AG_CTX_CF13EN_SHIFT           3
#define XSTORM_ROCE_RESP_CONN_AG_CTX_CF14EN_MASK            0x1
#define XSTORM_ROCE_RESP_CONN_AG_CTX_CF14EN_SHIFT           4
#define XSTORM_ROCE_RESP_CONN_AG_CTX_CF15EN_MASK            0x1
#define XSTORM_ROCE_RESP_CONN_AG_CTX_CF15EN_SHIFT           5
#define XSTORM_ROCE_RESP_CONN_AG_CTX_CF16EN_MASK            0x1
#define XSTORM_ROCE_RESP_CONN_AG_CTX_CF16EN_SHIFT           6
#define XSTORM_ROCE_RESP_CONN_AG_CTX_CF17EN_MASK            0x1
#define XSTORM_ROCE_RESP_CONN_AG_CTX_CF17EN_SHIFT           7
	u8 flags10;
#define XSTORM_ROCE_RESP_CONN_AG_CTX_CF18EN_MASK            0x1
#define XSTORM_ROCE_RESP_CONN_AG_CTX_CF18EN_SHIFT           0
#define XSTORM_ROCE_RESP_CONN_AG_CTX_CF19EN_MASK            0x1
#define XSTORM_ROCE_RESP_CONN_AG_CTX_CF19EN_SHIFT           1
#define XSTORM_ROCE_RESP_CONN_AG_CTX_CF20EN_MASK            0x1
#define XSTORM_ROCE_RESP_CONN_AG_CTX_CF20EN_SHIFT           2
#define XSTORM_ROCE_RESP_CONN_AG_CTX_CF21EN_MASK            0x1
#define XSTORM_ROCE_RESP_CONN_AG_CTX_CF21EN_SHIFT           3
#define XSTORM_ROCE_RESP_CONN_AG_CTX_SLOW_PATH_EN_MASK      0x1
#define XSTORM_ROCE_RESP_CONN_AG_CTX_SLOW_PATH_EN_SHIFT     4
#define XSTORM_ROCE_RESP_CONN_AG_CTX_CF23EN_MASK            0x1
#define XSTORM_ROCE_RESP_CONN_AG_CTX_CF23EN_SHIFT           5
#define XSTORM_ROCE_RESP_CONN_AG_CTX_RULE0EN_MASK           0x1
#define XSTORM_ROCE_RESP_CONN_AG_CTX_RULE0EN_SHIFT          6
#define XSTORM_ROCE_RESP_CONN_AG_CTX_RULE1EN_MASK           0x1
#define XSTORM_ROCE_RESP_CONN_AG_CTX_RULE1EN_SHIFT          7
	u8 flags11;
#define XSTORM_ROCE_RESP_CONN_AG_CTX_RULE2EN_MASK           0x1
#define XSTORM_ROCE_RESP_CONN_AG_CTX_RULE2EN_SHIFT          0
#define XSTORM_ROCE_RESP_CONN_AG_CTX_RULE3EN_MASK           0x1
#define XSTORM_ROCE_RESP_CONN_AG_CTX_RULE3EN_SHIFT          1
#define XSTORM_ROCE_RESP_CONN_AG_CTX_RULE4EN_MASK           0x1
#define XSTORM_ROCE_RESP_CONN_AG_CTX_RULE4EN_SHIFT          2
#define XSTORM_ROCE_RESP_CONN_AG_CTX_RULE5EN_MASK           0x1
#define XSTORM_ROCE_RESP_CONN_AG_CTX_RULE5EN_SHIFT          3
#define XSTORM_ROCE_RESP_CONN_AG_CTX_RULE6EN_MASK           0x1
#define XSTORM_ROCE_RESP_CONN_AG_CTX_RULE6EN_SHIFT          4
#define XSTORM_ROCE_RESP_CONN_AG_CTX_RULE7EN_MASK           0x1
#define XSTORM_ROCE_RESP_CONN_AG_CTX_RULE7EN_SHIFT          5
#define XSTORM_ROCE_RESP_CONN_AG_CTX_A0_RESERVED1_MASK      0x1
#define XSTORM_ROCE_RESP_CONN_AG_CTX_A0_RESERVED1_SHIFT     6
#define XSTORM_ROCE_RESP_CONN_AG_CTX_RULE9EN_MASK           0x1
#define XSTORM_ROCE_RESP_CONN_AG_CTX_RULE9EN_SHIFT          7
	u8 flags12;
#define XSTORM_ROCE_RESP_CONN_AG_CTX_RULE10EN_MASK          0x1
#define XSTORM_ROCE_RESP_CONN_AG_CTX_RULE10EN_SHIFT         0
#define XSTORM_ROCE_RESP_CONN_AG_CTX_IRQ_PROD_RULE_EN_MASK  0x1
#define XSTORM_ROCE_RESP_CONN_AG_CTX_IRQ_PROD_RULE_EN_SHIFT 1
#define XSTORM_ROCE_RESP_CONN_AG_CTX_A0_RESERVED2_MASK      0x1
#define XSTORM_ROCE_RESP_CONN_AG_CTX_A0_RESERVED2_SHIFT     2
#define XSTORM_ROCE_RESP_CONN_AG_CTX_A0_RESERVED3_MASK      0x1
#define XSTORM_ROCE_RESP_CONN_AG_CTX_A0_RESERVED3_SHIFT     3
#define XSTORM_ROCE_RESP_CONN_AG_CTX_RULE14EN_MASK          0x1
#define XSTORM_ROCE_RESP_CONN_AG_CTX_RULE14EN_SHIFT         4
#define XSTORM_ROCE_RESP_CONN_AG_CTX_RULE15EN_MASK          0x1
#define XSTORM_ROCE_RESP_CONN_AG_CTX_RULE15EN_SHIFT         5
#define XSTORM_ROCE_RESP_CONN_AG_CTX_RULE16EN_MASK          0x1
#define XSTORM_ROCE_RESP_CONN_AG_CTX_RULE16EN_SHIFT         6
#define XSTORM_ROCE_RESP_CONN_AG_CTX_RULE17EN_MASK          0x1
#define XSTORM_ROCE_RESP_CONN_AG_CTX_RULE17EN_SHIFT         7
	u8 flags13;
#define XSTORM_ROCE_RESP_CONN_AG_CTX_RULE18EN_MASK          0x1
#define XSTORM_ROCE_RESP_CONN_AG_CTX_RULE18EN_SHIFT         0
#define XSTORM_ROCE_RESP_CONN_AG_CTX_RULE19EN_MASK          0x1
#define XSTORM_ROCE_RESP_CONN_AG_CTX_RULE19EN_SHIFT         1
#define XSTORM_ROCE_RESP_CONN_AG_CTX_A0_RESERVED4_MASK      0x1
#define XSTORM_ROCE_RESP_CONN_AG_CTX_A0_RESERVED4_SHIFT     2
#define XSTORM_ROCE_RESP_CONN_AG_CTX_A0_RESERVED5_MASK      0x1
#define XSTORM_ROCE_RESP_CONN_AG_CTX_A0_RESERVED5_SHIFT     3
#define XSTORM_ROCE_RESP_CONN_AG_CTX_A0_RESERVED6_MASK      0x1
#define XSTORM_ROCE_RESP_CONN_AG_CTX_A0_RESERVED6_SHIFT     4
#define XSTORM_ROCE_RESP_CONN_AG_CTX_A0_RESERVED7_MASK      0x1
#define XSTORM_ROCE_RESP_CONN_AG_CTX_A0_RESERVED7_SHIFT     5
#define XSTORM_ROCE_RESP_CONN_AG_CTX_A0_RESERVED8_MASK      0x1
#define XSTORM_ROCE_RESP_CONN_AG_CTX_A0_RESERVED8_SHIFT     6
#define XSTORM_ROCE_RESP_CONN_AG_CTX_A0_RESERVED9_MASK      0x1
#define XSTORM_ROCE_RESP_CONN_AG_CTX_A0_RESERVED9_SHIFT     7
	u8 flags14;
#define XSTORM_ROCE_RESP_CONN_AG_CTX_BIT16_MASK             0x1
#define XSTORM_ROCE_RESP_CONN_AG_CTX_BIT16_SHIFT            0
#define XSTORM_ROCE_RESP_CONN_AG_CTX_BIT17_MASK             0x1
#define XSTORM_ROCE_RESP_CONN_AG_CTX_BIT17_SHIFT            1
#define XSTORM_ROCE_RESP_CONN_AG_CTX_BIT18_MASK             0x1
#define XSTORM_ROCE_RESP_CONN_AG_CTX_BIT18_SHIFT            2
#define XSTORM_ROCE_RESP_CONN_AG_CTX_BIT19_MASK             0x1
#define XSTORM_ROCE_RESP_CONN_AG_CTX_BIT19_SHIFT            3
#define XSTORM_ROCE_RESP_CONN_AG_CTX_BIT20_MASK             0x1
#define XSTORM_ROCE_RESP_CONN_AG_CTX_BIT20_SHIFT            4
#define XSTORM_ROCE_RESP_CONN_AG_CTX_BIT21_MASK             0x1
#define XSTORM_ROCE_RESP_CONN_AG_CTX_BIT21_SHIFT            5
#define XSTORM_ROCE_RESP_CONN_AG_CTX_CF23_MASK              0x3
#define XSTORM_ROCE_RESP_CONN_AG_CTX_CF23_SHIFT             6
	u8 byte2;
	__le16 physical_q0;
	__le16 word1;
	__le16 irq_prod;
	__le16 word3;
	__le16 word4;
	__le16 ereserved1;
	__le16 irq_cons;
	u8 rxmit_opcode;
	u8 byte4;
	u8 byte5;
	u8 byte6;
	__le32 rxmit_psn_and_id;
	__le32 rxmit_bytes_length;
	__le32 psn;
	__le32 reg3;
	__le32 reg4;
	__le32 reg5;
	__le32 msn_and_syndrome;
};

struct ystorm_roce_req_conn_ag_ctx {
	u8 byte0;
	u8 byte1;
	u8 flags0;
#define YSTORM_ROCE_REQ_CONN_AG_CTX_BIT0_MASK     0x1
#define YSTORM_ROCE_REQ_CONN_AG_CTX_BIT0_SHIFT    0
#define YSTORM_ROCE_REQ_CONN_AG_CTX_BIT1_MASK     0x1
#define YSTORM_ROCE_REQ_CONN_AG_CTX_BIT1_SHIFT    1
#define YSTORM_ROCE_REQ_CONN_AG_CTX_CF0_MASK      0x3
#define YSTORM_ROCE_REQ_CONN_AG_CTX_CF0_SHIFT     2
#define YSTORM_ROCE_REQ_CONN_AG_CTX_CF1_MASK      0x3
#define YSTORM_ROCE_REQ_CONN_AG_CTX_CF1_SHIFT     4
#define YSTORM_ROCE_REQ_CONN_AG_CTX_CF2_MASK      0x3
#define YSTORM_ROCE_REQ_CONN_AG_CTX_CF2_SHIFT     6
	u8 flags1;
#define YSTORM_ROCE_REQ_CONN_AG_CTX_CF0EN_MASK    0x1
#define YSTORM_ROCE_REQ_CONN_AG_CTX_CF0EN_SHIFT   0
#define YSTORM_ROCE_REQ_CONN_AG_CTX_CF1EN_MASK    0x1
#define YSTORM_ROCE_REQ_CONN_AG_CTX_CF1EN_SHIFT   1
#define YSTORM_ROCE_REQ_CONN_AG_CTX_CF2EN_MASK    0x1
#define YSTORM_ROCE_REQ_CONN_AG_CTX_CF2EN_SHIFT   2
#define YSTORM_ROCE_REQ_CONN_AG_CTX_RULE0EN_MASK  0x1
#define YSTORM_ROCE_REQ_CONN_AG_CTX_RULE0EN_SHIFT 3
#define YSTORM_ROCE_REQ_CONN_AG_CTX_RULE1EN_MASK  0x1
#define YSTORM_ROCE_REQ_CONN_AG_CTX_RULE1EN_SHIFT 4
#define YSTORM_ROCE_REQ_CONN_AG_CTX_RULE2EN_MASK  0x1
#define YSTORM_ROCE_REQ_CONN_AG_CTX_RULE2EN_SHIFT 5
#define YSTORM_ROCE_REQ_CONN_AG_CTX_RULE3EN_MASK  0x1
#define YSTORM_ROCE_REQ_CONN_AG_CTX_RULE3EN_SHIFT 6
#define YSTORM_ROCE_REQ_CONN_AG_CTX_RULE4EN_MASK  0x1
#define YSTORM_ROCE_REQ_CONN_AG_CTX_RULE4EN_SHIFT 7
	u8 byte2;
	u8 byte3;
	__le16 word0;
	__le32 reg0;
	__le32 reg1;
	__le16 word1;
	__le16 word2;
	__le16 word3;
	__le16 word4;
	__le32 reg2;
	__le32 reg3;
};

struct ystorm_roce_resp_conn_ag_ctx {
	u8 byte0;
	u8 byte1;
	u8 flags0;
#define YSTORM_ROCE_RESP_CONN_AG_CTX_BIT0_MASK     0x1
#define YSTORM_ROCE_RESP_CONN_AG_CTX_BIT0_SHIFT    0
#define YSTORM_ROCE_RESP_CONN_AG_CTX_BIT1_MASK     0x1
#define YSTORM_ROCE_RESP_CONN_AG_CTX_BIT1_SHIFT    1
#define YSTORM_ROCE_RESP_CONN_AG_CTX_CF0_MASK      0x3
#define YSTORM_ROCE_RESP_CONN_AG_CTX_CF0_SHIFT     2
#define YSTORM_ROCE_RESP_CONN_AG_CTX_CF1_MASK      0x3
#define YSTORM_ROCE_RESP_CONN_AG_CTX_CF1_SHIFT     4
#define YSTORM_ROCE_RESP_CONN_AG_CTX_CF2_MASK      0x3
#define YSTORM_ROCE_RESP_CONN_AG_CTX_CF2_SHIFT     6
	u8 flags1;
#define YSTORM_ROCE_RESP_CONN_AG_CTX_CF0EN_MASK    0x1
#define YSTORM_ROCE_RESP_CONN_AG_CTX_CF0EN_SHIFT   0
#define YSTORM_ROCE_RESP_CONN_AG_CTX_CF1EN_MASK    0x1
#define YSTORM_ROCE_RESP_CONN_AG_CTX_CF1EN_SHIFT   1
#define YSTORM_ROCE_RESP_CONN_AG_CTX_CF2EN_MASK    0x1
#define YSTORM_ROCE_RESP_CONN_AG_CTX_CF2EN_SHIFT   2
#define YSTORM_ROCE_RESP_CONN_AG_CTX_RULE0EN_MASK  0x1
#define YSTORM_ROCE_RESP_CONN_AG_CTX_RULE0EN_SHIFT 3
#define YSTORM_ROCE_RESP_CONN_AG_CTX_RULE1EN_MASK  0x1
#define YSTORM_ROCE_RESP_CONN_AG_CTX_RULE1EN_SHIFT 4
#define YSTORM_ROCE_RESP_CONN_AG_CTX_RULE2EN_MASK  0x1
#define YSTORM_ROCE_RESP_CONN_AG_CTX_RULE2EN_SHIFT 5
#define YSTORM_ROCE_RESP_CONN_AG_CTX_RULE3EN_MASK  0x1
#define YSTORM_ROCE_RESP_CONN_AG_CTX_RULE3EN_SHIFT 6
#define YSTORM_ROCE_RESP_CONN_AG_CTX_RULE4EN_MASK  0x1
#define YSTORM_ROCE_RESP_CONN_AG_CTX_RULE4EN_SHIFT 7
	u8 byte2;
	u8 byte3;
	__le16 word0;
	__le32 reg0;
	__le32 reg1;
	__le16 word1;
	__le16 word2;
	__le16 word3;
	__le16 word4;
	__le32 reg2;
	__le32 reg3;
};

enum roce_flavor {
	PLAIN_ROCE,
	RROCE_IPV4,
	RROCE_IPV6,
	MAX_ROCE_FLAVOR
};

struct ystorm_iwarp_conn_st_ctx {
	__le32 reserved[4];
};

struct pstorm_iwarp_conn_st_ctx {
	__le32 reserved[36];
};

struct xstorm_iwarp_conn_st_ctx {
	__le32 reserved[44];
};

struct xstorm_iwarp_conn_ag_ctx {
	u8 reserved0;
	u8 state;
	u8 flags0;
#define XSTORM_IWARP_CONN_AG_CTX_EXIST_IN_QM0_MASK	0x1
#define XSTORM_IWARP_CONN_AG_CTX_EXIST_IN_QM0_SHIFT	0
#define XSTORM_IWARP_CONN_AG_CTX_EXIST_IN_QM1_MASK	0x1
#define XSTORM_IWARP_CONN_AG_CTX_EXIST_IN_QM1_SHIFT	1
#define XSTORM_IWARP_CONN_AG_CTX_EXIST_IN_QM2_MASK	0x1
#define XSTORM_IWARP_CONN_AG_CTX_EXIST_IN_QM2_SHIFT	2
#define XSTORM_IWARP_CONN_AG_CTX_EXIST_IN_QM3_MASK	0x1
#define XSTORM_IWARP_CONN_AG_CTX_EXIST_IN_QM3_SHIFT	3
#define XSTORM_IWARP_CONN_AG_CTX_BIT4_MASK	0x1
#define XSTORM_IWARP_CONN_AG_CTX_BIT4_SHIFT	4
#define XSTORM_IWARP_CONN_AG_CTX_RESERVED2_MASK	0x1
#define XSTORM_IWARP_CONN_AG_CTX_RESERVED2_SHIFT	5
#define XSTORM_IWARP_CONN_AG_CTX_BIT6_MASK	0x1
#define XSTORM_IWARP_CONN_AG_CTX_BIT6_SHIFT	6
#define XSTORM_IWARP_CONN_AG_CTX_BIT7_MASK	0x1
#define XSTORM_IWARP_CONN_AG_CTX_BIT7_SHIFT	7
	u8 flags1;
#define XSTORM_IWARP_CONN_AG_CTX_BIT8_MASK	0x1
#define XSTORM_IWARP_CONN_AG_CTX_BIT8_SHIFT	0
#define XSTORM_IWARP_CONN_AG_CTX_BIT9_MASK	0x1
#define XSTORM_IWARP_CONN_AG_CTX_BIT9_SHIFT	1
#define XSTORM_IWARP_CONN_AG_CTX_BIT10_MASK	0x1
#define XSTORM_IWARP_CONN_AG_CTX_BIT10_SHIFT	2
#define XSTORM_IWARP_CONN_AG_CTX_BIT11_MASK	0x1
#define XSTORM_IWARP_CONN_AG_CTX_BIT11_SHIFT	3
#define XSTORM_IWARP_CONN_AG_CTX_BIT12_MASK	0x1
#define XSTORM_IWARP_CONN_AG_CTX_BIT12_SHIFT	4
#define XSTORM_IWARP_CONN_AG_CTX_BIT13_MASK	0x1
#define XSTORM_IWARP_CONN_AG_CTX_BIT13_SHIFT	5
#define XSTORM_IWARP_CONN_AG_CTX_BIT14_MASK	0x1
#define XSTORM_IWARP_CONN_AG_CTX_BIT14_SHIFT	6
#define XSTORM_IWARP_CONN_AG_CTX_YSTORM_FLUSH_OR_REWIND_SND_MAX_MASK	0x1
#define XSTORM_IWARP_CONN_AG_CTX_YSTORM_FLUSH_OR_REWIND_SND_MAX_SHIFT	7
	u8 flags2;
#define XSTORM_IWARP_CONN_AG_CTX_CF0_MASK	0x3
#define XSTORM_IWARP_CONN_AG_CTX_CF0_SHIFT	0
#define XSTORM_IWARP_CONN_AG_CTX_CF1_MASK	0x3
#define XSTORM_IWARP_CONN_AG_CTX_CF1_SHIFT	2
#define XSTORM_IWARP_CONN_AG_CTX_CF2_MASK	0x3
#define XSTORM_IWARP_CONN_AG_CTX_CF2_SHIFT	4
#define XSTORM_IWARP_CONN_AG_CTX_TIMER_STOP_ALL_MASK	0x3
#define XSTORM_IWARP_CONN_AG_CTX_TIMER_STOP_ALL_SHIFT	6
	u8 flags3;
#define XSTORM_IWARP_CONN_AG_CTX_CF4_MASK	0x3
#define XSTORM_IWARP_CONN_AG_CTX_CF4_SHIFT	0
#define XSTORM_IWARP_CONN_AG_CTX_CF5_MASK	0x3
#define XSTORM_IWARP_CONN_AG_CTX_CF5_SHIFT	2
#define XSTORM_IWARP_CONN_AG_CTX_CF6_MASK	0x3
#define XSTORM_IWARP_CONN_AG_CTX_CF6_SHIFT	4
#define XSTORM_IWARP_CONN_AG_CTX_CF7_MASK	0x3
#define XSTORM_IWARP_CONN_AG_CTX_CF7_SHIFT	6
	u8 flags4;
#define XSTORM_IWARP_CONN_AG_CTX_CF8_MASK	0x3
#define XSTORM_IWARP_CONN_AG_CTX_CF8_SHIFT	0
#define XSTORM_IWARP_CONN_AG_CTX_CF9_MASK	0x3
#define XSTORM_IWARP_CONN_AG_CTX_CF9_SHIFT	2
#define XSTORM_IWARP_CONN_AG_CTX_CF10_MASK	0x3
#define XSTORM_IWARP_CONN_AG_CTX_CF10_SHIFT	4
#define XSTORM_IWARP_CONN_AG_CTX_CF11_MASK	0x3
#define XSTORM_IWARP_CONN_AG_CTX_CF11_SHIFT	6
	u8 flags5;
#define XSTORM_IWARP_CONN_AG_CTX_CF12_MASK	0x3
#define XSTORM_IWARP_CONN_AG_CTX_CF12_SHIFT	0
#define XSTORM_IWARP_CONN_AG_CTX_CF13_MASK	0x3
#define XSTORM_IWARP_CONN_AG_CTX_CF13_SHIFT	2
#define XSTORM_IWARP_CONN_AG_CTX_SQ_FLUSH_CF_MASK	0x3
#define XSTORM_IWARP_CONN_AG_CTX_SQ_FLUSH_CF_SHIFT	4
#define XSTORM_IWARP_CONN_AG_CTX_CF15_MASK	0x3
#define XSTORM_IWARP_CONN_AG_CTX_CF15_SHIFT	6
	u8 flags6;
#define XSTORM_IWARP_CONN_AG_CTX_MPA_OR_ERROR_WAKEUP_TRIGGER_CF_MASK	0x3
#define XSTORM_IWARP_CONN_AG_CTX_MPA_OR_ERROR_WAKEUP_TRIGGER_CF_SHIFT	0
#define XSTORM_IWARP_CONN_AG_CTX_CF17_MASK	0x3
#define XSTORM_IWARP_CONN_AG_CTX_CF17_SHIFT	2
#define XSTORM_IWARP_CONN_AG_CTX_CF18_MASK	0x3
#define XSTORM_IWARP_CONN_AG_CTX_CF18_SHIFT	4
#define XSTORM_IWARP_CONN_AG_CTX_DQ_FLUSH_MASK	0x3
#define XSTORM_IWARP_CONN_AG_CTX_DQ_FLUSH_SHIFT	6
	u8 flags7;
#define XSTORM_IWARP_CONN_AG_CTX_FLUSH_Q0_MASK	0x3
#define XSTORM_IWARP_CONN_AG_CTX_FLUSH_Q0_SHIFT	0
#define XSTORM_IWARP_CONN_AG_CTX_FLUSH_Q1_MASK	0x3
#define XSTORM_IWARP_CONN_AG_CTX_FLUSH_Q1_SHIFT	2
#define XSTORM_IWARP_CONN_AG_CTX_SLOW_PATH_MASK	0x3
#define XSTORM_IWARP_CONN_AG_CTX_SLOW_PATH_SHIFT	4
#define XSTORM_IWARP_CONN_AG_CTX_CF0EN_MASK	0x1
#define XSTORM_IWARP_CONN_AG_CTX_CF0EN_SHIFT	6
#define XSTORM_IWARP_CONN_AG_CTX_CF1EN_MASK	0x1
#define XSTORM_IWARP_CONN_AG_CTX_CF1EN_SHIFT	7
	u8 flags8;
#define XSTORM_IWARP_CONN_AG_CTX_CF2EN_MASK	0x1
#define XSTORM_IWARP_CONN_AG_CTX_CF2EN_SHIFT	0
#define XSTORM_IWARP_CONN_AG_CTX_TIMER_STOP_ALL_EN_MASK	0x1
#define XSTORM_IWARP_CONN_AG_CTX_TIMER_STOP_ALL_EN_SHIFT	1
#define XSTORM_IWARP_CONN_AG_CTX_CF4EN_MASK	0x1
#define XSTORM_IWARP_CONN_AG_CTX_CF4EN_SHIFT	2
#define XSTORM_IWARP_CONN_AG_CTX_CF5EN_MASK	0x1
#define XSTORM_IWARP_CONN_AG_CTX_CF5EN_SHIFT	3
#define XSTORM_IWARP_CONN_AG_CTX_CF6EN_MASK	0x1
#define XSTORM_IWARP_CONN_AG_CTX_CF6EN_SHIFT	4
#define XSTORM_IWARP_CONN_AG_CTX_CF7EN_MASK	0x1
#define XSTORM_IWARP_CONN_AG_CTX_CF7EN_SHIFT	5
#define XSTORM_IWARP_CONN_AG_CTX_CF8EN_MASK	0x1
#define XSTORM_IWARP_CONN_AG_CTX_CF8EN_SHIFT	6
#define XSTORM_IWARP_CONN_AG_CTX_CF9EN_MASK	0x1
#define XSTORM_IWARP_CONN_AG_CTX_CF9EN_SHIFT	7
	u8 flags9;
#define XSTORM_IWARP_CONN_AG_CTX_CF10EN_MASK	0x1
#define XSTORM_IWARP_CONN_AG_CTX_CF10EN_SHIFT	0
#define XSTORM_IWARP_CONN_AG_CTX_CF11EN_MASK	0x1
#define XSTORM_IWARP_CONN_AG_CTX_CF11EN_SHIFT	1
#define XSTORM_IWARP_CONN_AG_CTX_CF12EN_MASK	0x1
#define XSTORM_IWARP_CONN_AG_CTX_CF12EN_SHIFT	2
#define XSTORM_IWARP_CONN_AG_CTX_CF13EN_MASK	0x1
#define XSTORM_IWARP_CONN_AG_CTX_CF13EN_SHIFT	3
#define XSTORM_IWARP_CONN_AG_CTX_SQ_FLUSH_CF_EN_MASK	0x1
#define XSTORM_IWARP_CONN_AG_CTX_SQ_FLUSH_CF_EN_SHIFT	4
#define XSTORM_IWARP_CONN_AG_CTX_CF15EN_MASK	0x1
#define XSTORM_IWARP_CONN_AG_CTX_CF15EN_SHIFT	5
#define XSTORM_IWARP_CONN_AG_CTX_MPA_OR_ERROR_WAKEUP_TRIGGER_CF_EN_MASK	0x1
#define XSTORM_IWARP_CONN_AG_CTX_MPA_OR_ERROR_WAKEUP_TRIGGER_CF_EN_SHIFT 6
#define XSTORM_IWARP_CONN_AG_CTX_CF17EN_MASK	0x1
#define XSTORM_IWARP_CONN_AG_CTX_CF17EN_SHIFT	7
	u8 flags10;
#define XSTORM_IWARP_CONN_AG_CTX_CF18EN_MASK	0x1
#define XSTORM_IWARP_CONN_AG_CTX_CF18EN_SHIFT	0
#define XSTORM_IWARP_CONN_AG_CTX_DQ_FLUSH_EN_MASK	0x1
#define XSTORM_IWARP_CONN_AG_CTX_DQ_FLUSH_EN_SHIFT	1
#define XSTORM_IWARP_CONN_AG_CTX_FLUSH_Q0_EN_MASK	0x1
#define XSTORM_IWARP_CONN_AG_CTX_FLUSH_Q0_EN_SHIFT	2
#define XSTORM_IWARP_CONN_AG_CTX_FLUSH_Q1_EN_MASK	0x1
#define XSTORM_IWARP_CONN_AG_CTX_FLUSH_Q1_EN_SHIFT	3
#define XSTORM_IWARP_CONN_AG_CTX_SLOW_PATH_EN_MASK	0x1
#define XSTORM_IWARP_CONN_AG_CTX_SLOW_PATH_EN_SHIFT	4
#define XSTORM_IWARP_CONN_AG_CTX_CF23EN_MASK	0x1
#define XSTORM_IWARP_CONN_AG_CTX_CF23EN_SHIFT	5
#define XSTORM_IWARP_CONN_AG_CTX_RULE0EN_MASK	0x1
#define XSTORM_IWARP_CONN_AG_CTX_RULE0EN_SHIFT	6
#define XSTORM_IWARP_CONN_AG_CTX_MORE_TO_SEND_RULE_EN_MASK	0x1
#define XSTORM_IWARP_CONN_AG_CTX_MORE_TO_SEND_RULE_EN_SHIFT	7
	u8 flags11;
#define XSTORM_IWARP_CONN_AG_CTX_TX_BLOCKED_EN_MASK	0x1
#define XSTORM_IWARP_CONN_AG_CTX_TX_BLOCKED_EN_SHIFT	0
#define XSTORM_IWARP_CONN_AG_CTX_RULE3EN_MASK	0x1
#define XSTORM_IWARP_CONN_AG_CTX_RULE3EN_SHIFT	1
#define XSTORM_IWARP_CONN_AG_CTX_RESERVED3_MASK	0x1
#define XSTORM_IWARP_CONN_AG_CTX_RESERVED3_SHIFT	2
#define XSTORM_IWARP_CONN_AG_CTX_RULE5EN_MASK	0x1
#define XSTORM_IWARP_CONN_AG_CTX_RULE5EN_SHIFT	3
#define XSTORM_IWARP_CONN_AG_CTX_RULE6EN_MASK	0x1
#define XSTORM_IWARP_CONN_AG_CTX_RULE6EN_SHIFT	4
#define XSTORM_IWARP_CONN_AG_CTX_RULE7EN_MASK	0x1
#define XSTORM_IWARP_CONN_AG_CTX_RULE7EN_SHIFT	5
#define XSTORM_IWARP_CONN_AG_CTX_A0_RESERVED1_MASK	0x1
#define XSTORM_IWARP_CONN_AG_CTX_A0_RESERVED1_SHIFT	6
#define XSTORM_IWARP_CONN_AG_CTX_RULE9EN_MASK	0x1
#define XSTORM_IWARP_CONN_AG_CTX_RULE9EN_SHIFT	7
	u8 flags12;
#define XSTORM_IWARP_CONN_AG_CTX_SQ_NOT_EMPTY_RULE_EN_MASK	0x1
#define XSTORM_IWARP_CONN_AG_CTX_SQ_NOT_EMPTY_RULE_EN_SHIFT	0
#define XSTORM_IWARP_CONN_AG_CTX_RULE11EN_MASK	0x1
#define XSTORM_IWARP_CONN_AG_CTX_RULE11EN_SHIFT	1
#define XSTORM_IWARP_CONN_AG_CTX_A0_RESERVED2_MASK	0x1
#define XSTORM_IWARP_CONN_AG_CTX_A0_RESERVED2_SHIFT	2
#define XSTORM_IWARP_CONN_AG_CTX_A0_RESERVED3_MASK	0x1
#define XSTORM_IWARP_CONN_AG_CTX_A0_RESERVED3_SHIFT	3
#define XSTORM_IWARP_CONN_AG_CTX_SQ_FENCE_RULE_EN_MASK	0x1
#define XSTORM_IWARP_CONN_AG_CTX_SQ_FENCE_RULE_EN_SHIFT	4
#define XSTORM_IWARP_CONN_AG_CTX_RULE15EN_MASK	0x1
#define XSTORM_IWARP_CONN_AG_CTX_RULE15EN_SHIFT	5
#define XSTORM_IWARP_CONN_AG_CTX_RULE16EN_MASK	0x1
#define XSTORM_IWARP_CONN_AG_CTX_RULE16EN_SHIFT	6
#define XSTORM_IWARP_CONN_AG_CTX_RULE17EN_MASK	0x1
#define XSTORM_IWARP_CONN_AG_CTX_RULE17EN_SHIFT	7
	u8 flags13;
#define XSTORM_IWARP_CONN_AG_CTX_IRQ_NOT_EMPTY_RULE_EN_MASK	0x1
#define XSTORM_IWARP_CONN_AG_CTX_IRQ_NOT_EMPTY_RULE_EN_SHIFT	0
#define XSTORM_IWARP_CONN_AG_CTX_HQ_NOT_FULL_RULE_EN_MASK	0x1
#define XSTORM_IWARP_CONN_AG_CTX_HQ_NOT_FULL_RULE_EN_SHIFT	1
#define XSTORM_IWARP_CONN_AG_CTX_ORQ_RD_FENCE_RULE_EN_MASK	0x1
#define XSTORM_IWARP_CONN_AG_CTX_ORQ_RD_FENCE_RULE_EN_SHIFT	2
#define XSTORM_IWARP_CONN_AG_CTX_RULE21EN_MASK	0x1
#define XSTORM_IWARP_CONN_AG_CTX_RULE21EN_SHIFT	3
#define XSTORM_IWARP_CONN_AG_CTX_A0_RESERVED6_MASK	0x1
#define XSTORM_IWARP_CONN_AG_CTX_A0_RESERVED6_SHIFT	4
#define XSTORM_IWARP_CONN_AG_CTX_ORQ_NOT_FULL_RULE_EN_MASK	0x1
#define XSTORM_IWARP_CONN_AG_CTX_ORQ_NOT_FULL_RULE_EN_SHIFT	5
#define XSTORM_IWARP_CONN_AG_CTX_A0_RESERVED8_MASK	0x1
#define XSTORM_IWARP_CONN_AG_CTX_A0_RESERVED8_SHIFT	6
#define XSTORM_IWARP_CONN_AG_CTX_A0_RESERVED9_MASK	0x1
#define XSTORM_IWARP_CONN_AG_CTX_A0_RESERVED9_SHIFT	7
	u8 flags14;
#define XSTORM_IWARP_CONN_AG_CTX_BIT16_MASK	0x1
#define XSTORM_IWARP_CONN_AG_CTX_BIT16_SHIFT	0
#define XSTORM_IWARP_CONN_AG_CTX_BIT17_MASK	0x1
#define XSTORM_IWARP_CONN_AG_CTX_BIT17_SHIFT	1
#define XSTORM_IWARP_CONN_AG_CTX_BIT18_MASK	0x1
#define XSTORM_IWARP_CONN_AG_CTX_BIT18_SHIFT	2
#define XSTORM_IWARP_CONN_AG_CTX_E5_RESERVED1_MASK	0x1
#define XSTORM_IWARP_CONN_AG_CTX_E5_RESERVED1_SHIFT	3
#define XSTORM_IWARP_CONN_AG_CTX_E5_RESERVED2_MASK	0x1
#define XSTORM_IWARP_CONN_AG_CTX_E5_RESERVED2_SHIFT	4
#define XSTORM_IWARP_CONN_AG_CTX_E5_RESERVED3_MASK	0x1
#define XSTORM_IWARP_CONN_AG_CTX_E5_RESERVED3_SHIFT	5
#define XSTORM_IWARP_CONN_AG_CTX_CF23_MASK	0x3
#define XSTORM_IWARP_CONN_AG_CTX_CF23_SHIFT	6
	u8 byte2;
	__le16 physical_q0;
	__le16 physical_q1;
	__le16 sq_comp_cons;
	__le16 sq_tx_cons;
	__le16 sq_prod;
	__le16 word5;
	__le16 conn_dpi;
	u8 byte3;
	u8 byte4;
	u8 byte5;
	u8 byte6;
	__le32 reg0;
	__le32 reg1;
	__le32 reg2;
	__le32 more_to_send_seq;
	__le32 reg4;
	__le32 rewinded_snd_max;
	__le32 rd_msn;
	__le16 irq_prod_via_msdm;
	__le16 irq_cons;
	__le16 hq_cons_th_or_mpa_data;
	__le16 hq_cons;
	__le32 atom_msn;
	__le32 orq_cons;
	__le32 orq_cons_th;
	u8 byte7;
	u8 max_ord;
	u8 wqe_data_pad_bytes;
	u8 former_hq_prod;
	u8 irq_prod_via_msem;
	u8 byte12;
	u8 max_pkt_pdu_size_lo;
	u8 max_pkt_pdu_size_hi;
	u8 byte15;
	u8 e5_reserved;
	__le16 e5_reserved4;
	__le32 reg10;
	__le32 reg11;
	__le32 shared_queue_page_addr_lo;
	__le32 shared_queue_page_addr_hi;
	__le32 reg14;
	__le32 reg15;
	__le32 reg16;
	__le32 reg17;
};

struct tstorm_iwarp_conn_ag_ctx {
	u8 reserved0;
	u8 state;
	u8 flags0;
#define TSTORM_IWARP_CONN_AG_CTX_EXIST_IN_QM0_MASK	0x1
#define TSTORM_IWARP_CONN_AG_CTX_EXIST_IN_QM0_SHIFT	0
#define TSTORM_IWARP_CONN_AG_CTX_BIT1_MASK	0x1
#define TSTORM_IWARP_CONN_AG_CTX_BIT1_SHIFT	1
#define TSTORM_IWARP_CONN_AG_CTX_BIT2_MASK	0x1
#define TSTORM_IWARP_CONN_AG_CTX_BIT2_SHIFT	2
#define TSTORM_IWARP_CONN_AG_CTX_MSTORM_FLUSH_MASK	0x1
#define TSTORM_IWARP_CONN_AG_CTX_MSTORM_FLUSH_SHIFT	3
#define TSTORM_IWARP_CONN_AG_CTX_BIT4_MASK	0x1
#define TSTORM_IWARP_CONN_AG_CTX_BIT4_SHIFT	4
#define TSTORM_IWARP_CONN_AG_CTX_CACHED_ORQ_MASK	0x1
#define TSTORM_IWARP_CONN_AG_CTX_CACHED_ORQ_SHIFT	5
#define TSTORM_IWARP_CONN_AG_CTX_CF0_MASK	0x3
#define TSTORM_IWARP_CONN_AG_CTX_CF0_SHIFT	6
	u8 flags1;
#define TSTORM_IWARP_CONN_AG_CTX_RQ_POST_CF_MASK	0x3
#define TSTORM_IWARP_CONN_AG_CTX_RQ_POST_CF_SHIFT	0
#define TSTORM_IWARP_CONN_AG_CTX_MPA_TIMEOUT_CF_MASK	0x3
#define TSTORM_IWARP_CONN_AG_CTX_MPA_TIMEOUT_CF_SHIFT	2
#define TSTORM_IWARP_CONN_AG_CTX_TIMER_STOP_ALL_MASK	0x3
#define TSTORM_IWARP_CONN_AG_CTX_TIMER_STOP_ALL_SHIFT	4
#define TSTORM_IWARP_CONN_AG_CTX_CF4_MASK	0x3
#define TSTORM_IWARP_CONN_AG_CTX_CF4_SHIFT	6
	u8 flags2;
#define TSTORM_IWARP_CONN_AG_CTX_CF5_MASK	0x3
#define TSTORM_IWARP_CONN_AG_CTX_CF5_SHIFT	0
#define TSTORM_IWARP_CONN_AG_CTX_CF6_MASK	0x3
#define TSTORM_IWARP_CONN_AG_CTX_CF6_SHIFT	2
#define TSTORM_IWARP_CONN_AG_CTX_CF7_MASK	0x3
#define TSTORM_IWARP_CONN_AG_CTX_CF7_SHIFT	4
#define TSTORM_IWARP_CONN_AG_CTX_CF8_MASK	0x3
#define TSTORM_IWARP_CONN_AG_CTX_CF8_SHIFT	6
	u8 flags3;
#define TSTORM_IWARP_CONN_AG_CTX_FLUSH_Q0_MASK	0x3
#define TSTORM_IWARP_CONN_AG_CTX_FLUSH_Q0_SHIFT	0
#define TSTORM_IWARP_CONN_AG_CTX_FLUSH_OR_ERROR_DETECTED_MASK	0x3
#define TSTORM_IWARP_CONN_AG_CTX_FLUSH_OR_ERROR_DETECTED_SHIFT	2
#define TSTORM_IWARP_CONN_AG_CTX_CF0EN_MASK	0x1
#define TSTORM_IWARP_CONN_AG_CTX_CF0EN_SHIFT	4
#define TSTORM_IWARP_CONN_AG_CTX_RQ_POST_CF_EN_MASK	0x1
#define TSTORM_IWARP_CONN_AG_CTX_RQ_POST_CF_EN_SHIFT	5
#define TSTORM_IWARP_CONN_AG_CTX_MPA_TIMEOUT_CF_EN_MASK	0x1
#define TSTORM_IWARP_CONN_AG_CTX_MPA_TIMEOUT_CF_EN_SHIFT	6
#define TSTORM_IWARP_CONN_AG_CTX_TIMER_STOP_ALL_EN_MASK	0x1
#define TSTORM_IWARP_CONN_AG_CTX_TIMER_STOP_ALL_EN_SHIFT	7
	u8 flags4;
#define TSTORM_IWARP_CONN_AG_CTX_CF4EN_MASK	0x1
#define TSTORM_IWARP_CONN_AG_CTX_CF4EN_SHIFT	0
#define TSTORM_IWARP_CONN_AG_CTX_CF5EN_MASK	0x1
#define TSTORM_IWARP_CONN_AG_CTX_CF5EN_SHIFT	1
#define TSTORM_IWARP_CONN_AG_CTX_CF6EN_MASK	0x1
#define TSTORM_IWARP_CONN_AG_CTX_CF6EN_SHIFT	2
#define TSTORM_IWARP_CONN_AG_CTX_CF7EN_MASK	0x1
#define TSTORM_IWARP_CONN_AG_CTX_CF7EN_SHIFT	3
#define TSTORM_IWARP_CONN_AG_CTX_CF8EN_MASK	0x1
#define TSTORM_IWARP_CONN_AG_CTX_CF8EN_SHIFT	4
#define TSTORM_IWARP_CONN_AG_CTX_FLUSH_Q0_EN_MASK	0x1
#define TSTORM_IWARP_CONN_AG_CTX_FLUSH_Q0_EN_SHIFT	5
#define TSTORM_IWARP_CONN_AG_CTX_FLUSH_OR_ERROR_DETECTED_EN_MASK	0x1
#define TSTORM_IWARP_CONN_AG_CTX_FLUSH_OR_ERROR_DETECTED_EN_SHIFT 6
#define TSTORM_IWARP_CONN_AG_CTX_RULE0EN_MASK	0x1
#define TSTORM_IWARP_CONN_AG_CTX_RULE0EN_SHIFT	7
	u8 flags5;
#define TSTORM_IWARP_CONN_AG_CTX_RULE1EN_MASK	0x1
#define TSTORM_IWARP_CONN_AG_CTX_RULE1EN_SHIFT	0
#define TSTORM_IWARP_CONN_AG_CTX_RULE2EN_MASK	0x1
#define TSTORM_IWARP_CONN_AG_CTX_RULE2EN_SHIFT	1
#define TSTORM_IWARP_CONN_AG_CTX_RULE3EN_MASK	0x1
#define TSTORM_IWARP_CONN_AG_CTX_RULE3EN_SHIFT	2
#define TSTORM_IWARP_CONN_AG_CTX_RULE4EN_MASK	0x1
#define TSTORM_IWARP_CONN_AG_CTX_RULE4EN_SHIFT	3
#define TSTORM_IWARP_CONN_AG_CTX_RULE5EN_MASK	0x1
#define TSTORM_IWARP_CONN_AG_CTX_RULE5EN_SHIFT	4
#define TSTORM_IWARP_CONN_AG_CTX_SND_SQ_CONS_RULE_MASK	0x1
#define TSTORM_IWARP_CONN_AG_CTX_SND_SQ_CONS_RULE_SHIFT	5
#define TSTORM_IWARP_CONN_AG_CTX_RULE7EN_MASK	0x1
#define TSTORM_IWARP_CONN_AG_CTX_RULE7EN_SHIFT	6
#define TSTORM_IWARP_CONN_AG_CTX_RULE8EN_MASK	0x1
#define TSTORM_IWARP_CONN_AG_CTX_RULE8EN_SHIFT	7
	__le32 reg0;
	__le32 reg1;
	__le32 unaligned_nxt_seq;
	__le32 reg3;
	__le32 reg4;
	__le32 reg5;
	__le32 reg6;
	__le32 reg7;
	__le32 reg8;
	u8 orq_cache_idx;
	u8 hq_prod;
	__le16 sq_tx_cons_th;
	u8 orq_prod;
	u8 irq_cons;
	__le16 sq_tx_cons;
	__le16 conn_dpi;
	__le16 rq_prod;
	__le32 snd_seq;
	__le32 last_hq_sequence;
};

struct tstorm_iwarp_conn_st_ctx {
	__le32 reserved[60];
};

struct mstorm_iwarp_conn_st_ctx {
	__le32 reserved[32];
};

struct ustorm_iwarp_conn_st_ctx {
	__le32 reserved[24];
};

struct iwarp_conn_context {
	struct ystorm_iwarp_conn_st_ctx ystorm_st_context;
	struct regpair ystorm_st_padding[2];
	struct pstorm_iwarp_conn_st_ctx pstorm_st_context;
	struct regpair pstorm_st_padding[2];
	struct xstorm_iwarp_conn_st_ctx xstorm_st_context;
	struct regpair xstorm_st_padding[2];
	struct xstorm_iwarp_conn_ag_ctx xstorm_ag_context;
	struct tstorm_iwarp_conn_ag_ctx tstorm_ag_context;
	struct timers_context timer_context;
	struct ustorm_rdma_conn_ag_ctx ustorm_ag_context;
	struct tstorm_iwarp_conn_st_ctx tstorm_st_context;
	struct regpair tstorm_st_padding[2];
	struct mstorm_iwarp_conn_st_ctx mstorm_st_context;
	struct ustorm_iwarp_conn_st_ctx ustorm_st_context;
};

struct iwarp_create_qp_ramrod_data {
	u8 flags;
#define IWARP_CREATE_QP_RAMROD_DATA_FMR_AND_RESERVED_EN_MASK	0x1
#define IWARP_CREATE_QP_RAMROD_DATA_FMR_AND_RESERVED_EN_SHIFT 0
#define IWARP_CREATE_QP_RAMROD_DATA_SIGNALED_COMP_MASK	0x1
#define IWARP_CREATE_QP_RAMROD_DATA_SIGNALED_COMP_SHIFT	1
#define IWARP_CREATE_QP_RAMROD_DATA_RDMA_RD_EN_MASK	0x1
#define IWARP_CREATE_QP_RAMROD_DATA_RDMA_RD_EN_SHIFT	2
#define IWARP_CREATE_QP_RAMROD_DATA_RDMA_WR_EN_MASK	0x1
#define IWARP_CREATE_QP_RAMROD_DATA_RDMA_WR_EN_SHIFT	3
#define IWARP_CREATE_QP_RAMROD_DATA_ATOMIC_EN_MASK	0x1
#define IWARP_CREATE_QP_RAMROD_DATA_ATOMIC_EN_SHIFT	4
#define IWARP_CREATE_QP_RAMROD_DATA_SRQ_FLG_MASK	0x1
#define IWARP_CREATE_QP_RAMROD_DATA_SRQ_FLG_SHIFT	5
#define IWARP_CREATE_QP_RAMROD_DATA_RESERVED0_MASK	0x3
#define IWARP_CREATE_QP_RAMROD_DATA_RESERVED0_SHIFT	6
	u8 reserved1;
	__le16 pd;
	__le16 sq_num_pages;
	__le16 rq_num_pages;
	__le32 reserved3[2];
	struct regpair qp_handle_for_cqe;
	struct rdma_srq_id srq_id;
	__le32 cq_cid_for_sq;
	__le32 cq_cid_for_rq;
	__le16 dpi;
	__le16 physical_q0;
	__le16 physical_q1;
	u8 reserved2[6];
};

enum iwarp_eqe_async_opcode {
	IWARP_EVENT_TYPE_ASYNC_CONNECT_COMPLETE,
	IWARP_EVENT_TYPE_ASYNC_ENHANCED_MPA_REPLY_ARRIVED,
	IWARP_EVENT_TYPE_ASYNC_MPA_HANDSHAKE_COMPLETE,
	IWARP_EVENT_TYPE_ASYNC_CID_CLEANED,
	IWARP_EVENT_TYPE_ASYNC_EXCEPTION_DETECTED,
	IWARP_EVENT_TYPE_ASYNC_QP_IN_ERROR_STATE,
	IWARP_EVENT_TYPE_ASYNC_CQ_OVERFLOW,
	MAX_IWARP_EQE_ASYNC_OPCODE
};

struct iwarp_eqe_data_mpa_async_completion {
	__le16 ulp_data_len;
	u8 reserved[6];
};

struct iwarp_eqe_data_tcp_async_completion {
	__le16 ulp_data_len;
	u8 mpa_handshake_mode;
	u8 reserved[5];
};

enum iwarp_eqe_sync_opcode {
	IWARP_EVENT_TYPE_TCP_OFFLOAD =
	11,
	IWARP_EVENT_TYPE_MPA_OFFLOAD,
	IWARP_EVENT_TYPE_MPA_OFFLOAD_SEND_RTR,
	IWARP_EVENT_TYPE_CREATE_QP,
	IWARP_EVENT_TYPE_QUERY_QP,
	IWARP_EVENT_TYPE_MODIFY_QP,
	IWARP_EVENT_TYPE_DESTROY_QP,
	MAX_IWARP_EQE_SYNC_OPCODE
};

enum iwarp_fw_return_code {
	IWARP_CONN_ERROR_TCP_CONNECT_INVALID_PACKET = 5,
	IWARP_CONN_ERROR_TCP_CONNECTION_RST,
	IWARP_CONN_ERROR_TCP_CONNECT_TIMEOUT,
	IWARP_CONN_ERROR_MPA_ERROR_REJECT,
	IWARP_CONN_ERROR_MPA_NOT_SUPPORTED_VER,
	IWARP_CONN_ERROR_MPA_RST,
	IWARP_CONN_ERROR_MPA_FIN,
	IWARP_CONN_ERROR_MPA_RTR_MISMATCH,
	IWARP_CONN_ERROR_MPA_INSUF_IRD,
	IWARP_CONN_ERROR_MPA_INVALID_PACKET,
	IWARP_CONN_ERROR_MPA_LOCAL_ERROR,
	IWARP_CONN_ERROR_MPA_TIMEOUT,
	IWARP_CONN_ERROR_MPA_TERMINATE,
	IWARP_QP_IN_ERROR_GOOD_CLOSE,
	IWARP_QP_IN_ERROR_BAD_CLOSE,
	IWARP_EXCEPTION_DETECTED_LLP_CLOSED,
	IWARP_EXCEPTION_DETECTED_LLP_RESET,
	IWARP_EXCEPTION_DETECTED_IRQ_FULL,
	IWARP_EXCEPTION_DETECTED_RQ_EMPTY,
	IWARP_EXCEPTION_DETECTED_LLP_TIMEOUT,
	IWARP_EXCEPTION_DETECTED_REMOTE_PROTECTION_ERROR,
	IWARP_EXCEPTION_DETECTED_CQ_OVERFLOW,
	IWARP_EXCEPTION_DETECTED_LOCAL_CATASTROPHIC,
	IWARP_EXCEPTION_DETECTED_LOCAL_ACCESS_ERROR,
	IWARP_EXCEPTION_DETECTED_REMOTE_OPERATION_ERROR,
	IWARP_EXCEPTION_DETECTED_TERMINATE_RECEIVED,
	MAX_IWARP_FW_RETURN_CODE
};

struct iwarp_init_func_params {
	u8 ll2_ooo_q_index;
	u8 reserved1[7];
};

struct iwarp_init_func_ramrod_data {
	struct rdma_init_func_ramrod_data rdma;
	struct tcp_init_params tcp;
	struct iwarp_init_func_params iwarp;
};

enum iwarp_modify_qp_new_state_type {
	IWARP_MODIFY_QP_STATE_CLOSING = 1,
	IWARP_MODIFY_QP_STATE_ERROR =
	2,
	MAX_IWARP_MODIFY_QP_NEW_STATE_TYPE
};

struct iwarp_modify_qp_ramrod_data {
	__le16 transition_to_state;
	__le16 flags;
#define IWARP_MODIFY_QP_RAMROD_DATA_RDMA_RD_EN_MASK	0x1
#define IWARP_MODIFY_QP_RAMROD_DATA_RDMA_RD_EN_SHIFT	0
#define IWARP_MODIFY_QP_RAMROD_DATA_RDMA_WR_EN_MASK	0x1
#define IWARP_MODIFY_QP_RAMROD_DATA_RDMA_WR_EN_SHIFT	1
#define IWARP_MODIFY_QP_RAMROD_DATA_ATOMIC_EN_MASK	0x1
#define IWARP_MODIFY_QP_RAMROD_DATA_ATOMIC_EN_SHIFT	2
#define IWARP_MODIFY_QP_RAMROD_DATA_STATE_TRANS_EN_MASK	0x1
#define IWARP_MODIFY_QP_RAMROD_DATA_STATE_TRANS_EN_SHIFT	3
#define IWARP_MODIFY_QP_RAMROD_DATA_RDMA_OPS_EN_FLG_MASK	0x1
#define IWARP_MODIFY_QP_RAMROD_DATA_RDMA_OPS_EN_FLG_SHIFT 4
#define IWARP_MODIFY_QP_RAMROD_DATA_RESERVED_MASK	0x7FF
#define IWARP_MODIFY_QP_RAMROD_DATA_RESERVED_SHIFT	5
	__le32 reserved3[3];
	__le32 reserved4[8];
};

struct mpa_rq_params {
	__le32 ird;
	__le32 ord;
};

struct mpa_ulp_buffer {
	struct regpair addr;
	__le16 len;
	__le16 reserved[3];
};

struct mpa_outgoing_params {
	u8 crc_needed;
	u8 reject;
	u8 reserved[6];
	struct mpa_rq_params out_rq;
	struct mpa_ulp_buffer outgoing_ulp_buffer;
};

struct iwarp_mpa_offload_ramrod_data {
	struct mpa_outgoing_params common;
	__le32 tcp_cid;
	u8 mode;
	u8 tcp_connect_side;
	u8 rtr_pref;
#define IWARP_MPA_OFFLOAD_RAMROD_DATA_RTR_SUPPORTED_MASK	0x7
#define IWARP_MPA_OFFLOAD_RAMROD_DATA_RTR_SUPPORTED_SHIFT 0
#define IWARP_MPA_OFFLOAD_RAMROD_DATA_RESERVED1_MASK	0x1F
#define IWARP_MPA_OFFLOAD_RAMROD_DATA_RESERVED1_SHIFT	3
	u8 reserved2;
	struct mpa_ulp_buffer incoming_ulp_buffer;
	struct regpair async_eqe_output_buf;
	struct regpair handle_for_async;
	struct regpair shared_queue_addr;
	u8 stats_counter_id;
	u8 reserved3[15];
};

struct iwarp_offload_params {
	struct mpa_ulp_buffer incoming_ulp_buffer;
	struct regpair async_eqe_output_buf;
	struct regpair handle_for_async;
	__le16 physical_q0;
	__le16 physical_q1;
	u8 stats_counter_id;
	u8 mpa_mode;
	u8 reserved[10];
};

struct iwarp_query_qp_output_params {
	__le32 flags;
#define IWARP_QUERY_QP_OUTPUT_PARAMS_ERROR_FLG_MASK	0x1
#define IWARP_QUERY_QP_OUTPUT_PARAMS_ERROR_FLG_SHIFT 0
#define IWARP_QUERY_QP_OUTPUT_PARAMS_RESERVED0_MASK	0x7FFFFFFF
#define IWARP_QUERY_QP_OUTPUT_PARAMS_RESERVED0_SHIFT 1
	u8 reserved1[4];
};

struct iwarp_query_qp_ramrod_data {
	struct regpair output_params_addr;
};

enum iwarp_ramrod_cmd_id {
	IWARP_RAMROD_CMD_ID_TCP_OFFLOAD =
	11,
	IWARP_RAMROD_CMD_ID_MPA_OFFLOAD,
	IWARP_RAMROD_CMD_ID_MPA_OFFLOAD_SEND_RTR,
	IWARP_RAMROD_CMD_ID_CREATE_QP,
	IWARP_RAMROD_CMD_ID_QUERY_QP,
	IWARP_RAMROD_CMD_ID_MODIFY_QP,
	IWARP_RAMROD_CMD_ID_DESTROY_QP,
	MAX_IWARP_RAMROD_CMD_ID
};

struct iwarp_rxmit_stats_drv {
	struct regpair tx_go_to_slow_start_event_cnt;
	struct regpair tx_fast_retransmit_event_cnt;
};

struct iwarp_tcp_offload_ramrod_data {
	struct iwarp_offload_params iwarp;
	struct tcp_offload_params_opt2 tcp;
};

enum mpa_negotiation_mode {
	MPA_NEGOTIATION_TYPE_BASIC = 1,
	MPA_NEGOTIATION_TYPE_ENHANCED = 2,
	MAX_MPA_NEGOTIATION_MODE
};

enum mpa_rtr_type {
	MPA_RTR_TYPE_NONE = 0,
	MPA_RTR_TYPE_ZERO_SEND = 1,
	MPA_RTR_TYPE_ZERO_WRITE = 2,
	MPA_RTR_TYPE_ZERO_SEND_AND_WRITE = 3,
	MPA_RTR_TYPE_ZERO_READ = 4,
	MPA_RTR_TYPE_ZERO_SEND_AND_READ = 5,
	MPA_RTR_TYPE_ZERO_WRITE_AND_READ = 6,
	MPA_RTR_TYPE_ZERO_SEND_AND_WRITE_AND_READ = 7,
	MAX_MPA_RTR_TYPE
};

struct unaligned_opaque_data {
	__le16 first_mpa_offset;
	u8 tcp_payload_offset;
	u8 flags;
#define UNALIGNED_OPAQUE_DATA_PKT_REACHED_WIN_RIGHT_EDGE_MASK	0x1
#define UNALIGNED_OPAQUE_DATA_PKT_REACHED_WIN_RIGHT_EDGE_SHIFT 0
#define UNALIGNED_OPAQUE_DATA_CONNECTION_CLOSED_MASK	0x1
#define UNALIGNED_OPAQUE_DATA_CONNECTION_CLOSED_SHIFT	1
#define UNALIGNED_OPAQUE_DATA_RESERVED_MASK	0x3F
#define UNALIGNED_OPAQUE_DATA_RESERVED_SHIFT	2
	__le32 cid;
};

struct mstorm_iwarp_conn_ag_ctx {
	u8 reserved;
	u8 state;
	u8 flags0;
#define MSTORM_IWARP_CONN_AG_CTX_EXIST_IN_QM0_MASK	0x1
#define MSTORM_IWARP_CONN_AG_CTX_EXIST_IN_QM0_SHIFT	0
#define MSTORM_IWARP_CONN_AG_CTX_BIT1_MASK	0x1
#define MSTORM_IWARP_CONN_AG_CTX_BIT1_SHIFT	1
#define MSTORM_IWARP_CONN_AG_CTX_INV_STAG_DONE_CF_MASK	0x3
#define MSTORM_IWARP_CONN_AG_CTX_INV_STAG_DONE_CF_SHIFT	2
#define MSTORM_IWARP_CONN_AG_CTX_CF1_MASK	0x3
#define MSTORM_IWARP_CONN_AG_CTX_CF1_SHIFT	4
#define MSTORM_IWARP_CONN_AG_CTX_CF2_MASK	0x3
#define MSTORM_IWARP_CONN_AG_CTX_CF2_SHIFT	6
	u8 flags1;
#define MSTORM_IWARP_CONN_AG_CTX_INV_STAG_DONE_CF_EN_MASK	0x1
#define MSTORM_IWARP_CONN_AG_CTX_INV_STAG_DONE_CF_EN_SHIFT 0
#define MSTORM_IWARP_CONN_AG_CTX_CF1EN_MASK	0x1
#define MSTORM_IWARP_CONN_AG_CTX_CF1EN_SHIFT	1
#define MSTORM_IWARP_CONN_AG_CTX_CF2EN_MASK	0x1
#define MSTORM_IWARP_CONN_AG_CTX_CF2EN_SHIFT	2
#define MSTORM_IWARP_CONN_AG_CTX_RULE0EN_MASK	0x1
#define MSTORM_IWARP_CONN_AG_CTX_RULE0EN_SHIFT	3
#define MSTORM_IWARP_CONN_AG_CTX_RULE1EN_MASK	0x1
#define MSTORM_IWARP_CONN_AG_CTX_RULE1EN_SHIFT	4
#define MSTORM_IWARP_CONN_AG_CTX_RULE2EN_MASK	0x1
#define MSTORM_IWARP_CONN_AG_CTX_RULE2EN_SHIFT	5
#define MSTORM_IWARP_CONN_AG_CTX_RCQ_CONS_EN_MASK	0x1
#define MSTORM_IWARP_CONN_AG_CTX_RCQ_CONS_EN_SHIFT	6
#define MSTORM_IWARP_CONN_AG_CTX_RULE4EN_MASK	0x1
#define MSTORM_IWARP_CONN_AG_CTX_RULE4EN_SHIFT	7
	__le16 rcq_cons;
	__le16 rcq_cons_th;
	__le32 reg0;
	__le32 reg1;
};

struct ustorm_iwarp_conn_ag_ctx {
	u8 reserved;
	u8 byte1;
	u8 flags0;
#define USTORM_IWARP_CONN_AG_CTX_EXIST_IN_QM0_MASK	0x1
#define USTORM_IWARP_CONN_AG_CTX_EXIST_IN_QM0_SHIFT	0
#define USTORM_IWARP_CONN_AG_CTX_BIT1_MASK	0x1
#define USTORM_IWARP_CONN_AG_CTX_BIT1_SHIFT	1
#define USTORM_IWARP_CONN_AG_CTX_CF0_MASK	0x3
#define USTORM_IWARP_CONN_AG_CTX_CF0_SHIFT	2
#define USTORM_IWARP_CONN_AG_CTX_CF1_MASK	0x3
#define USTORM_IWARP_CONN_AG_CTX_CF1_SHIFT	4
#define USTORM_IWARP_CONN_AG_CTX_CF2_MASK	0x3
#define USTORM_IWARP_CONN_AG_CTX_CF2_SHIFT	6
	u8 flags1;
#define USTORM_IWARP_CONN_AG_CTX_CF3_MASK	0x3
#define USTORM_IWARP_CONN_AG_CTX_CF3_SHIFT	0
#define USTORM_IWARP_CONN_AG_CTX_CQ_ARM_SE_CF_MASK	0x3
#define USTORM_IWARP_CONN_AG_CTX_CQ_ARM_SE_CF_SHIFT	2
#define USTORM_IWARP_CONN_AG_CTX_CQ_ARM_CF_MASK	0x3
#define USTORM_IWARP_CONN_AG_CTX_CQ_ARM_CF_SHIFT	4
#define USTORM_IWARP_CONN_AG_CTX_CF6_MASK	0x3
#define USTORM_IWARP_CONN_AG_CTX_CF6_SHIFT	6
	u8 flags2;
#define USTORM_IWARP_CONN_AG_CTX_CF0EN_MASK	0x1
#define USTORM_IWARP_CONN_AG_CTX_CF0EN_SHIFT	0
#define USTORM_IWARP_CONN_AG_CTX_CF1EN_MASK	0x1
#define USTORM_IWARP_CONN_AG_CTX_CF1EN_SHIFT	1
#define USTORM_IWARP_CONN_AG_CTX_CF2EN_MASK	0x1
#define USTORM_IWARP_CONN_AG_CTX_CF2EN_SHIFT	2
#define USTORM_IWARP_CONN_AG_CTX_CF3EN_MASK	0x1
#define USTORM_IWARP_CONN_AG_CTX_CF3EN_SHIFT	3
#define USTORM_IWARP_CONN_AG_CTX_CQ_ARM_SE_CF_EN_MASK	0x1
#define USTORM_IWARP_CONN_AG_CTX_CQ_ARM_SE_CF_EN_SHIFT 4
#define USTORM_IWARP_CONN_AG_CTX_CQ_ARM_CF_EN_MASK	0x1
#define USTORM_IWARP_CONN_AG_CTX_CQ_ARM_CF_EN_SHIFT	5
#define USTORM_IWARP_CONN_AG_CTX_CF6EN_MASK	0x1
#define USTORM_IWARP_CONN_AG_CTX_CF6EN_SHIFT	6
#define USTORM_IWARP_CONN_AG_CTX_CQ_SE_EN_MASK	0x1
#define USTORM_IWARP_CONN_AG_CTX_CQ_SE_EN_SHIFT	7
	u8 flags3;
#define USTORM_IWARP_CONN_AG_CTX_CQ_EN_MASK	0x1
#define USTORM_IWARP_CONN_AG_CTX_CQ_EN_SHIFT	0
#define USTORM_IWARP_CONN_AG_CTX_RULE2EN_MASK	0x1
#define USTORM_IWARP_CONN_AG_CTX_RULE2EN_SHIFT	1
#define USTORM_IWARP_CONN_AG_CTX_RULE3EN_MASK	0x1
#define USTORM_IWARP_CONN_AG_CTX_RULE3EN_SHIFT	2
#define USTORM_IWARP_CONN_AG_CTX_RULE4EN_MASK	0x1
#define USTORM_IWARP_CONN_AG_CTX_RULE4EN_SHIFT	3
#define USTORM_IWARP_CONN_AG_CTX_RULE5EN_MASK	0x1
#define USTORM_IWARP_CONN_AG_CTX_RULE5EN_SHIFT	4
#define USTORM_IWARP_CONN_AG_CTX_RULE6EN_MASK	0x1
#define USTORM_IWARP_CONN_AG_CTX_RULE6EN_SHIFT	5
#define USTORM_IWARP_CONN_AG_CTX_RULE7EN_MASK	0x1
#define USTORM_IWARP_CONN_AG_CTX_RULE7EN_SHIFT	6
#define USTORM_IWARP_CONN_AG_CTX_RULE8EN_MASK	0x1
#define USTORM_IWARP_CONN_AG_CTX_RULE8EN_SHIFT	7
	u8 byte2;
	u8 byte3;
	__le16 word0;
	__le16 word1;
	__le32 cq_cons;
	__le32 cq_se_prod;
	__le32 cq_prod;
	__le32 reg3;
	__le16 word2;
	__le16 word3;
};

struct ystorm_iwarp_conn_ag_ctx {
	u8 byte0;
	u8 byte1;
	u8 flags0;
#define YSTORM_IWARP_CONN_AG_CTX_BIT0_MASK	0x1
#define YSTORM_IWARP_CONN_AG_CTX_BIT0_SHIFT	0
#define YSTORM_IWARP_CONN_AG_CTX_BIT1_MASK	0x1
#define YSTORM_IWARP_CONN_AG_CTX_BIT1_SHIFT	1
#define YSTORM_IWARP_CONN_AG_CTX_CF0_MASK	0x3
#define YSTORM_IWARP_CONN_AG_CTX_CF0_SHIFT	2
#define YSTORM_IWARP_CONN_AG_CTX_CF1_MASK	0x3
#define YSTORM_IWARP_CONN_AG_CTX_CF1_SHIFT	4
#define YSTORM_IWARP_CONN_AG_CTX_CF2_MASK	0x3
#define YSTORM_IWARP_CONN_AG_CTX_CF2_SHIFT	6
	u8 flags1;
#define YSTORM_IWARP_CONN_AG_CTX_CF0EN_MASK	0x1
#define YSTORM_IWARP_CONN_AG_CTX_CF0EN_SHIFT	0
#define YSTORM_IWARP_CONN_AG_CTX_CF1EN_MASK	0x1
#define YSTORM_IWARP_CONN_AG_CTX_CF1EN_SHIFT	1
#define YSTORM_IWARP_CONN_AG_CTX_CF2EN_MASK	0x1
#define YSTORM_IWARP_CONN_AG_CTX_CF2EN_SHIFT	2
#define YSTORM_IWARP_CONN_AG_CTX_RULE0EN_MASK	0x1
#define YSTORM_IWARP_CONN_AG_CTX_RULE0EN_SHIFT 3
#define YSTORM_IWARP_CONN_AG_CTX_RULE1EN_MASK	0x1
#define YSTORM_IWARP_CONN_AG_CTX_RULE1EN_SHIFT 4
#define YSTORM_IWARP_CONN_AG_CTX_RULE2EN_MASK	0x1
#define YSTORM_IWARP_CONN_AG_CTX_RULE2EN_SHIFT 5
#define YSTORM_IWARP_CONN_AG_CTX_RULE3EN_MASK	0x1
#define YSTORM_IWARP_CONN_AG_CTX_RULE3EN_SHIFT 6
#define YSTORM_IWARP_CONN_AG_CTX_RULE4EN_MASK	0x1
#define YSTORM_IWARP_CONN_AG_CTX_RULE4EN_SHIFT 7
	u8 byte2;
	u8 byte3;
	__le16 word0;
	__le32 reg0;
	__le32 reg1;
	__le16 word1;
	__le16 word2;
	__le16 word3;
	__le16 word4;
	__le32 reg2;
	__le32 reg3;
};

struct ystorm_fcoe_conn_st_ctx {
	u8 func_mode;
	u8 cos;
	u8 conf_version;
	u8 eth_hdr_size;
	__le16 stat_ram_addr;
	__le16 mtu;
	__le16 max_fc_payload_len;
	__le16 tx_max_fc_pay_len;
	u8 fcp_cmd_size;
	u8 fcp_rsp_size;
	__le16 mss;
	struct regpair reserved;
	__le16 min_frame_size;
	u8 protection_info_flags;
#define YSTORM_FCOE_CONN_ST_CTX_SUPPORT_PROTECTION_MASK  0x1
#define YSTORM_FCOE_CONN_ST_CTX_SUPPORT_PROTECTION_SHIFT 0
#define YSTORM_FCOE_CONN_ST_CTX_VALID_MASK               0x1
#define YSTORM_FCOE_CONN_ST_CTX_VALID_SHIFT              1
#define YSTORM_FCOE_CONN_ST_CTX_RESERVED1_MASK           0x3F
#define YSTORM_FCOE_CONN_ST_CTX_RESERVED1_SHIFT          2
	u8 dst_protection_per_mss;
	u8 src_protection_per_mss;
	u8 ptu_log_page_size;
	u8 flags;
#define YSTORM_FCOE_CONN_ST_CTX_INNER_VLAN_FLAG_MASK     0x1
#define YSTORM_FCOE_CONN_ST_CTX_INNER_VLAN_FLAG_SHIFT    0
#define YSTORM_FCOE_CONN_ST_CTX_OUTER_VLAN_FLAG_MASK     0x1
#define YSTORM_FCOE_CONN_ST_CTX_OUTER_VLAN_FLAG_SHIFT    1
#define YSTORM_FCOE_CONN_ST_CTX_RSRV_MASK                0x3F
#define YSTORM_FCOE_CONN_ST_CTX_RSRV_SHIFT               2
	u8 fcp_xfer_size;
};

struct fcoe_vlan_fields {
	__le16 fields;
#define FCOE_VLAN_FIELDS_VID_MASK  0xFFF
#define FCOE_VLAN_FIELDS_VID_SHIFT 0
#define FCOE_VLAN_FIELDS_CLI_MASK  0x1
#define FCOE_VLAN_FIELDS_CLI_SHIFT 12
#define FCOE_VLAN_FIELDS_PRI_MASK  0x7
#define FCOE_VLAN_FIELDS_PRI_SHIFT 13
};

union fcoe_vlan_field_union {
	struct fcoe_vlan_fields fields;
	__le16 val;
};

union fcoe_vlan_vif_field_union {
	union fcoe_vlan_field_union vlan;
	__le16 vif;
};

struct pstorm_fcoe_eth_context_section {
	u8 remote_addr_3;
	u8 remote_addr_2;
	u8 remote_addr_1;
	u8 remote_addr_0;
	u8 local_addr_1;
	u8 local_addr_0;
	u8 remote_addr_5;
	u8 remote_addr_4;
	u8 local_addr_5;
	u8 local_addr_4;
	u8 local_addr_3;
	u8 local_addr_2;
	union fcoe_vlan_vif_field_union vif_outer_vlan;
	__le16 vif_outer_eth_type;
	union fcoe_vlan_vif_field_union inner_vlan;
	__le16 inner_eth_type;
};

struct pstorm_fcoe_conn_st_ctx {
	u8 func_mode;
	u8 cos;
	u8 conf_version;
	u8 rsrv;
	__le16 stat_ram_addr;
	__le16 mss;
	struct regpair abts_cleanup_addr;
	struct pstorm_fcoe_eth_context_section eth;
	u8 sid_2;
	u8 sid_1;
	u8 sid_0;
	u8 flags;
#define PSTORM_FCOE_CONN_ST_CTX_VNTAG_VLAN_MASK          0x1
#define PSTORM_FCOE_CONN_ST_CTX_VNTAG_VLAN_SHIFT         0
#define PSTORM_FCOE_CONN_ST_CTX_SUPPORT_REC_RR_TOV_MASK  0x1
#define PSTORM_FCOE_CONN_ST_CTX_SUPPORT_REC_RR_TOV_SHIFT 1
#define PSTORM_FCOE_CONN_ST_CTX_INNER_VLAN_FLAG_MASK     0x1
#define PSTORM_FCOE_CONN_ST_CTX_INNER_VLAN_FLAG_SHIFT    2
#define PSTORM_FCOE_CONN_ST_CTX_OUTER_VLAN_FLAG_MASK     0x1
#define PSTORM_FCOE_CONN_ST_CTX_OUTER_VLAN_FLAG_SHIFT    3
#define PSTORM_FCOE_CONN_ST_CTX_RESERVED_MASK            0xF
#define PSTORM_FCOE_CONN_ST_CTX_RESERVED_SHIFT           4
	u8 did_2;
	u8 did_1;
	u8 did_0;
	u8 src_mac_index;
	__le16 rec_rr_tov_val;
	u8 q_relative_offset;
	u8 reserved1;
};

struct xstorm_fcoe_conn_st_ctx {
	u8 func_mode;
	u8 src_mac_index;
	u8 conf_version;
	u8 cached_wqes_avail;
	__le16 stat_ram_addr;
	u8 flags;
#define XSTORM_FCOE_CONN_ST_CTX_SQ_DEFERRED_MASK             0x1
#define XSTORM_FCOE_CONN_ST_CTX_SQ_DEFERRED_SHIFT            0
#define XSTORM_FCOE_CONN_ST_CTX_INNER_VLAN_FLAG_MASK         0x1
#define XSTORM_FCOE_CONN_ST_CTX_INNER_VLAN_FLAG_SHIFT        1
#define XSTORM_FCOE_CONN_ST_CTX_INNER_VLAN_FLAG_ORIG_MASK    0x1
#define XSTORM_FCOE_CONN_ST_CTX_INNER_VLAN_FLAG_ORIG_SHIFT   2
#define XSTORM_FCOE_CONN_ST_CTX_LAST_QUEUE_HANDLED_MASK      0x3
#define XSTORM_FCOE_CONN_ST_CTX_LAST_QUEUE_HANDLED_SHIFT     3
#define XSTORM_FCOE_CONN_ST_CTX_RSRV_MASK                    0x7
#define XSTORM_FCOE_CONN_ST_CTX_RSRV_SHIFT                   5
	u8 cached_wqes_offset;
	u8 reserved2;
	u8 eth_hdr_size;
	u8 seq_id;
	u8 max_conc_seqs;
	__le16 num_pages_in_pbl;
	__le16 reserved;
	struct regpair sq_pbl_addr;
	struct regpair sq_curr_page_addr;
	struct regpair sq_next_page_addr;
	struct regpair xferq_pbl_addr;
	struct regpair xferq_curr_page_addr;
	struct regpair xferq_next_page_addr;
	struct regpair respq_pbl_addr;
	struct regpair respq_curr_page_addr;
	struct regpair respq_next_page_addr;
	__le16 mtu;
	__le16 tx_max_fc_pay_len;
	__le16 max_fc_payload_len;
	__le16 min_frame_size;
	__le16 sq_pbl_next_index;
	__le16 respq_pbl_next_index;
	u8 fcp_cmd_byte_credit;
	u8 fcp_rsp_byte_credit;
	__le16 protection_info;
#define XSTORM_FCOE_CONN_ST_CTX_PROTECTION_PERF_MASK         0x1
#define XSTORM_FCOE_CONN_ST_CTX_PROTECTION_PERF_SHIFT        0
#define XSTORM_FCOE_CONN_ST_CTX_SUPPORT_PROTECTION_MASK      0x1
#define XSTORM_FCOE_CONN_ST_CTX_SUPPORT_PROTECTION_SHIFT     1
#define XSTORM_FCOE_CONN_ST_CTX_VALID_MASK                   0x1
#define XSTORM_FCOE_CONN_ST_CTX_VALID_SHIFT                  2
#define XSTORM_FCOE_CONN_ST_CTX_FRAME_PROT_ALIGNED_MASK      0x1
#define XSTORM_FCOE_CONN_ST_CTX_FRAME_PROT_ALIGNED_SHIFT     3
#define XSTORM_FCOE_CONN_ST_CTX_RESERVED3_MASK               0xF
#define XSTORM_FCOE_CONN_ST_CTX_RESERVED3_SHIFT              4
#define XSTORM_FCOE_CONN_ST_CTX_DST_PROTECTION_PER_MSS_MASK  0xFF
#define XSTORM_FCOE_CONN_ST_CTX_DST_PROTECTION_PER_MSS_SHIFT 8
	__le16 xferq_pbl_next_index;
	__le16 page_size;
	u8 mid_seq;
	u8 fcp_xfer_byte_credit;
	u8 reserved1[2];
	struct fcoe_wqe cached_wqes[16];
};

struct xstorm_fcoe_conn_ag_ctx {
	u8 reserved0;
	u8 fcoe_state;
	u8 flags0;
#define XSTORM_FCOE_CONN_AG_CTX_EXIST_IN_QM0_MASK       0x1
#define XSTORM_FCOE_CONN_AG_CTX_EXIST_IN_QM0_SHIFT      0
#define XSTORM_FCOE_CONN_AG_CTX_RESERVED1_MASK          0x1
#define XSTORM_FCOE_CONN_AG_CTX_RESERVED1_SHIFT         1
#define XSTORM_FCOE_CONN_AG_CTX_RESERVED2_MASK          0x1
#define XSTORM_FCOE_CONN_AG_CTX_RESERVED2_SHIFT         2
#define XSTORM_FCOE_CONN_AG_CTX_EXIST_IN_QM3_MASK       0x1
#define XSTORM_FCOE_CONN_AG_CTX_EXIST_IN_QM3_SHIFT      3
#define XSTORM_FCOE_CONN_AG_CTX_RESERVED3_MASK          0x1
#define XSTORM_FCOE_CONN_AG_CTX_RESERVED3_SHIFT         4
#define XSTORM_FCOE_CONN_AG_CTX_RESERVED4_MASK          0x1
#define XSTORM_FCOE_CONN_AG_CTX_RESERVED4_SHIFT         5
#define XSTORM_FCOE_CONN_AG_CTX_RESERVED5_MASK          0x1
#define XSTORM_FCOE_CONN_AG_CTX_RESERVED5_SHIFT         6
#define XSTORM_FCOE_CONN_AG_CTX_RESERVED6_MASK          0x1
#define XSTORM_FCOE_CONN_AG_CTX_RESERVED6_SHIFT         7
	u8 flags1;
#define XSTORM_FCOE_CONN_AG_CTX_RESERVED7_MASK          0x1
#define XSTORM_FCOE_CONN_AG_CTX_RESERVED7_SHIFT         0
#define XSTORM_FCOE_CONN_AG_CTX_RESERVED8_MASK          0x1
#define XSTORM_FCOE_CONN_AG_CTX_RESERVED8_SHIFT         1
#define XSTORM_FCOE_CONN_AG_CTX_RESERVED9_MASK          0x1
#define XSTORM_FCOE_CONN_AG_CTX_RESERVED9_SHIFT         2
#define XSTORM_FCOE_CONN_AG_CTX_BIT11_MASK              0x1
#define XSTORM_FCOE_CONN_AG_CTX_BIT11_SHIFT             3
#define XSTORM_FCOE_CONN_AG_CTX_BIT12_MASK              0x1
#define XSTORM_FCOE_CONN_AG_CTX_BIT12_SHIFT             4
#define XSTORM_FCOE_CONN_AG_CTX_BIT13_MASK              0x1
#define XSTORM_FCOE_CONN_AG_CTX_BIT13_SHIFT             5
#define XSTORM_FCOE_CONN_AG_CTX_BIT14_MASK              0x1
#define XSTORM_FCOE_CONN_AG_CTX_BIT14_SHIFT             6
#define XSTORM_FCOE_CONN_AG_CTX_BIT15_MASK              0x1
#define XSTORM_FCOE_CONN_AG_CTX_BIT15_SHIFT             7
	u8 flags2;
#define XSTORM_FCOE_CONN_AG_CTX_CF0_MASK                0x3
#define XSTORM_FCOE_CONN_AG_CTX_CF0_SHIFT               0
#define XSTORM_FCOE_CONN_AG_CTX_CF1_MASK                0x3
#define XSTORM_FCOE_CONN_AG_CTX_CF1_SHIFT               2
#define XSTORM_FCOE_CONN_AG_CTX_CF2_MASK                0x3
#define XSTORM_FCOE_CONN_AG_CTX_CF2_SHIFT               4
#define XSTORM_FCOE_CONN_AG_CTX_CF3_MASK                0x3
#define XSTORM_FCOE_CONN_AG_CTX_CF3_SHIFT               6
	u8 flags3;
#define XSTORM_FCOE_CONN_AG_CTX_CF4_MASK                0x3
#define XSTORM_FCOE_CONN_AG_CTX_CF4_SHIFT               0
#define XSTORM_FCOE_CONN_AG_CTX_CF5_MASK                0x3
#define XSTORM_FCOE_CONN_AG_CTX_CF5_SHIFT               2
#define XSTORM_FCOE_CONN_AG_CTX_CF6_MASK                0x3
#define XSTORM_FCOE_CONN_AG_CTX_CF6_SHIFT               4
#define XSTORM_FCOE_CONN_AG_CTX_CF7_MASK                0x3
#define XSTORM_FCOE_CONN_AG_CTX_CF7_SHIFT               6
	u8 flags4;
#define XSTORM_FCOE_CONN_AG_CTX_CF8_MASK                0x3
#define XSTORM_FCOE_CONN_AG_CTX_CF8_SHIFT               0
#define XSTORM_FCOE_CONN_AG_CTX_CF9_MASK                0x3
#define XSTORM_FCOE_CONN_AG_CTX_CF9_SHIFT               2
#define XSTORM_FCOE_CONN_AG_CTX_CF10_MASK               0x3
#define XSTORM_FCOE_CONN_AG_CTX_CF10_SHIFT              4
#define XSTORM_FCOE_CONN_AG_CTX_CF11_MASK               0x3
#define XSTORM_FCOE_CONN_AG_CTX_CF11_SHIFT              6
	u8 flags5;
#define XSTORM_FCOE_CONN_AG_CTX_CF12_MASK               0x3
#define XSTORM_FCOE_CONN_AG_CTX_CF12_SHIFT              0
#define XSTORM_FCOE_CONN_AG_CTX_CF13_MASK               0x3
#define XSTORM_FCOE_CONN_AG_CTX_CF13_SHIFT              2
#define XSTORM_FCOE_CONN_AG_CTX_CF14_MASK               0x3
#define XSTORM_FCOE_CONN_AG_CTX_CF14_SHIFT              4
#define XSTORM_FCOE_CONN_AG_CTX_CF15_MASK               0x3
#define XSTORM_FCOE_CONN_AG_CTX_CF15_SHIFT              6
	u8 flags6;
#define XSTORM_FCOE_CONN_AG_CTX_CF16_MASK               0x3
#define XSTORM_FCOE_CONN_AG_CTX_CF16_SHIFT              0
#define XSTORM_FCOE_CONN_AG_CTX_CF17_MASK               0x3
#define XSTORM_FCOE_CONN_AG_CTX_CF17_SHIFT              2
#define XSTORM_FCOE_CONN_AG_CTX_CF18_MASK               0x3
#define XSTORM_FCOE_CONN_AG_CTX_CF18_SHIFT              4
#define XSTORM_FCOE_CONN_AG_CTX_DQ_CF_MASK              0x3
#define XSTORM_FCOE_CONN_AG_CTX_DQ_CF_SHIFT             6
	u8 flags7;
#define XSTORM_FCOE_CONN_AG_CTX_FLUSH_Q0_MASK           0x3
#define XSTORM_FCOE_CONN_AG_CTX_FLUSH_Q0_SHIFT          0
#define XSTORM_FCOE_CONN_AG_CTX_RESERVED10_MASK         0x3
#define XSTORM_FCOE_CONN_AG_CTX_RESERVED10_SHIFT        2
#define XSTORM_FCOE_CONN_AG_CTX_SLOW_PATH_MASK          0x3
#define XSTORM_FCOE_CONN_AG_CTX_SLOW_PATH_SHIFT         4
#define XSTORM_FCOE_CONN_AG_CTX_CF0EN_MASK              0x1
#define XSTORM_FCOE_CONN_AG_CTX_CF0EN_SHIFT             6
#define XSTORM_FCOE_CONN_AG_CTX_CF1EN_MASK              0x1
#define XSTORM_FCOE_CONN_AG_CTX_CF1EN_SHIFT             7
	u8 flags8;
#define XSTORM_FCOE_CONN_AG_CTX_CF2EN_MASK              0x1
#define XSTORM_FCOE_CONN_AG_CTX_CF2EN_SHIFT             0
#define XSTORM_FCOE_CONN_AG_CTX_CF3EN_MASK              0x1
#define XSTORM_FCOE_CONN_AG_CTX_CF3EN_SHIFT             1
#define XSTORM_FCOE_CONN_AG_CTX_CF4EN_MASK              0x1
#define XSTORM_FCOE_CONN_AG_CTX_CF4EN_SHIFT             2
#define XSTORM_FCOE_CONN_AG_CTX_CF5EN_MASK              0x1
#define XSTORM_FCOE_CONN_AG_CTX_CF5EN_SHIFT             3
#define XSTORM_FCOE_CONN_AG_CTX_CF6EN_MASK              0x1
#define XSTORM_FCOE_CONN_AG_CTX_CF6EN_SHIFT             4
#define XSTORM_FCOE_CONN_AG_CTX_CF7EN_MASK              0x1
#define XSTORM_FCOE_CONN_AG_CTX_CF7EN_SHIFT             5
#define XSTORM_FCOE_CONN_AG_CTX_CF8EN_MASK              0x1
#define XSTORM_FCOE_CONN_AG_CTX_CF8EN_SHIFT             6
#define XSTORM_FCOE_CONN_AG_CTX_CF9EN_MASK              0x1
#define XSTORM_FCOE_CONN_AG_CTX_CF9EN_SHIFT             7
	u8 flags9;
#define XSTORM_FCOE_CONN_AG_CTX_CF10EN_MASK             0x1
#define XSTORM_FCOE_CONN_AG_CTX_CF10EN_SHIFT            0
#define XSTORM_FCOE_CONN_AG_CTX_CF11EN_MASK             0x1
#define XSTORM_FCOE_CONN_AG_CTX_CF11EN_SHIFT            1
#define XSTORM_FCOE_CONN_AG_CTX_CF12EN_MASK             0x1
#define XSTORM_FCOE_CONN_AG_CTX_CF12EN_SHIFT            2
#define XSTORM_FCOE_CONN_AG_CTX_CF13EN_MASK             0x1
#define XSTORM_FCOE_CONN_AG_CTX_CF13EN_SHIFT            3
#define XSTORM_FCOE_CONN_AG_CTX_CF14EN_MASK             0x1
#define XSTORM_FCOE_CONN_AG_CTX_CF14EN_SHIFT            4
#define XSTORM_FCOE_CONN_AG_CTX_CF15EN_MASK             0x1
#define XSTORM_FCOE_CONN_AG_CTX_CF15EN_SHIFT            5
#define XSTORM_FCOE_CONN_AG_CTX_CF16EN_MASK             0x1
#define XSTORM_FCOE_CONN_AG_CTX_CF16EN_SHIFT            6
#define XSTORM_FCOE_CONN_AG_CTX_CF17EN_MASK             0x1
#define XSTORM_FCOE_CONN_AG_CTX_CF17EN_SHIFT            7
	u8 flags10;
#define XSTORM_FCOE_CONN_AG_CTX_CF18EN_MASK             0x1
#define XSTORM_FCOE_CONN_AG_CTX_CF18EN_SHIFT            0
#define XSTORM_FCOE_CONN_AG_CTX_DQ_CF_EN_MASK           0x1
#define XSTORM_FCOE_CONN_AG_CTX_DQ_CF_EN_SHIFT          1
#define XSTORM_FCOE_CONN_AG_CTX_FLUSH_Q0_EN_MASK        0x1
#define XSTORM_FCOE_CONN_AG_CTX_FLUSH_Q0_EN_SHIFT       2
#define XSTORM_FCOE_CONN_AG_CTX_RESERVED11_MASK         0x1
#define XSTORM_FCOE_CONN_AG_CTX_RESERVED11_SHIFT        3
#define XSTORM_FCOE_CONN_AG_CTX_SLOW_PATH_EN_MASK       0x1
#define XSTORM_FCOE_CONN_AG_CTX_SLOW_PATH_EN_SHIFT      4
#define XSTORM_FCOE_CONN_AG_CTX_CF23EN_MASK             0x1
#define XSTORM_FCOE_CONN_AG_CTX_CF23EN_SHIFT            5
#define XSTORM_FCOE_CONN_AG_CTX_RESERVED12_MASK         0x1
#define XSTORM_FCOE_CONN_AG_CTX_RESERVED12_SHIFT        6
#define XSTORM_FCOE_CONN_AG_CTX_RESERVED13_MASK         0x1
#define XSTORM_FCOE_CONN_AG_CTX_RESERVED13_SHIFT        7
	u8 flags11;
#define XSTORM_FCOE_CONN_AG_CTX_RESERVED14_MASK         0x1
#define XSTORM_FCOE_CONN_AG_CTX_RESERVED14_SHIFT        0
#define XSTORM_FCOE_CONN_AG_CTX_RESERVED15_MASK         0x1
#define XSTORM_FCOE_CONN_AG_CTX_RESERVED15_SHIFT        1
#define XSTORM_FCOE_CONN_AG_CTX_RESERVED16_MASK         0x1
#define XSTORM_FCOE_CONN_AG_CTX_RESERVED16_SHIFT        2
#define XSTORM_FCOE_CONN_AG_CTX_RULE5EN_MASK            0x1
#define XSTORM_FCOE_CONN_AG_CTX_RULE5EN_SHIFT           3
#define XSTORM_FCOE_CONN_AG_CTX_RULE6EN_MASK            0x1
#define XSTORM_FCOE_CONN_AG_CTX_RULE6EN_SHIFT           4
#define XSTORM_FCOE_CONN_AG_CTX_RULE7EN_MASK            0x1
#define XSTORM_FCOE_CONN_AG_CTX_RULE7EN_SHIFT           5
#define XSTORM_FCOE_CONN_AG_CTX_A0_RESERVED1_MASK       0x1
#define XSTORM_FCOE_CONN_AG_CTX_A0_RESERVED1_SHIFT      6
#define XSTORM_FCOE_CONN_AG_CTX_XFERQ_DECISION_EN_MASK  0x1
#define XSTORM_FCOE_CONN_AG_CTX_XFERQ_DECISION_EN_SHIFT 7
	u8 flags12;
#define XSTORM_FCOE_CONN_AG_CTX_SQ_DECISION_EN_MASK     0x1
#define XSTORM_FCOE_CONN_AG_CTX_SQ_DECISION_EN_SHIFT    0
#define XSTORM_FCOE_CONN_AG_CTX_RULE11EN_MASK           0x1
#define XSTORM_FCOE_CONN_AG_CTX_RULE11EN_SHIFT          1
#define XSTORM_FCOE_CONN_AG_CTX_A0_RESERVED2_MASK       0x1
#define XSTORM_FCOE_CONN_AG_CTX_A0_RESERVED2_SHIFT      2
#define XSTORM_FCOE_CONN_AG_CTX_A0_RESERVED3_MASK       0x1
#define XSTORM_FCOE_CONN_AG_CTX_A0_RESERVED3_SHIFT      3
#define XSTORM_FCOE_CONN_AG_CTX_RULE14EN_MASK           0x1
#define XSTORM_FCOE_CONN_AG_CTX_RULE14EN_SHIFT          4
#define XSTORM_FCOE_CONN_AG_CTX_RULE15EN_MASK           0x1
#define XSTORM_FCOE_CONN_AG_CTX_RULE15EN_SHIFT          5
#define XSTORM_FCOE_CONN_AG_CTX_RULE16EN_MASK           0x1
#define XSTORM_FCOE_CONN_AG_CTX_RULE16EN_SHIFT          6
#define XSTORM_FCOE_CONN_AG_CTX_RULE17EN_MASK           0x1
#define XSTORM_FCOE_CONN_AG_CTX_RULE17EN_SHIFT          7
	u8 flags13;
#define XSTORM_FCOE_CONN_AG_CTX_RESPQ_DECISION_EN_MASK  0x1
#define XSTORM_FCOE_CONN_AG_CTX_RESPQ_DECISION_EN_SHIFT 0
#define XSTORM_FCOE_CONN_AG_CTX_RULE19EN_MASK           0x1
#define XSTORM_FCOE_CONN_AG_CTX_RULE19EN_SHIFT          1
#define XSTORM_FCOE_CONN_AG_CTX_A0_RESERVED4_MASK       0x1
#define XSTORM_FCOE_CONN_AG_CTX_A0_RESERVED4_SHIFT      2
#define XSTORM_FCOE_CONN_AG_CTX_A0_RESERVED5_MASK       0x1
#define XSTORM_FCOE_CONN_AG_CTX_A0_RESERVED5_SHIFT      3
#define XSTORM_FCOE_CONN_AG_CTX_A0_RESERVED6_MASK       0x1
#define XSTORM_FCOE_CONN_AG_CTX_A0_RESERVED6_SHIFT      4
#define XSTORM_FCOE_CONN_AG_CTX_A0_RESERVED7_MASK       0x1
#define XSTORM_FCOE_CONN_AG_CTX_A0_RESERVED7_SHIFT      5
#define XSTORM_FCOE_CONN_AG_CTX_A0_RESERVED8_MASK       0x1
#define XSTORM_FCOE_CONN_AG_CTX_A0_RESERVED8_SHIFT      6
#define XSTORM_FCOE_CONN_AG_CTX_A0_RESERVED9_MASK       0x1
#define XSTORM_FCOE_CONN_AG_CTX_A0_RESERVED9_SHIFT      7
	u8 flags14;
#define XSTORM_FCOE_CONN_AG_CTX_BIT16_MASK              0x1
#define XSTORM_FCOE_CONN_AG_CTX_BIT16_SHIFT             0
#define XSTORM_FCOE_CONN_AG_CTX_BIT17_MASK              0x1
#define XSTORM_FCOE_CONN_AG_CTX_BIT17_SHIFT             1
#define XSTORM_FCOE_CONN_AG_CTX_BIT18_MASK              0x1
#define XSTORM_FCOE_CONN_AG_CTX_BIT18_SHIFT             2
#define XSTORM_FCOE_CONN_AG_CTX_BIT19_MASK              0x1
#define XSTORM_FCOE_CONN_AG_CTX_BIT19_SHIFT             3
#define XSTORM_FCOE_CONN_AG_CTX_BIT20_MASK              0x1
#define XSTORM_FCOE_CONN_AG_CTX_BIT20_SHIFT             4
#define XSTORM_FCOE_CONN_AG_CTX_BIT21_MASK              0x1
#define XSTORM_FCOE_CONN_AG_CTX_BIT21_SHIFT             5
#define XSTORM_FCOE_CONN_AG_CTX_CF23_MASK               0x3
#define XSTORM_FCOE_CONN_AG_CTX_CF23_SHIFT              6
	u8 byte2;
	__le16 physical_q0;
	__le16 word1;
	__le16 word2;
	__le16 sq_cons;
	__le16 sq_prod;
	__le16 xferq_prod;
	__le16 xferq_cons;
	u8 byte3;
	u8 byte4;
	u8 byte5;
	u8 byte6;
	__le32 remain_io;
	__le32 reg1;
	__le32 reg2;
	__le32 reg3;
	__le32 reg4;
	__le32 reg5;
	__le32 reg6;
	__le16 respq_prod;
	__le16 respq_cons;
	__le16 word9;
	__le16 word10;
	__le32 reg7;
	__le32 reg8;
};

struct ustorm_fcoe_conn_st_ctx {
	struct regpair respq_pbl_addr;
	__le16 num_pages_in_pbl;
	u8 ptu_log_page_size;
	u8 log_page_size;
	__le16 respq_prod;
	u8 reserved[2];
};

struct tstorm_fcoe_conn_ag_ctx {
	u8 reserved0;
	u8 fcoe_state;
	u8 flags0;
#define TSTORM_FCOE_CONN_AG_CTX_EXIST_IN_QM0_MASK          0x1
#define TSTORM_FCOE_CONN_AG_CTX_EXIST_IN_QM0_SHIFT         0
#define TSTORM_FCOE_CONN_AG_CTX_BIT1_MASK                  0x1
#define TSTORM_FCOE_CONN_AG_CTX_BIT1_SHIFT                 1
#define TSTORM_FCOE_CONN_AG_CTX_BIT2_MASK                  0x1
#define TSTORM_FCOE_CONN_AG_CTX_BIT2_SHIFT                 2
#define TSTORM_FCOE_CONN_AG_CTX_BIT3_MASK                  0x1
#define TSTORM_FCOE_CONN_AG_CTX_BIT3_SHIFT                 3
#define TSTORM_FCOE_CONN_AG_CTX_BIT4_MASK                  0x1
#define TSTORM_FCOE_CONN_AG_CTX_BIT4_SHIFT                 4
#define TSTORM_FCOE_CONN_AG_CTX_BIT5_MASK                  0x1
#define TSTORM_FCOE_CONN_AG_CTX_BIT5_SHIFT                 5
#define TSTORM_FCOE_CONN_AG_CTX_DUMMY_TIMER_CF_MASK        0x3
#define TSTORM_FCOE_CONN_AG_CTX_DUMMY_TIMER_CF_SHIFT       6
	u8 flags1;
#define TSTORM_FCOE_CONN_AG_CTX_FLUSH_Q0_CF_MASK           0x3
#define TSTORM_FCOE_CONN_AG_CTX_FLUSH_Q0_CF_SHIFT          0
#define TSTORM_FCOE_CONN_AG_CTX_CF2_MASK                   0x3
#define TSTORM_FCOE_CONN_AG_CTX_CF2_SHIFT                  2
#define TSTORM_FCOE_CONN_AG_CTX_TIMER_STOP_ALL_CF_MASK     0x3
#define TSTORM_FCOE_CONN_AG_CTX_TIMER_STOP_ALL_CF_SHIFT    4
#define TSTORM_FCOE_CONN_AG_CTX_CF4_MASK                   0x3
#define TSTORM_FCOE_CONN_AG_CTX_CF4_SHIFT                  6
	u8 flags2;
#define TSTORM_FCOE_CONN_AG_CTX_CF5_MASK                   0x3
#define TSTORM_FCOE_CONN_AG_CTX_CF5_SHIFT                  0
#define TSTORM_FCOE_CONN_AG_CTX_CF6_MASK                   0x3
#define TSTORM_FCOE_CONN_AG_CTX_CF6_SHIFT                  2
#define TSTORM_FCOE_CONN_AG_CTX_CF7_MASK                   0x3
#define TSTORM_FCOE_CONN_AG_CTX_CF7_SHIFT                  4
#define TSTORM_FCOE_CONN_AG_CTX_CF8_MASK                   0x3
#define TSTORM_FCOE_CONN_AG_CTX_CF8_SHIFT                  6
	u8 flags3;
#define TSTORM_FCOE_CONN_AG_CTX_CF9_MASK                   0x3
#define TSTORM_FCOE_CONN_AG_CTX_CF9_SHIFT                  0
#define TSTORM_FCOE_CONN_AG_CTX_CF10_MASK                  0x3
#define TSTORM_FCOE_CONN_AG_CTX_CF10_SHIFT                 2
#define TSTORM_FCOE_CONN_AG_CTX_DUMMY_TIMER_CF_EN_MASK     0x1
#define TSTORM_FCOE_CONN_AG_CTX_DUMMY_TIMER_CF_EN_SHIFT    4
#define TSTORM_FCOE_CONN_AG_CTX_FLUSH_Q0_CF_EN_MASK        0x1
#define TSTORM_FCOE_CONN_AG_CTX_FLUSH_Q0_CF_EN_SHIFT       5
#define TSTORM_FCOE_CONN_AG_CTX_CF2EN_MASK                 0x1
#define TSTORM_FCOE_CONN_AG_CTX_CF2EN_SHIFT                6
#define TSTORM_FCOE_CONN_AG_CTX_TIMER_STOP_ALL_CF_EN_MASK  0x1
#define TSTORM_FCOE_CONN_AG_CTX_TIMER_STOP_ALL_CF_EN_SHIFT 7
	u8 flags4;
#define TSTORM_FCOE_CONN_AG_CTX_CF4EN_MASK                 0x1
#define TSTORM_FCOE_CONN_AG_CTX_CF4EN_SHIFT                0
#define TSTORM_FCOE_CONN_AG_CTX_CF5EN_MASK                 0x1
#define TSTORM_FCOE_CONN_AG_CTX_CF5EN_SHIFT                1
#define TSTORM_FCOE_CONN_AG_CTX_CF6EN_MASK                 0x1
#define TSTORM_FCOE_CONN_AG_CTX_CF6EN_SHIFT                2
#define TSTORM_FCOE_CONN_AG_CTX_CF7EN_MASK                 0x1
#define TSTORM_FCOE_CONN_AG_CTX_CF7EN_SHIFT                3
#define TSTORM_FCOE_CONN_AG_CTX_CF8EN_MASK                 0x1
#define TSTORM_FCOE_CONN_AG_CTX_CF8EN_SHIFT                4
#define TSTORM_FCOE_CONN_AG_CTX_CF9EN_MASK                 0x1
#define TSTORM_FCOE_CONN_AG_CTX_CF9EN_SHIFT                5
#define TSTORM_FCOE_CONN_AG_CTX_CF10EN_MASK                0x1
#define TSTORM_FCOE_CONN_AG_CTX_CF10EN_SHIFT               6
#define TSTORM_FCOE_CONN_AG_CTX_RULE0EN_MASK               0x1
#define TSTORM_FCOE_CONN_AG_CTX_RULE0EN_SHIFT              7
	u8 flags5;
#define TSTORM_FCOE_CONN_AG_CTX_RULE1EN_MASK               0x1
#define TSTORM_FCOE_CONN_AG_CTX_RULE1EN_SHIFT              0
#define TSTORM_FCOE_CONN_AG_CTX_RULE2EN_MASK               0x1
#define TSTORM_FCOE_CONN_AG_CTX_RULE2EN_SHIFT              1
#define TSTORM_FCOE_CONN_AG_CTX_RULE3EN_MASK               0x1
#define TSTORM_FCOE_CONN_AG_CTX_RULE3EN_SHIFT              2
#define TSTORM_FCOE_CONN_AG_CTX_RULE4EN_MASK               0x1
#define TSTORM_FCOE_CONN_AG_CTX_RULE4EN_SHIFT              3
#define TSTORM_FCOE_CONN_AG_CTX_RULE5EN_MASK               0x1
#define TSTORM_FCOE_CONN_AG_CTX_RULE5EN_SHIFT              4
#define TSTORM_FCOE_CONN_AG_CTX_RULE6EN_MASK               0x1
#define TSTORM_FCOE_CONN_AG_CTX_RULE6EN_SHIFT              5
#define TSTORM_FCOE_CONN_AG_CTX_RULE7EN_MASK               0x1
#define TSTORM_FCOE_CONN_AG_CTX_RULE7EN_SHIFT              6
#define TSTORM_FCOE_CONN_AG_CTX_RULE8EN_MASK               0x1
#define TSTORM_FCOE_CONN_AG_CTX_RULE8EN_SHIFT              7
	__le32 reg0;
	__le32 reg1;
};

struct ustorm_fcoe_conn_ag_ctx {
	u8 byte0;
	u8 byte1;
	u8 flags0;
#define USTORM_FCOE_CONN_AG_CTX_BIT0_MASK     0x1
#define USTORM_FCOE_CONN_AG_CTX_BIT0_SHIFT    0
#define USTORM_FCOE_CONN_AG_CTX_BIT1_MASK     0x1
#define USTORM_FCOE_CONN_AG_CTX_BIT1_SHIFT    1
#define USTORM_FCOE_CONN_AG_CTX_CF0_MASK      0x3
#define USTORM_FCOE_CONN_AG_CTX_CF0_SHIFT     2
#define USTORM_FCOE_CONN_AG_CTX_CF1_MASK      0x3
#define USTORM_FCOE_CONN_AG_CTX_CF1_SHIFT     4
#define USTORM_FCOE_CONN_AG_CTX_CF2_MASK      0x3
#define USTORM_FCOE_CONN_AG_CTX_CF2_SHIFT     6
	u8 flags1;
#define USTORM_FCOE_CONN_AG_CTX_CF3_MASK      0x3
#define USTORM_FCOE_CONN_AG_CTX_CF3_SHIFT     0
#define USTORM_FCOE_CONN_AG_CTX_CF4_MASK      0x3
#define USTORM_FCOE_CONN_AG_CTX_CF4_SHIFT     2
#define USTORM_FCOE_CONN_AG_CTX_CF5_MASK      0x3
#define USTORM_FCOE_CONN_AG_CTX_CF5_SHIFT     4
#define USTORM_FCOE_CONN_AG_CTX_CF6_MASK      0x3
#define USTORM_FCOE_CONN_AG_CTX_CF6_SHIFT     6
	u8 flags2;
#define USTORM_FCOE_CONN_AG_CTX_CF0EN_MASK    0x1
#define USTORM_FCOE_CONN_AG_CTX_CF0EN_SHIFT   0
#define USTORM_FCOE_CONN_AG_CTX_CF1EN_MASK    0x1
#define USTORM_FCOE_CONN_AG_CTX_CF1EN_SHIFT   1
#define USTORM_FCOE_CONN_AG_CTX_CF2EN_MASK    0x1
#define USTORM_FCOE_CONN_AG_CTX_CF2EN_SHIFT   2
#define USTORM_FCOE_CONN_AG_CTX_CF3EN_MASK    0x1
#define USTORM_FCOE_CONN_AG_CTX_CF3EN_SHIFT   3
#define USTORM_FCOE_CONN_AG_CTX_CF4EN_MASK    0x1
#define USTORM_FCOE_CONN_AG_CTX_CF4EN_SHIFT   4
#define USTORM_FCOE_CONN_AG_CTX_CF5EN_MASK    0x1
#define USTORM_FCOE_CONN_AG_CTX_CF5EN_SHIFT   5
#define USTORM_FCOE_CONN_AG_CTX_CF6EN_MASK    0x1
#define USTORM_FCOE_CONN_AG_CTX_CF6EN_SHIFT   6
#define USTORM_FCOE_CONN_AG_CTX_RULE0EN_MASK  0x1
#define USTORM_FCOE_CONN_AG_CTX_RULE0EN_SHIFT 7
	u8 flags3;
#define USTORM_FCOE_CONN_AG_CTX_RULE1EN_MASK  0x1
#define USTORM_FCOE_CONN_AG_CTX_RULE1EN_SHIFT 0
#define USTORM_FCOE_CONN_AG_CTX_RULE2EN_MASK  0x1
#define USTORM_FCOE_CONN_AG_CTX_RULE2EN_SHIFT 1
#define USTORM_FCOE_CONN_AG_CTX_RULE3EN_MASK  0x1
#define USTORM_FCOE_CONN_AG_CTX_RULE3EN_SHIFT 2
#define USTORM_FCOE_CONN_AG_CTX_RULE4EN_MASK  0x1
#define USTORM_FCOE_CONN_AG_CTX_RULE4EN_SHIFT 3
#define USTORM_FCOE_CONN_AG_CTX_RULE5EN_MASK  0x1
#define USTORM_FCOE_CONN_AG_CTX_RULE5EN_SHIFT 4
#define USTORM_FCOE_CONN_AG_CTX_RULE6EN_MASK  0x1
#define USTORM_FCOE_CONN_AG_CTX_RULE6EN_SHIFT 5
#define USTORM_FCOE_CONN_AG_CTX_RULE7EN_MASK  0x1
#define USTORM_FCOE_CONN_AG_CTX_RULE7EN_SHIFT 6
#define USTORM_FCOE_CONN_AG_CTX_RULE8EN_MASK  0x1
#define USTORM_FCOE_CONN_AG_CTX_RULE8EN_SHIFT 7
	u8 byte2;
	u8 byte3;
	__le16 word0;
	__le16 word1;
	__le32 reg0;
	__le32 reg1;
	__le32 reg2;
	__le32 reg3;
	__le16 word2;
	__le16 word3;
};

struct tstorm_fcoe_conn_st_ctx {
	__le16 stat_ram_addr;
	__le16 rx_max_fc_payload_len;
	__le16 e_d_tov_val;
	u8 flags;
#define TSTORM_FCOE_CONN_ST_CTX_INC_SEQ_CNT_MASK   0x1
#define TSTORM_FCOE_CONN_ST_CTX_INC_SEQ_CNT_SHIFT  0
#define TSTORM_FCOE_CONN_ST_CTX_SUPPORT_CONF_MASK  0x1
#define TSTORM_FCOE_CONN_ST_CTX_SUPPORT_CONF_SHIFT 1
#define TSTORM_FCOE_CONN_ST_CTX_DEF_Q_IDX_MASK     0x3F
#define TSTORM_FCOE_CONN_ST_CTX_DEF_Q_IDX_SHIFT    2
	u8 timers_cleanup_invocation_cnt;
	__le32 reserved1[2];
	__le32 dst_mac_address_bytes0to3;
	__le16 dst_mac_address_bytes4to5;
	__le16 ramrod_echo;
	u8 flags1;
#define TSTORM_FCOE_CONN_ST_CTX_MODE_MASK          0x3
#define TSTORM_FCOE_CONN_ST_CTX_MODE_SHIFT         0
#define TSTORM_FCOE_CONN_ST_CTX_RESERVED_MASK      0x3F
#define TSTORM_FCOE_CONN_ST_CTX_RESERVED_SHIFT     2
	u8 q_relative_offset;
	u8 bdq_resource_id;
	u8 reserved0[5];
};

struct mstorm_fcoe_conn_ag_ctx {
	u8 byte0;
	u8 byte1;
	u8 flags0;
#define MSTORM_FCOE_CONN_AG_CTX_BIT0_MASK     0x1
#define MSTORM_FCOE_CONN_AG_CTX_BIT0_SHIFT    0
#define MSTORM_FCOE_CONN_AG_CTX_BIT1_MASK     0x1
#define MSTORM_FCOE_CONN_AG_CTX_BIT1_SHIFT    1
#define MSTORM_FCOE_CONN_AG_CTX_CF0_MASK      0x3
#define MSTORM_FCOE_CONN_AG_CTX_CF0_SHIFT     2
#define MSTORM_FCOE_CONN_AG_CTX_CF1_MASK      0x3
#define MSTORM_FCOE_CONN_AG_CTX_CF1_SHIFT     4
#define MSTORM_FCOE_CONN_AG_CTX_CF2_MASK      0x3
#define MSTORM_FCOE_CONN_AG_CTX_CF2_SHIFT     6
	u8 flags1;
#define MSTORM_FCOE_CONN_AG_CTX_CF0EN_MASK    0x1
#define MSTORM_FCOE_CONN_AG_CTX_CF0EN_SHIFT   0
#define MSTORM_FCOE_CONN_AG_CTX_CF1EN_MASK    0x1
#define MSTORM_FCOE_CONN_AG_CTX_CF1EN_SHIFT   1
#define MSTORM_FCOE_CONN_AG_CTX_CF2EN_MASK    0x1
#define MSTORM_FCOE_CONN_AG_CTX_CF2EN_SHIFT   2
#define MSTORM_FCOE_CONN_AG_CTX_RULE0EN_MASK  0x1
#define MSTORM_FCOE_CONN_AG_CTX_RULE0EN_SHIFT 3
#define MSTORM_FCOE_CONN_AG_CTX_RULE1EN_MASK  0x1
#define MSTORM_FCOE_CONN_AG_CTX_RULE1EN_SHIFT 4
#define MSTORM_FCOE_CONN_AG_CTX_RULE2EN_MASK  0x1
#define MSTORM_FCOE_CONN_AG_CTX_RULE2EN_SHIFT 5
#define MSTORM_FCOE_CONN_AG_CTX_RULE3EN_MASK  0x1
#define MSTORM_FCOE_CONN_AG_CTX_RULE3EN_SHIFT 6
#define MSTORM_FCOE_CONN_AG_CTX_RULE4EN_MASK  0x1
#define MSTORM_FCOE_CONN_AG_CTX_RULE4EN_SHIFT 7
	__le16 word0;
	__le16 word1;
	__le32 reg0;
	__le32 reg1;
};

struct fcoe_mstorm_fcoe_conn_st_ctx_fp {
	__le16 xfer_prod;
	__le16 reserved1;
	u8 protection_info;
#define FCOE_MSTORM_FCOE_CONN_ST_CTX_FP_SUPPORT_PROTECTION_MASK  0x1
#define FCOE_MSTORM_FCOE_CONN_ST_CTX_FP_SUPPORT_PROTECTION_SHIFT 0
#define FCOE_MSTORM_FCOE_CONN_ST_CTX_FP_VALID_MASK               0x1
#define FCOE_MSTORM_FCOE_CONN_ST_CTX_FP_VALID_SHIFT              1
#define FCOE_MSTORM_FCOE_CONN_ST_CTX_FP_RESERVED0_MASK           0x3F
#define FCOE_MSTORM_FCOE_CONN_ST_CTX_FP_RESERVED0_SHIFT          2
	u8 q_relative_offset;
	u8 reserved2[2];
};

struct fcoe_mstorm_fcoe_conn_st_ctx_non_fp {
	__le16 conn_id;
	__le16 stat_ram_addr;
	__le16 num_pages_in_pbl;
	u8 ptu_log_page_size;
	u8 log_page_size;
	__le16 unsolicited_cq_count;
	__le16 cmdq_count;
	u8 bdq_resource_id;
	u8 reserved0[3];
	struct regpair xferq_pbl_addr;
	struct regpair reserved1;
	struct regpair reserved2[3];
};

struct mstorm_fcoe_conn_st_ctx {
	struct fcoe_mstorm_fcoe_conn_st_ctx_fp fp;
	struct fcoe_mstorm_fcoe_conn_st_ctx_non_fp non_fp;
};

struct fcoe_conn_context {
	struct ystorm_fcoe_conn_st_ctx ystorm_st_context;
	struct pstorm_fcoe_conn_st_ctx pstorm_st_context;
	struct regpair pstorm_st_padding[2];
	struct xstorm_fcoe_conn_st_ctx xstorm_st_context;
	struct xstorm_fcoe_conn_ag_ctx xstorm_ag_context;
	struct regpair xstorm_ag_padding[6];
	struct ustorm_fcoe_conn_st_ctx ustorm_st_context;
	struct regpair ustorm_st_padding[2];
	struct tstorm_fcoe_conn_ag_ctx tstorm_ag_context;
	struct regpair tstorm_ag_padding[2];
	struct timers_context timer_context;
	struct ustorm_fcoe_conn_ag_ctx ustorm_ag_context;
	struct tstorm_fcoe_conn_st_ctx tstorm_st_context;
	struct mstorm_fcoe_conn_ag_ctx mstorm_ag_context;
	struct mstorm_fcoe_conn_st_ctx mstorm_st_context;
};

struct fcoe_conn_offload_ramrod_params {
	struct fcoe_conn_offload_ramrod_data offload_ramrod_data;
};

struct fcoe_conn_terminate_ramrod_params {
	struct fcoe_conn_terminate_ramrod_data terminate_ramrod_data;
};

enum fcoe_event_type {
	FCOE_EVENT_INIT_FUNC,
	FCOE_EVENT_DESTROY_FUNC,
	FCOE_EVENT_STAT_FUNC,
	FCOE_EVENT_OFFLOAD_CONN,
	FCOE_EVENT_TERMINATE_CONN,
	FCOE_EVENT_ERROR,
	MAX_FCOE_EVENT_TYPE
};

struct fcoe_init_ramrod_params {
	struct fcoe_init_func_ramrod_data init_ramrod_data;
};

enum fcoe_ramrod_cmd_id {
	FCOE_RAMROD_CMD_ID_INIT_FUNC,
	FCOE_RAMROD_CMD_ID_DESTROY_FUNC,
	FCOE_RAMROD_CMD_ID_STAT_FUNC,
	FCOE_RAMROD_CMD_ID_OFFLOAD_CONN,
	FCOE_RAMROD_CMD_ID_TERMINATE_CONN,
	MAX_FCOE_RAMROD_CMD_ID
};

struct fcoe_stat_ramrod_params {
	struct fcoe_stat_ramrod_data stat_ramrod_data;
};

struct ystorm_fcoe_conn_ag_ctx {
	u8 byte0;
	u8 byte1;
	u8 flags0;
#define YSTORM_FCOE_CONN_AG_CTX_BIT0_MASK     0x1
#define YSTORM_FCOE_CONN_AG_CTX_BIT0_SHIFT    0
#define YSTORM_FCOE_CONN_AG_CTX_BIT1_MASK     0x1
#define YSTORM_FCOE_CONN_AG_CTX_BIT1_SHIFT    1
#define YSTORM_FCOE_CONN_AG_CTX_CF0_MASK      0x3
#define YSTORM_FCOE_CONN_AG_CTX_CF0_SHIFT     2
#define YSTORM_FCOE_CONN_AG_CTX_CF1_MASK      0x3
#define YSTORM_FCOE_CONN_AG_CTX_CF1_SHIFT     4
#define YSTORM_FCOE_CONN_AG_CTX_CF2_MASK      0x3
#define YSTORM_FCOE_CONN_AG_CTX_CF2_SHIFT     6
	u8 flags1;
#define YSTORM_FCOE_CONN_AG_CTX_CF0EN_MASK    0x1
#define YSTORM_FCOE_CONN_AG_CTX_CF0EN_SHIFT   0
#define YSTORM_FCOE_CONN_AG_CTX_CF1EN_MASK    0x1
#define YSTORM_FCOE_CONN_AG_CTX_CF1EN_SHIFT   1
#define YSTORM_FCOE_CONN_AG_CTX_CF2EN_MASK    0x1
#define YSTORM_FCOE_CONN_AG_CTX_CF2EN_SHIFT   2
#define YSTORM_FCOE_CONN_AG_CTX_RULE0EN_MASK  0x1
#define YSTORM_FCOE_CONN_AG_CTX_RULE0EN_SHIFT 3
#define YSTORM_FCOE_CONN_AG_CTX_RULE1EN_MASK  0x1
#define YSTORM_FCOE_CONN_AG_CTX_RULE1EN_SHIFT 4
#define YSTORM_FCOE_CONN_AG_CTX_RULE2EN_MASK  0x1
#define YSTORM_FCOE_CONN_AG_CTX_RULE2EN_SHIFT 5
#define YSTORM_FCOE_CONN_AG_CTX_RULE3EN_MASK  0x1
#define YSTORM_FCOE_CONN_AG_CTX_RULE3EN_SHIFT 6
#define YSTORM_FCOE_CONN_AG_CTX_RULE4EN_MASK  0x1
#define YSTORM_FCOE_CONN_AG_CTX_RULE4EN_SHIFT 7
	u8 byte2;
	u8 byte3;
	__le16 word0;
	__le32 reg0;
	__le32 reg1;
	__le16 word1;
	__le16 word2;
	__le16 word3;
	__le16 word4;
	__le32 reg2;
	__le32 reg3;
};

struct ystorm_iscsi_conn_st_ctx {
	__le32 reserved[4];
};

struct pstorm_iscsi_tcp_conn_st_ctx {
	__le32 tcp[32];
	__le32 iscsi[4];
};

struct xstorm_iscsi_tcp_conn_st_ctx {
	__le32 reserved_iscsi[40];
	__le32 reserved_tcp[4];
};

struct xstorm_iscsi_conn_ag_ctx {
	u8 cdu_validation;
	u8 state;
	u8 flags0;
#define XSTORM_ISCSI_CONN_AG_CTX_EXIST_IN_QM0_MASK                0x1
#define XSTORM_ISCSI_CONN_AG_CTX_EXIST_IN_QM0_SHIFT               0
#define XSTORM_ISCSI_CONN_AG_CTX_EXIST_IN_QM1_MASK                0x1
#define XSTORM_ISCSI_CONN_AG_CTX_EXIST_IN_QM1_SHIFT               1
#define XSTORM_ISCSI_CONN_AG_CTX_RESERVED1_MASK                   0x1
#define XSTORM_ISCSI_CONN_AG_CTX_RESERVED1_SHIFT                  2
#define XSTORM_ISCSI_CONN_AG_CTX_EXIST_IN_QM3_MASK                0x1
#define XSTORM_ISCSI_CONN_AG_CTX_EXIST_IN_QM3_SHIFT               3
#define XSTORM_ISCSI_CONN_AG_CTX_BIT4_MASK                        0x1
#define XSTORM_ISCSI_CONN_AG_CTX_BIT4_SHIFT                       4
#define XSTORM_ISCSI_CONN_AG_CTX_RESERVED2_MASK                   0x1
#define XSTORM_ISCSI_CONN_AG_CTX_RESERVED2_SHIFT                  5
#define XSTORM_ISCSI_CONN_AG_CTX_BIT6_MASK                        0x1
#define XSTORM_ISCSI_CONN_AG_CTX_BIT6_SHIFT                       6
#define XSTORM_ISCSI_CONN_AG_CTX_BIT7_MASK                        0x1
#define XSTORM_ISCSI_CONN_AG_CTX_BIT7_SHIFT                       7
	u8 flags1;
#define XSTORM_ISCSI_CONN_AG_CTX_BIT8_MASK                        0x1
#define XSTORM_ISCSI_CONN_AG_CTX_BIT8_SHIFT                       0
#define XSTORM_ISCSI_CONN_AG_CTX_BIT9_MASK                        0x1
#define XSTORM_ISCSI_CONN_AG_CTX_BIT9_SHIFT                       1
#define XSTORM_ISCSI_CONN_AG_CTX_BIT10_MASK                       0x1
#define XSTORM_ISCSI_CONN_AG_CTX_BIT10_SHIFT                      2
#define XSTORM_ISCSI_CONN_AG_CTX_BIT11_MASK                       0x1
#define XSTORM_ISCSI_CONN_AG_CTX_BIT11_SHIFT                      3
#define XSTORM_ISCSI_CONN_AG_CTX_BIT12_MASK                       0x1
#define XSTORM_ISCSI_CONN_AG_CTX_BIT12_SHIFT                      4
#define XSTORM_ISCSI_CONN_AG_CTX_BIT13_MASK                       0x1
#define XSTORM_ISCSI_CONN_AG_CTX_BIT13_SHIFT                      5
#define XSTORM_ISCSI_CONN_AG_CTX_BIT14_MASK                       0x1
#define XSTORM_ISCSI_CONN_AG_CTX_BIT14_SHIFT                      6
#define XSTORM_ISCSI_CONN_AG_CTX_TX_TRUNCATE_MASK                 0x1
#define XSTORM_ISCSI_CONN_AG_CTX_TX_TRUNCATE_SHIFT                7
	u8 flags2;
#define XSTORM_ISCSI_CONN_AG_CTX_CF0_MASK                         0x3
#define XSTORM_ISCSI_CONN_AG_CTX_CF0_SHIFT                        0
#define XSTORM_ISCSI_CONN_AG_CTX_CF1_MASK                         0x3
#define XSTORM_ISCSI_CONN_AG_CTX_CF1_SHIFT                        2
#define XSTORM_ISCSI_CONN_AG_CTX_CF2_MASK                         0x3
#define XSTORM_ISCSI_CONN_AG_CTX_CF2_SHIFT                        4
#define XSTORM_ISCSI_CONN_AG_CTX_TIMER_STOP_ALL_MASK              0x3
#define XSTORM_ISCSI_CONN_AG_CTX_TIMER_STOP_ALL_SHIFT             6
	u8 flags3;
#define XSTORM_ISCSI_CONN_AG_CTX_CF4_MASK                         0x3
#define XSTORM_ISCSI_CONN_AG_CTX_CF4_SHIFT                        0
#define XSTORM_ISCSI_CONN_AG_CTX_CF5_MASK                         0x3
#define XSTORM_ISCSI_CONN_AG_CTX_CF5_SHIFT                        2
#define XSTORM_ISCSI_CONN_AG_CTX_CF6_MASK                         0x3
#define XSTORM_ISCSI_CONN_AG_CTX_CF6_SHIFT                        4
#define XSTORM_ISCSI_CONN_AG_CTX_CF7_MASK                         0x3
#define XSTORM_ISCSI_CONN_AG_CTX_CF7_SHIFT                        6
	u8 flags4;
#define XSTORM_ISCSI_CONN_AG_CTX_CF8_MASK                         0x3
#define XSTORM_ISCSI_CONN_AG_CTX_CF8_SHIFT                        0
#define XSTORM_ISCSI_CONN_AG_CTX_CF9_MASK                         0x3
#define XSTORM_ISCSI_CONN_AG_CTX_CF9_SHIFT                        2
#define XSTORM_ISCSI_CONN_AG_CTX_CF10_MASK                        0x3
#define XSTORM_ISCSI_CONN_AG_CTX_CF10_SHIFT                       4
#define XSTORM_ISCSI_CONN_AG_CTX_CF11_MASK                        0x3
#define XSTORM_ISCSI_CONN_AG_CTX_CF11_SHIFT                       6
	u8 flags5;
#define XSTORM_ISCSI_CONN_AG_CTX_CF12_MASK                        0x3
#define XSTORM_ISCSI_CONN_AG_CTX_CF12_SHIFT                       0
#define XSTORM_ISCSI_CONN_AG_CTX_CF13_MASK                        0x3
#define XSTORM_ISCSI_CONN_AG_CTX_CF13_SHIFT                       2
#define XSTORM_ISCSI_CONN_AG_CTX_CF14_MASK                        0x3
#define XSTORM_ISCSI_CONN_AG_CTX_CF14_SHIFT                       4
#define XSTORM_ISCSI_CONN_AG_CTX_UPDATE_STATE_TO_BASE_CF_MASK     0x3
#define XSTORM_ISCSI_CONN_AG_CTX_UPDATE_STATE_TO_BASE_CF_SHIFT    6
	u8 flags6;
#define XSTORM_ISCSI_CONN_AG_CTX_CF16_MASK                        0x3
#define XSTORM_ISCSI_CONN_AG_CTX_CF16_SHIFT                       0
#define XSTORM_ISCSI_CONN_AG_CTX_CF17_MASK                        0x3
#define XSTORM_ISCSI_CONN_AG_CTX_CF17_SHIFT                       2
#define XSTORM_ISCSI_CONN_AG_CTX_CF18_MASK                        0x3
#define XSTORM_ISCSI_CONN_AG_CTX_CF18_SHIFT                       4
#define XSTORM_ISCSI_CONN_AG_CTX_DQ_FLUSH_MASK                    0x3
#define XSTORM_ISCSI_CONN_AG_CTX_DQ_FLUSH_SHIFT                   6
	u8 flags7;
#define XSTORM_ISCSI_CONN_AG_CTX_MST_XCM_Q0_FLUSH_CF_MASK	0x3
#define XSTORM_ISCSI_CONN_AG_CTX_MST_XCM_Q0_FLUSH_CF_SHIFT        0
#define XSTORM_ISCSI_CONN_AG_CTX_UST_XCM_Q1_FLUSH_CF_MASK	0x3
#define XSTORM_ISCSI_CONN_AG_CTX_UST_XCM_Q1_FLUSH_CF_SHIFT        2
#define XSTORM_ISCSI_CONN_AG_CTX_SLOW_PATH_MASK                   0x3
#define XSTORM_ISCSI_CONN_AG_CTX_SLOW_PATH_SHIFT                  4
#define XSTORM_ISCSI_CONN_AG_CTX_CF0EN_MASK                       0x1
#define XSTORM_ISCSI_CONN_AG_CTX_CF0EN_SHIFT                      6
#define XSTORM_ISCSI_CONN_AG_CTX_CF1EN_MASK                       0x1
#define XSTORM_ISCSI_CONN_AG_CTX_CF1EN_SHIFT                      7
	u8 flags8;
#define XSTORM_ISCSI_CONN_AG_CTX_CF2EN_MASK                       0x1
#define XSTORM_ISCSI_CONN_AG_CTX_CF2EN_SHIFT                      0
#define XSTORM_ISCSI_CONN_AG_CTX_TIMER_STOP_ALL_EN_MASK           0x1
#define XSTORM_ISCSI_CONN_AG_CTX_TIMER_STOP_ALL_EN_SHIFT          1
#define XSTORM_ISCSI_CONN_AG_CTX_CF4EN_MASK                       0x1
#define XSTORM_ISCSI_CONN_AG_CTX_CF4EN_SHIFT                      2
#define XSTORM_ISCSI_CONN_AG_CTX_CF5EN_MASK                       0x1
#define XSTORM_ISCSI_CONN_AG_CTX_CF5EN_SHIFT                      3
#define XSTORM_ISCSI_CONN_AG_CTX_CF6EN_MASK                       0x1
#define XSTORM_ISCSI_CONN_AG_CTX_CF6EN_SHIFT                      4
#define XSTORM_ISCSI_CONN_AG_CTX_CF7EN_MASK                       0x1
#define XSTORM_ISCSI_CONN_AG_CTX_CF7EN_SHIFT                      5
#define XSTORM_ISCSI_CONN_AG_CTX_CF8EN_MASK                       0x1
#define XSTORM_ISCSI_CONN_AG_CTX_CF8EN_SHIFT                      6
#define XSTORM_ISCSI_CONN_AG_CTX_CF9EN_MASK                       0x1
#define XSTORM_ISCSI_CONN_AG_CTX_CF9EN_SHIFT                      7
	u8 flags9;
#define XSTORM_ISCSI_CONN_AG_CTX_CF10EN_MASK                      0x1
#define XSTORM_ISCSI_CONN_AG_CTX_CF10EN_SHIFT                     0
#define XSTORM_ISCSI_CONN_AG_CTX_CF11EN_MASK                      0x1
#define XSTORM_ISCSI_CONN_AG_CTX_CF11EN_SHIFT                     1
#define XSTORM_ISCSI_CONN_AG_CTX_CF12EN_MASK                      0x1
#define XSTORM_ISCSI_CONN_AG_CTX_CF12EN_SHIFT                     2
#define XSTORM_ISCSI_CONN_AG_CTX_CF13EN_MASK                      0x1
#define XSTORM_ISCSI_CONN_AG_CTX_CF13EN_SHIFT                     3
#define XSTORM_ISCSI_CONN_AG_CTX_CF14EN_MASK                      0x1
#define XSTORM_ISCSI_CONN_AG_CTX_CF14EN_SHIFT                     4
#define XSTORM_ISCSI_CONN_AG_CTX_UPDATE_STATE_TO_BASE_CF_EN_MASK  0x1
#define XSTORM_ISCSI_CONN_AG_CTX_UPDATE_STATE_TO_BASE_CF_EN_SHIFT 5
#define XSTORM_ISCSI_CONN_AG_CTX_CF16EN_MASK                      0x1
#define XSTORM_ISCSI_CONN_AG_CTX_CF16EN_SHIFT                     6
#define XSTORM_ISCSI_CONN_AG_CTX_CF17EN_MASK                      0x1
#define XSTORM_ISCSI_CONN_AG_CTX_CF17EN_SHIFT                     7
	u8 flags10;
#define XSTORM_ISCSI_CONN_AG_CTX_CF18EN_MASK                      0x1
#define XSTORM_ISCSI_CONN_AG_CTX_CF18EN_SHIFT                     0
#define XSTORM_ISCSI_CONN_AG_CTX_DQ_FLUSH_EN_MASK                 0x1
#define XSTORM_ISCSI_CONN_AG_CTX_DQ_FLUSH_EN_SHIFT                1
#define XSTORM_ISCSI_CONN_AG_CTX_MST_XCM_Q0_FLUSH_CF_EN_MASK	0x1
#define XSTORM_ISCSI_CONN_AG_CTX_MST_XCM_Q0_FLUSH_CF_EN_SHIFT     2
#define XSTORM_ISCSI_CONN_AG_CTX_UST_XCM_Q1_FLUSH_CF_EN_MASK	0x1
#define XSTORM_ISCSI_CONN_AG_CTX_UST_XCM_Q1_FLUSH_CF_EN_SHIFT     3
#define XSTORM_ISCSI_CONN_AG_CTX_SLOW_PATH_EN_MASK                0x1
#define XSTORM_ISCSI_CONN_AG_CTX_SLOW_PATH_EN_SHIFT               4
#define XSTORM_ISCSI_CONN_AG_CTX_PROC_ONLY_CLEANUP_EN_MASK        0x1
#define XSTORM_ISCSI_CONN_AG_CTX_PROC_ONLY_CLEANUP_EN_SHIFT       5
#define XSTORM_ISCSI_CONN_AG_CTX_RULE0EN_MASK                     0x1
#define XSTORM_ISCSI_CONN_AG_CTX_RULE0EN_SHIFT                    6
#define XSTORM_ISCSI_CONN_AG_CTX_MORE_TO_SEND_DEC_RULE_EN_MASK    0x1
#define XSTORM_ISCSI_CONN_AG_CTX_MORE_TO_SEND_DEC_RULE_EN_SHIFT   7
	u8 flags11;
#define XSTORM_ISCSI_CONN_AG_CTX_TX_BLOCKED_EN_MASK	0x1
#define XSTORM_ISCSI_CONN_AG_CTX_TX_BLOCKED_EN_SHIFT              0
#define XSTORM_ISCSI_CONN_AG_CTX_RULE3EN_MASK                     0x1
#define XSTORM_ISCSI_CONN_AG_CTX_RULE3EN_SHIFT                    1
#define XSTORM_ISCSI_CONN_AG_CTX_RESERVED3_MASK                   0x1
#define XSTORM_ISCSI_CONN_AG_CTX_RESERVED3_SHIFT                  2
#define XSTORM_ISCSI_CONN_AG_CTX_RULE5EN_MASK                     0x1
#define XSTORM_ISCSI_CONN_AG_CTX_RULE5EN_SHIFT                    3
#define XSTORM_ISCSI_CONN_AG_CTX_RULE6EN_MASK                     0x1
#define XSTORM_ISCSI_CONN_AG_CTX_RULE6EN_SHIFT                    4
#define XSTORM_ISCSI_CONN_AG_CTX_RULE7EN_MASK                     0x1
#define XSTORM_ISCSI_CONN_AG_CTX_RULE7EN_SHIFT                    5
#define XSTORM_ISCSI_CONN_AG_CTX_A0_RESERVED1_MASK                0x1
#define XSTORM_ISCSI_CONN_AG_CTX_A0_RESERVED1_SHIFT               6
#define XSTORM_ISCSI_CONN_AG_CTX_RULE9EN_MASK                     0x1
#define XSTORM_ISCSI_CONN_AG_CTX_RULE9EN_SHIFT                    7
	u8 flags12;
#define XSTORM_ISCSI_CONN_AG_CTX_SQ_DEC_RULE_EN_MASK              0x1
#define XSTORM_ISCSI_CONN_AG_CTX_SQ_DEC_RULE_EN_SHIFT             0
#define XSTORM_ISCSI_CONN_AG_CTX_RULE11EN_MASK                    0x1
#define XSTORM_ISCSI_CONN_AG_CTX_RULE11EN_SHIFT                   1
#define XSTORM_ISCSI_CONN_AG_CTX_A0_RESERVED2_MASK                0x1
#define XSTORM_ISCSI_CONN_AG_CTX_A0_RESERVED2_SHIFT               2
#define XSTORM_ISCSI_CONN_AG_CTX_A0_RESERVED3_MASK                0x1
#define XSTORM_ISCSI_CONN_AG_CTX_A0_RESERVED3_SHIFT               3
#define XSTORM_ISCSI_CONN_AG_CTX_RULE14EN_MASK                    0x1
#define XSTORM_ISCSI_CONN_AG_CTX_RULE14EN_SHIFT                   4
#define XSTORM_ISCSI_CONN_AG_CTX_RULE15EN_MASK                    0x1
#define XSTORM_ISCSI_CONN_AG_CTX_RULE15EN_SHIFT                   5
#define XSTORM_ISCSI_CONN_AG_CTX_RULE16EN_MASK                    0x1
#define XSTORM_ISCSI_CONN_AG_CTX_RULE16EN_SHIFT                   6
#define XSTORM_ISCSI_CONN_AG_CTX_RULE17EN_MASK                    0x1
#define XSTORM_ISCSI_CONN_AG_CTX_RULE17EN_SHIFT                   7
	u8 flags13;
#define XSTORM_ISCSI_CONN_AG_CTX_R2TQ_DEC_RULE_EN_MASK            0x1
#define XSTORM_ISCSI_CONN_AG_CTX_R2TQ_DEC_RULE_EN_SHIFT           0
#define XSTORM_ISCSI_CONN_AG_CTX_HQ_DEC_RULE_EN_MASK              0x1
#define XSTORM_ISCSI_CONN_AG_CTX_HQ_DEC_RULE_EN_SHIFT             1
#define XSTORM_ISCSI_CONN_AG_CTX_A0_RESERVED4_MASK                0x1
#define XSTORM_ISCSI_CONN_AG_CTX_A0_RESERVED4_SHIFT               2
#define XSTORM_ISCSI_CONN_AG_CTX_A0_RESERVED5_MASK                0x1
#define XSTORM_ISCSI_CONN_AG_CTX_A0_RESERVED5_SHIFT               3
#define XSTORM_ISCSI_CONN_AG_CTX_A0_RESERVED6_MASK                0x1
#define XSTORM_ISCSI_CONN_AG_CTX_A0_RESERVED6_SHIFT               4
#define XSTORM_ISCSI_CONN_AG_CTX_A0_RESERVED7_MASK                0x1
#define XSTORM_ISCSI_CONN_AG_CTX_A0_RESERVED7_SHIFT               5
#define XSTORM_ISCSI_CONN_AG_CTX_A0_RESERVED8_MASK                0x1
#define XSTORM_ISCSI_CONN_AG_CTX_A0_RESERVED8_SHIFT               6
#define XSTORM_ISCSI_CONN_AG_CTX_A0_RESERVED9_MASK                0x1
#define XSTORM_ISCSI_CONN_AG_CTX_A0_RESERVED9_SHIFT               7
	u8 flags14;
#define XSTORM_ISCSI_CONN_AG_CTX_BIT16_MASK                       0x1
#define XSTORM_ISCSI_CONN_AG_CTX_BIT16_SHIFT                      0
#define XSTORM_ISCSI_CONN_AG_CTX_BIT17_MASK                       0x1
#define XSTORM_ISCSI_CONN_AG_CTX_BIT17_SHIFT                      1
#define XSTORM_ISCSI_CONN_AG_CTX_BIT18_MASK                       0x1
#define XSTORM_ISCSI_CONN_AG_CTX_BIT18_SHIFT                      2
#define XSTORM_ISCSI_CONN_AG_CTX_BIT19_MASK                       0x1
#define XSTORM_ISCSI_CONN_AG_CTX_BIT19_SHIFT                      3
#define XSTORM_ISCSI_CONN_AG_CTX_BIT20_MASK                       0x1
#define XSTORM_ISCSI_CONN_AG_CTX_BIT20_SHIFT                      4
#define XSTORM_ISCSI_CONN_AG_CTX_DUMMY_READ_DONE_MASK             0x1
#define XSTORM_ISCSI_CONN_AG_CTX_DUMMY_READ_DONE_SHIFT            5
#define XSTORM_ISCSI_CONN_AG_CTX_PROC_ONLY_CLEANUP_MASK           0x3
#define XSTORM_ISCSI_CONN_AG_CTX_PROC_ONLY_CLEANUP_SHIFT          6
	u8 byte2;
	__le16 physical_q0;
	__le16 physical_q1;
	__le16 dummy_dorq_var;
	__le16 sq_cons;
	__le16 sq_prod;
	__le16 word5;
	__le16 slow_io_total_data_tx_update;
	u8 byte3;
	u8 byte4;
	u8 byte5;
	u8 byte6;
	__le32 reg0;
	__le32 reg1;
	__le32 reg2;
	__le32 more_to_send_seq;
	__le32 reg4;
	__le32 reg5;
	__le32 hq_scan_next_relevant_ack;
	__le16 r2tq_prod;
	__le16 r2tq_cons;
	__le16 hq_prod;
	__le16 hq_cons;
	__le32 remain_seq;
	__le32 bytes_to_next_pdu;
	__le32 hq_tcp_seq;
	u8 byte7;
	u8 byte8;
	u8 byte9;
	u8 byte10;
	u8 byte11;
	u8 byte12;
	u8 byte13;
	u8 byte14;
	u8 byte15;
	u8 ereserved;
	__le16 word11;
	__le32 reg10;
	__le32 reg11;
	__le32 exp_stat_sn;
	__le32 ongoing_fast_rxmit_seq;
	__le32 reg14;
	__le32 reg15;
	__le32 reg16;
	__le32 reg17;
};

struct tstorm_iscsi_conn_ag_ctx {
	u8 reserved0;
	u8 state;
	u8 flags0;
#define TSTORM_ISCSI_CONN_AG_CTX_EXIST_IN_QM0_MASK       0x1
#define TSTORM_ISCSI_CONN_AG_CTX_EXIST_IN_QM0_SHIFT      0
#define TSTORM_ISCSI_CONN_AG_CTX_BIT1_MASK               0x1
#define TSTORM_ISCSI_CONN_AG_CTX_BIT1_SHIFT              1
#define TSTORM_ISCSI_CONN_AG_CTX_BIT2_MASK               0x1
#define TSTORM_ISCSI_CONN_AG_CTX_BIT2_SHIFT              2
#define TSTORM_ISCSI_CONN_AG_CTX_BIT3_MASK               0x1
#define TSTORM_ISCSI_CONN_AG_CTX_BIT3_SHIFT              3
#define TSTORM_ISCSI_CONN_AG_CTX_BIT4_MASK               0x1
#define TSTORM_ISCSI_CONN_AG_CTX_BIT4_SHIFT              4
#define TSTORM_ISCSI_CONN_AG_CTX_BIT5_MASK               0x1
#define TSTORM_ISCSI_CONN_AG_CTX_BIT5_SHIFT              5
#define TSTORM_ISCSI_CONN_AG_CTX_CF0_MASK                0x3
#define TSTORM_ISCSI_CONN_AG_CTX_CF0_SHIFT               6
	u8 flags1;
#define TSTORM_ISCSI_CONN_AG_CTX_P2T_FLUSH_CF_MASK	0x3
#define TSTORM_ISCSI_CONN_AG_CTX_P2T_FLUSH_CF_SHIFT      0
#define TSTORM_ISCSI_CONN_AG_CTX_M2T_FLUSH_CF_MASK	0x3
#define TSTORM_ISCSI_CONN_AG_CTX_M2T_FLUSH_CF_SHIFT      2
#define TSTORM_ISCSI_CONN_AG_CTX_TIMER_STOP_ALL_MASK     0x3
#define TSTORM_ISCSI_CONN_AG_CTX_TIMER_STOP_ALL_SHIFT    4
#define TSTORM_ISCSI_CONN_AG_CTX_CF4_MASK                0x3
#define TSTORM_ISCSI_CONN_AG_CTX_CF4_SHIFT               6
	u8 flags2;
#define TSTORM_ISCSI_CONN_AG_CTX_CF5_MASK                0x3
#define TSTORM_ISCSI_CONN_AG_CTX_CF5_SHIFT               0
#define TSTORM_ISCSI_CONN_AG_CTX_CF6_MASK                0x3
#define TSTORM_ISCSI_CONN_AG_CTX_CF6_SHIFT               2
#define TSTORM_ISCSI_CONN_AG_CTX_CF7_MASK                0x3
#define TSTORM_ISCSI_CONN_AG_CTX_CF7_SHIFT               4
#define TSTORM_ISCSI_CONN_AG_CTX_CF8_MASK                0x3
#define TSTORM_ISCSI_CONN_AG_CTX_CF8_SHIFT               6
	u8 flags3;
#define TSTORM_ISCSI_CONN_AG_CTX_FLUSH_Q0_MASK           0x3
#define TSTORM_ISCSI_CONN_AG_CTX_FLUSH_Q0_SHIFT          0
#define TSTORM_ISCSI_CONN_AG_CTX_CF10_MASK               0x3
#define TSTORM_ISCSI_CONN_AG_CTX_CF10_SHIFT              2
#define TSTORM_ISCSI_CONN_AG_CTX_CF0EN_MASK              0x1
#define TSTORM_ISCSI_CONN_AG_CTX_CF0EN_SHIFT             4
#define TSTORM_ISCSI_CONN_AG_CTX_P2T_FLUSH_CF_EN_MASK	0x1
#define TSTORM_ISCSI_CONN_AG_CTX_P2T_FLUSH_CF_EN_SHIFT   5
#define TSTORM_ISCSI_CONN_AG_CTX_M2T_FLUSH_CF_EN_MASK	0x1
#define TSTORM_ISCSI_CONN_AG_CTX_M2T_FLUSH_CF_EN_SHIFT   6
#define TSTORM_ISCSI_CONN_AG_CTX_TIMER_STOP_ALL_EN_MASK  0x1
#define TSTORM_ISCSI_CONN_AG_CTX_TIMER_STOP_ALL_EN_SHIFT 7
	u8 flags4;
#define TSTORM_ISCSI_CONN_AG_CTX_CF4EN_MASK              0x1
#define TSTORM_ISCSI_CONN_AG_CTX_CF4EN_SHIFT             0
#define TSTORM_ISCSI_CONN_AG_CTX_CF5EN_MASK              0x1
#define TSTORM_ISCSI_CONN_AG_CTX_CF5EN_SHIFT             1
#define TSTORM_ISCSI_CONN_AG_CTX_CF6EN_MASK              0x1
#define TSTORM_ISCSI_CONN_AG_CTX_CF6EN_SHIFT             2
#define TSTORM_ISCSI_CONN_AG_CTX_CF7EN_MASK              0x1
#define TSTORM_ISCSI_CONN_AG_CTX_CF7EN_SHIFT             3
#define TSTORM_ISCSI_CONN_AG_CTX_CF8EN_MASK              0x1
#define TSTORM_ISCSI_CONN_AG_CTX_CF8EN_SHIFT             4
#define TSTORM_ISCSI_CONN_AG_CTX_FLUSH_Q0_EN_MASK        0x1
#define TSTORM_ISCSI_CONN_AG_CTX_FLUSH_Q0_EN_SHIFT       5
#define TSTORM_ISCSI_CONN_AG_CTX_CF10EN_MASK             0x1
#define TSTORM_ISCSI_CONN_AG_CTX_CF10EN_SHIFT            6
#define TSTORM_ISCSI_CONN_AG_CTX_RULE0EN_MASK            0x1
#define TSTORM_ISCSI_CONN_AG_CTX_RULE0EN_SHIFT           7
	u8 flags5;
#define TSTORM_ISCSI_CONN_AG_CTX_RULE1EN_MASK            0x1
#define TSTORM_ISCSI_CONN_AG_CTX_RULE1EN_SHIFT           0
#define TSTORM_ISCSI_CONN_AG_CTX_RULE2EN_MASK            0x1
#define TSTORM_ISCSI_CONN_AG_CTX_RULE2EN_SHIFT           1
#define TSTORM_ISCSI_CONN_AG_CTX_RULE3EN_MASK            0x1
#define TSTORM_ISCSI_CONN_AG_CTX_RULE3EN_SHIFT           2
#define TSTORM_ISCSI_CONN_AG_CTX_RULE4EN_MASK            0x1
#define TSTORM_ISCSI_CONN_AG_CTX_RULE4EN_SHIFT           3
#define TSTORM_ISCSI_CONN_AG_CTX_RULE5EN_MASK            0x1
#define TSTORM_ISCSI_CONN_AG_CTX_RULE5EN_SHIFT           4
#define TSTORM_ISCSI_CONN_AG_CTX_RULE6EN_MASK            0x1
#define TSTORM_ISCSI_CONN_AG_CTX_RULE6EN_SHIFT           5
#define TSTORM_ISCSI_CONN_AG_CTX_RULE7EN_MASK            0x1
#define TSTORM_ISCSI_CONN_AG_CTX_RULE7EN_SHIFT           6
#define TSTORM_ISCSI_CONN_AG_CTX_RULE8EN_MASK            0x1
#define TSTORM_ISCSI_CONN_AG_CTX_RULE8EN_SHIFT           7
	__le32 reg0;
	__le32 reg1;
	__le32 reg2;
	__le32 reg3;
	__le32 reg4;
	__le32 reg5;
	__le32 reg6;
	__le32 reg7;
	__le32 reg8;
	u8 cid_offload_cnt;
	u8 byte3;
	__le16 word0;
};

struct ustorm_iscsi_conn_ag_ctx {
	u8 byte0;
	u8 byte1;
	u8 flags0;
#define USTORM_ISCSI_CONN_AG_CTX_BIT0_MASK     0x1
#define USTORM_ISCSI_CONN_AG_CTX_BIT0_SHIFT    0
#define USTORM_ISCSI_CONN_AG_CTX_BIT1_MASK     0x1
#define USTORM_ISCSI_CONN_AG_CTX_BIT1_SHIFT    1
#define USTORM_ISCSI_CONN_AG_CTX_CF0_MASK      0x3
#define USTORM_ISCSI_CONN_AG_CTX_CF0_SHIFT     2
#define USTORM_ISCSI_CONN_AG_CTX_CF1_MASK      0x3
#define USTORM_ISCSI_CONN_AG_CTX_CF1_SHIFT     4
#define USTORM_ISCSI_CONN_AG_CTX_CF2_MASK      0x3
#define USTORM_ISCSI_CONN_AG_CTX_CF2_SHIFT     6
	u8 flags1;
#define USTORM_ISCSI_CONN_AG_CTX_CF3_MASK      0x3
#define USTORM_ISCSI_CONN_AG_CTX_CF3_SHIFT     0
#define USTORM_ISCSI_CONN_AG_CTX_CF4_MASK      0x3
#define USTORM_ISCSI_CONN_AG_CTX_CF4_SHIFT     2
#define USTORM_ISCSI_CONN_AG_CTX_CF5_MASK      0x3
#define USTORM_ISCSI_CONN_AG_CTX_CF5_SHIFT     4
#define USTORM_ISCSI_CONN_AG_CTX_CF6_MASK      0x3
#define USTORM_ISCSI_CONN_AG_CTX_CF6_SHIFT     6
	u8 flags2;
#define USTORM_ISCSI_CONN_AG_CTX_CF0EN_MASK    0x1
#define USTORM_ISCSI_CONN_AG_CTX_CF0EN_SHIFT   0
#define USTORM_ISCSI_CONN_AG_CTX_CF1EN_MASK    0x1
#define USTORM_ISCSI_CONN_AG_CTX_CF1EN_SHIFT   1
#define USTORM_ISCSI_CONN_AG_CTX_CF2EN_MASK    0x1
#define USTORM_ISCSI_CONN_AG_CTX_CF2EN_SHIFT   2
#define USTORM_ISCSI_CONN_AG_CTX_CF3EN_MASK    0x1
#define USTORM_ISCSI_CONN_AG_CTX_CF3EN_SHIFT   3
#define USTORM_ISCSI_CONN_AG_CTX_CF4EN_MASK    0x1
#define USTORM_ISCSI_CONN_AG_CTX_CF4EN_SHIFT   4
#define USTORM_ISCSI_CONN_AG_CTX_CF5EN_MASK    0x1
#define USTORM_ISCSI_CONN_AG_CTX_CF5EN_SHIFT   5
#define USTORM_ISCSI_CONN_AG_CTX_CF6EN_MASK    0x1
#define USTORM_ISCSI_CONN_AG_CTX_CF6EN_SHIFT   6
#define USTORM_ISCSI_CONN_AG_CTX_RULE0EN_MASK  0x1
#define USTORM_ISCSI_CONN_AG_CTX_RULE0EN_SHIFT 7
	u8 flags3;
#define USTORM_ISCSI_CONN_AG_CTX_RULE1EN_MASK  0x1
#define USTORM_ISCSI_CONN_AG_CTX_RULE1EN_SHIFT 0
#define USTORM_ISCSI_CONN_AG_CTX_RULE2EN_MASK  0x1
#define USTORM_ISCSI_CONN_AG_CTX_RULE2EN_SHIFT 1
#define USTORM_ISCSI_CONN_AG_CTX_RULE3EN_MASK  0x1
#define USTORM_ISCSI_CONN_AG_CTX_RULE3EN_SHIFT 2
#define USTORM_ISCSI_CONN_AG_CTX_RULE4EN_MASK  0x1
#define USTORM_ISCSI_CONN_AG_CTX_RULE4EN_SHIFT 3
#define USTORM_ISCSI_CONN_AG_CTX_RULE5EN_MASK  0x1
#define USTORM_ISCSI_CONN_AG_CTX_RULE5EN_SHIFT 4
#define USTORM_ISCSI_CONN_AG_CTX_RULE6EN_MASK  0x1
#define USTORM_ISCSI_CONN_AG_CTX_RULE6EN_SHIFT 5
#define USTORM_ISCSI_CONN_AG_CTX_RULE7EN_MASK  0x1
#define USTORM_ISCSI_CONN_AG_CTX_RULE7EN_SHIFT 6
#define USTORM_ISCSI_CONN_AG_CTX_RULE8EN_MASK  0x1
#define USTORM_ISCSI_CONN_AG_CTX_RULE8EN_SHIFT 7
	u8 byte2;
	u8 byte3;
	__le16 word0;
	__le16 word1;
	__le32 reg0;
	__le32 reg1;
	__le32 reg2;
	__le32 reg3;
	__le16 word2;
	__le16 word3;
};

struct tstorm_iscsi_conn_st_ctx {
	__le32 reserved[40];
};

struct mstorm_iscsi_conn_ag_ctx {
	u8 reserved;
	u8 state;
	u8 flags0;
#define MSTORM_ISCSI_CONN_AG_CTX_BIT0_MASK     0x1
#define MSTORM_ISCSI_CONN_AG_CTX_BIT0_SHIFT    0
#define MSTORM_ISCSI_CONN_AG_CTX_BIT1_MASK     0x1
#define MSTORM_ISCSI_CONN_AG_CTX_BIT1_SHIFT    1
#define MSTORM_ISCSI_CONN_AG_CTX_CF0_MASK      0x3
#define MSTORM_ISCSI_CONN_AG_CTX_CF0_SHIFT     2
#define MSTORM_ISCSI_CONN_AG_CTX_CF1_MASK      0x3
#define MSTORM_ISCSI_CONN_AG_CTX_CF1_SHIFT     4
#define MSTORM_ISCSI_CONN_AG_CTX_CF2_MASK      0x3
#define MSTORM_ISCSI_CONN_AG_CTX_CF2_SHIFT     6
	u8 flags1;
#define MSTORM_ISCSI_CONN_AG_CTX_CF0EN_MASK    0x1
#define MSTORM_ISCSI_CONN_AG_CTX_CF0EN_SHIFT   0
#define MSTORM_ISCSI_CONN_AG_CTX_CF1EN_MASK    0x1
#define MSTORM_ISCSI_CONN_AG_CTX_CF1EN_SHIFT   1
#define MSTORM_ISCSI_CONN_AG_CTX_CF2EN_MASK    0x1
#define MSTORM_ISCSI_CONN_AG_CTX_CF2EN_SHIFT   2
#define MSTORM_ISCSI_CONN_AG_CTX_RULE0EN_MASK  0x1
#define MSTORM_ISCSI_CONN_AG_CTX_RULE0EN_SHIFT 3
#define MSTORM_ISCSI_CONN_AG_CTX_RULE1EN_MASK  0x1
#define MSTORM_ISCSI_CONN_AG_CTX_RULE1EN_SHIFT 4
#define MSTORM_ISCSI_CONN_AG_CTX_RULE2EN_MASK  0x1
#define MSTORM_ISCSI_CONN_AG_CTX_RULE2EN_SHIFT 5
#define MSTORM_ISCSI_CONN_AG_CTX_RULE3EN_MASK  0x1
#define MSTORM_ISCSI_CONN_AG_CTX_RULE3EN_SHIFT 6
#define MSTORM_ISCSI_CONN_AG_CTX_RULE4EN_MASK  0x1
#define MSTORM_ISCSI_CONN_AG_CTX_RULE4EN_SHIFT 7
	__le16 word0;
	__le16 word1;
	__le32 reg0;
	__le32 reg1;
};

struct mstorm_iscsi_tcp_conn_st_ctx {
	__le32 reserved_tcp[20];
	__le32 reserved_iscsi[8];
};

struct ustorm_iscsi_conn_st_ctx {
	__le32 reserved[52];
};

struct iscsi_conn_context {
	struct ystorm_iscsi_conn_st_ctx ystorm_st_context;
	struct regpair ystorm_st_padding[2];
	struct pstorm_iscsi_tcp_conn_st_ctx pstorm_st_context;
	struct regpair pstorm_st_padding[2];
	struct pb_context xpb2_context;
	struct xstorm_iscsi_tcp_conn_st_ctx xstorm_st_context;
	struct regpair xstorm_st_padding[2];
	struct xstorm_iscsi_conn_ag_ctx xstorm_ag_context;
	struct tstorm_iscsi_conn_ag_ctx tstorm_ag_context;
	struct regpair tstorm_ag_padding[2];
	struct timers_context timer_context;
	struct ustorm_iscsi_conn_ag_ctx ustorm_ag_context;
	struct pb_context upb_context;
	struct tstorm_iscsi_conn_st_ctx tstorm_st_context;
	struct regpair tstorm_st_padding[2];
	struct mstorm_iscsi_conn_ag_ctx mstorm_ag_context;
	struct mstorm_iscsi_tcp_conn_st_ctx mstorm_st_context;
	struct ustorm_iscsi_conn_st_ctx ustorm_st_context;
};

struct iscsi_init_ramrod_params {
	struct iscsi_spe_func_init iscsi_init_spe;
	struct tcp_init_params tcp_init;
};

struct ystorm_iscsi_conn_ag_ctx {
	u8 byte0;
	u8 byte1;
	u8 flags0;
#define YSTORM_ISCSI_CONN_AG_CTX_BIT0_MASK     0x1
#define YSTORM_ISCSI_CONN_AG_CTX_BIT0_SHIFT    0
#define YSTORM_ISCSI_CONN_AG_CTX_BIT1_MASK     0x1
#define YSTORM_ISCSI_CONN_AG_CTX_BIT1_SHIFT    1
#define YSTORM_ISCSI_CONN_AG_CTX_CF0_MASK      0x3
#define YSTORM_ISCSI_CONN_AG_CTX_CF0_SHIFT     2
#define YSTORM_ISCSI_CONN_AG_CTX_CF1_MASK      0x3
#define YSTORM_ISCSI_CONN_AG_CTX_CF1_SHIFT     4
#define YSTORM_ISCSI_CONN_AG_CTX_CF2_MASK      0x3
#define YSTORM_ISCSI_CONN_AG_CTX_CF2_SHIFT     6
	u8 flags1;
#define YSTORM_ISCSI_CONN_AG_CTX_CF0EN_MASK    0x1
#define YSTORM_ISCSI_CONN_AG_CTX_CF0EN_SHIFT   0
#define YSTORM_ISCSI_CONN_AG_CTX_CF1EN_MASK    0x1
#define YSTORM_ISCSI_CONN_AG_CTX_CF1EN_SHIFT   1
#define YSTORM_ISCSI_CONN_AG_CTX_CF2EN_MASK    0x1
#define YSTORM_ISCSI_CONN_AG_CTX_CF2EN_SHIFT   2
#define YSTORM_ISCSI_CONN_AG_CTX_RULE0EN_MASK  0x1
#define YSTORM_ISCSI_CONN_AG_CTX_RULE0EN_SHIFT 3
#define YSTORM_ISCSI_CONN_AG_CTX_RULE1EN_MASK  0x1
#define YSTORM_ISCSI_CONN_AG_CTX_RULE1EN_SHIFT 4
#define YSTORM_ISCSI_CONN_AG_CTX_RULE2EN_MASK  0x1
#define YSTORM_ISCSI_CONN_AG_CTX_RULE2EN_SHIFT 5
#define YSTORM_ISCSI_CONN_AG_CTX_RULE3EN_MASK  0x1
#define YSTORM_ISCSI_CONN_AG_CTX_RULE3EN_SHIFT 6
#define YSTORM_ISCSI_CONN_AG_CTX_RULE4EN_MASK  0x1
#define YSTORM_ISCSI_CONN_AG_CTX_RULE4EN_SHIFT 7
	u8 byte2;
	u8 byte3;
	__le16 word0;
	__le32 reg0;
	__le32 reg1;
	__le16 word1;
	__le16 word2;
	__le16 word3;
	__le16 word4;
	__le32 reg2;
	__le32 reg3;
};

#define MFW_TRACE_SIGNATURE     0x25071946

/* The trace in the buffer */
#define MFW_TRACE_EVENTID_MASK          0x00ffff
#define MFW_TRACE_PRM_SIZE_MASK         0x0f0000
#define MFW_TRACE_PRM_SIZE_SHIFT        16
#define MFW_TRACE_ENTRY_SIZE            3

struct mcp_trace {
	u32 signature;		/* Help to identify that the trace is valid */
	u32 size;		/* the size of the trace buffer in bytes */
	u32 curr_level;		/* 2 - all will be written to the buffer
				 * 1 - debug trace will not be written
				 * 0 - just errors will be written to the buffer
				 */
	u32 modules_mask[2];	/* a bit per module, 1 means write it, 0 means
				 * mask it.
				 */

	/* Warning: the following pointers are assumed to be 32bits as they are
	 * used only in the MFW.
	 */
	u32 trace_prod; /* The next trace will be written to this offset */
	u32 trace_oldest; /* The oldest valid trace starts at this offset
			   * (usually very close after the current producer).
			   */
};

#define VF_MAX_STATIC 192

#define MCP_GLOB_PATH_MAX	2
#define MCP_PORT_MAX		2
#define MCP_GLOB_PORT_MAX	4
#define MCP_GLOB_FUNC_MAX	16

typedef u32 offsize_t;		/* In DWORDS !!! */
/* Offset from the beginning of the MCP scratchpad */
#define OFFSIZE_OFFSET_SHIFT	0
#define OFFSIZE_OFFSET_MASK	0x0000ffff
/* Size of specific element (not the whole array if any) */
#define OFFSIZE_SIZE_SHIFT	16
#define OFFSIZE_SIZE_MASK	0xffff0000

#define SECTION_OFFSET(_offsize) ((((_offsize &			\
				     OFFSIZE_OFFSET_MASK) >>	\
				    OFFSIZE_OFFSET_SHIFT) << 2))

#define QED_SECTION_SIZE(_offsize) (((_offsize &		\
				      OFFSIZE_SIZE_MASK) >>	\
				     OFFSIZE_SIZE_SHIFT) << 2)

#define SECTION_ADDR(_offsize, idx) (MCP_REG_SCRATCH +			\
				     SECTION_OFFSET(_offsize) +		\
				     (QED_SECTION_SIZE(_offsize) * idx))

#define SECTION_OFFSIZE_ADDR(_pub_base, _section)	\
	(_pub_base + offsetof(struct mcp_public_data, sections[_section]))

/* PHY configuration */
struct eth_phy_cfg {
	u32 speed;
#define ETH_SPEED_AUTONEG	0
#define ETH_SPEED_SMARTLINQ	0x8

	u32 pause;
#define ETH_PAUSE_NONE		0x0
#define ETH_PAUSE_AUTONEG	0x1
#define ETH_PAUSE_RX		0x2
#define ETH_PAUSE_TX		0x4

	u32 adv_speed;
	u32 loopback_mode;
#define ETH_LOOPBACK_NONE		(0)
#define ETH_LOOPBACK_INT_PHY		(1)
#define ETH_LOOPBACK_EXT_PHY		(2)
#define ETH_LOOPBACK_EXT		(3)
#define ETH_LOOPBACK_MAC		(4)

	u32 eee_cfg;
#define EEE_CFG_EEE_ENABLED			BIT(0)
#define EEE_CFG_TX_LPI				BIT(1)
#define EEE_CFG_ADV_SPEED_1G			BIT(2)
#define EEE_CFG_ADV_SPEED_10G			BIT(3)
#define EEE_TX_TIMER_USEC_MASK			(0xfffffff0)
#define EEE_TX_TIMER_USEC_OFFSET		4
#define EEE_TX_TIMER_USEC_BALANCED_TIME		(0xa00)
#define EEE_TX_TIMER_USEC_AGGRESSIVE_TIME	(0x100)
#define EEE_TX_TIMER_USEC_LATENCY_TIME		(0x6000)

	u32 feature_config_flags;
#define ETH_EEE_MODE_ADV_LPI		(1 << 0)
};

struct port_mf_cfg {
	u32 dynamic_cfg;
#define PORT_MF_CFG_OV_TAG_MASK		0x0000ffff
#define PORT_MF_CFG_OV_TAG_SHIFT	0
#define PORT_MF_CFG_OV_TAG_DEFAULT	PORT_MF_CFG_OV_TAG_MASK

	u32 reserved[1];
};

struct eth_stats {
	u64 r64;
	u64 r127;
	u64 r255;
	u64 r511;
	u64 r1023;
	u64 r1518;

	union {
		struct {
			u64 r1522;
			u64 r2047;
			u64 r4095;
			u64 r9216;
			u64 r16383;
		} bb0;
		struct {
			u64 unused1;
			u64 r1519_to_max;
			u64 unused2;
			u64 unused3;
			u64 unused4;
		} ah0;
	} u0;

	u64 rfcs;
	u64 rxcf;
	u64 rxpf;
	u64 rxpp;
	u64 raln;
	u64 rfcr;
	u64 rovr;
	u64 rjbr;
	u64 rund;
	u64 rfrg;
	u64 t64;
	u64 t127;
	u64 t255;
	u64 t511;
	u64 t1023;
	u64 t1518;

	union {
		struct {
			u64 t2047;
			u64 t4095;
			u64 t9216;
			u64 t16383;
		} bb1;
		struct {
			u64 t1519_to_max;
			u64 unused6;
			u64 unused7;
			u64 unused8;
		} ah1;
	} u1;

	u64 txpf;
	u64 txpp;

	union {
		struct {
			u64 tlpiec;
			u64 tncl;
		} bb2;
		struct {
			u64 unused9;
			u64 unused10;
		} ah2;
	} u2;

	u64 rbyte;
	u64 rxuca;
	u64 rxmca;
	u64 rxbca;
	u64 rxpok;
	u64 tbyte;
	u64 txuca;
	u64 txmca;
	u64 txbca;
	u64 txcf;
};

struct brb_stats {
	u64 brb_truncate[8];
	u64 brb_discard[8];
};

struct port_stats {
	struct brb_stats brb;
	struct eth_stats eth;
};

struct couple_mode_teaming {
	u8 port_cmt[MCP_GLOB_PORT_MAX];
#define PORT_CMT_IN_TEAM	(1 << 0)

#define PORT_CMT_PORT_ROLE	(1 << 1)
#define PORT_CMT_PORT_INACTIVE	(0 << 1)
#define PORT_CMT_PORT_ACTIVE	(1 << 1)

#define PORT_CMT_TEAM_MASK	(1 << 2)
#define PORT_CMT_TEAM0		(0 << 2)
#define PORT_CMT_TEAM1		(1 << 2)
};

#define LLDP_CHASSIS_ID_STAT_LEN	4
#define LLDP_PORT_ID_STAT_LEN		4
#define DCBX_MAX_APP_PROTOCOL		32
#define MAX_SYSTEM_LLDP_TLV_DATA	32

enum _lldp_agent {
	LLDP_NEAREST_BRIDGE = 0,
	LLDP_NEAREST_NON_TPMR_BRIDGE,
	LLDP_NEAREST_CUSTOMER_BRIDGE,
	LLDP_MAX_LLDP_AGENTS
};

struct lldp_config_params_s {
	u32 config;
#define LLDP_CONFIG_TX_INTERVAL_MASK	0x000000ff
#define LLDP_CONFIG_TX_INTERVAL_SHIFT	0
#define LLDP_CONFIG_HOLD_MASK		0x00000f00
#define LLDP_CONFIG_HOLD_SHIFT		8
#define LLDP_CONFIG_MAX_CREDIT_MASK	0x0000f000
#define LLDP_CONFIG_MAX_CREDIT_SHIFT	12
#define LLDP_CONFIG_ENABLE_RX_MASK	0x40000000
#define LLDP_CONFIG_ENABLE_RX_SHIFT	30
#define LLDP_CONFIG_ENABLE_TX_MASK	0x80000000
#define LLDP_CONFIG_ENABLE_TX_SHIFT	31
	u32 local_chassis_id[LLDP_CHASSIS_ID_STAT_LEN];
	u32 local_port_id[LLDP_PORT_ID_STAT_LEN];
};

struct lldp_status_params_s {
	u32 prefix_seq_num;
	u32 status;
	u32 peer_chassis_id[LLDP_CHASSIS_ID_STAT_LEN];
	u32 peer_port_id[LLDP_PORT_ID_STAT_LEN];
	u32 suffix_seq_num;
};

struct dcbx_ets_feature {
	u32 flags;
#define DCBX_ETS_ENABLED_MASK	0x00000001
#define DCBX_ETS_ENABLED_SHIFT	0
#define DCBX_ETS_WILLING_MASK	0x00000002
#define DCBX_ETS_WILLING_SHIFT	1
#define DCBX_ETS_ERROR_MASK	0x00000004
#define DCBX_ETS_ERROR_SHIFT	2
#define DCBX_ETS_CBS_MASK	0x00000008
#define DCBX_ETS_CBS_SHIFT	3
#define DCBX_ETS_MAX_TCS_MASK	0x000000f0
#define DCBX_ETS_MAX_TCS_SHIFT	4
#define DCBX_OOO_TC_MASK	0x00000f00
#define DCBX_OOO_TC_SHIFT	8
	u32 pri_tc_tbl[1];
#define DCBX_TCP_OOO_TC		(4)

#define NIG_ETS_ISCSI_OOO_CLIENT_OFFSET	(DCBX_TCP_OOO_TC + 1)
#define DCBX_CEE_STRICT_PRIORITY	0xf
	u32 tc_bw_tbl[2];
	u32 tc_tsa_tbl[2];
#define DCBX_ETS_TSA_STRICT	0
#define DCBX_ETS_TSA_CBS	1
#define DCBX_ETS_TSA_ETS	2
};

#define DCBX_TCP_OOO_TC			(4)
#define DCBX_TCP_OOO_K2_4PORT_TC	(3)

struct dcbx_app_priority_entry {
	u32 entry;
#define DCBX_APP_PRI_MAP_MASK		0x000000ff
#define DCBX_APP_PRI_MAP_SHIFT		0
#define DCBX_APP_PRI_0			0x01
#define DCBX_APP_PRI_1			0x02
#define DCBX_APP_PRI_2			0x04
#define DCBX_APP_PRI_3			0x08
#define DCBX_APP_PRI_4			0x10
#define DCBX_APP_PRI_5			0x20
#define DCBX_APP_PRI_6			0x40
#define DCBX_APP_PRI_7			0x80
#define DCBX_APP_SF_MASK		0x00000300
#define DCBX_APP_SF_SHIFT		8
#define DCBX_APP_SF_ETHTYPE		0
#define DCBX_APP_SF_PORT		1
#define DCBX_APP_SF_IEEE_MASK		0x0000f000
#define DCBX_APP_SF_IEEE_SHIFT		12
#define DCBX_APP_SF_IEEE_RESERVED	0
#define DCBX_APP_SF_IEEE_ETHTYPE	1
#define DCBX_APP_SF_IEEE_TCP_PORT	2
#define DCBX_APP_SF_IEEE_UDP_PORT	3
#define DCBX_APP_SF_IEEE_TCP_UDP_PORT	4

#define DCBX_APP_PROTOCOL_ID_MASK	0xffff0000
#define DCBX_APP_PROTOCOL_ID_SHIFT	16
};

struct dcbx_app_priority_feature {
	u32 flags;
#define DCBX_APP_ENABLED_MASK		0x00000001
#define DCBX_APP_ENABLED_SHIFT		0
#define DCBX_APP_WILLING_MASK		0x00000002
#define DCBX_APP_WILLING_SHIFT		1
#define DCBX_APP_ERROR_MASK		0x00000004
#define DCBX_APP_ERROR_SHIFT		2
#define DCBX_APP_MAX_TCS_MASK		0x0000f000
#define DCBX_APP_MAX_TCS_SHIFT		12
#define DCBX_APP_NUM_ENTRIES_MASK	0x00ff0000
#define DCBX_APP_NUM_ENTRIES_SHIFT	16
	struct dcbx_app_priority_entry app_pri_tbl[DCBX_MAX_APP_PROTOCOL];
};

struct dcbx_features {
	struct dcbx_ets_feature ets;
	u32 pfc;
#define DCBX_PFC_PRI_EN_BITMAP_MASK	0x000000ff
#define DCBX_PFC_PRI_EN_BITMAP_SHIFT	0
#define DCBX_PFC_PRI_EN_BITMAP_PRI_0	0x01
#define DCBX_PFC_PRI_EN_BITMAP_PRI_1	0x02
#define DCBX_PFC_PRI_EN_BITMAP_PRI_2	0x04
#define DCBX_PFC_PRI_EN_BITMAP_PRI_3	0x08
#define DCBX_PFC_PRI_EN_BITMAP_PRI_4	0x10
#define DCBX_PFC_PRI_EN_BITMAP_PRI_5	0x20
#define DCBX_PFC_PRI_EN_BITMAP_PRI_6	0x40
#define DCBX_PFC_PRI_EN_BITMAP_PRI_7	0x80

#define DCBX_PFC_FLAGS_MASK		0x0000ff00
#define DCBX_PFC_FLAGS_SHIFT		8
#define DCBX_PFC_CAPS_MASK		0x00000f00
#define DCBX_PFC_CAPS_SHIFT		8
#define DCBX_PFC_MBC_MASK		0x00004000
#define DCBX_PFC_MBC_SHIFT		14
#define DCBX_PFC_WILLING_MASK		0x00008000
#define DCBX_PFC_WILLING_SHIFT		15
#define DCBX_PFC_ENABLED_MASK		0x00010000
#define DCBX_PFC_ENABLED_SHIFT		16
#define DCBX_PFC_ERROR_MASK		0x00020000
#define DCBX_PFC_ERROR_SHIFT		17

	struct dcbx_app_priority_feature app;
};

struct dcbx_local_params {
	u32 config;
#define DCBX_CONFIG_VERSION_MASK	0x00000007
#define DCBX_CONFIG_VERSION_SHIFT	0
#define DCBX_CONFIG_VERSION_DISABLED	0
#define DCBX_CONFIG_VERSION_IEEE	1
#define DCBX_CONFIG_VERSION_CEE		2
#define DCBX_CONFIG_VERSION_STATIC	4

	u32 flags;
	struct dcbx_features features;
};

struct dcbx_mib {
	u32 prefix_seq_num;
	u32 flags;
	struct dcbx_features features;
	u32 suffix_seq_num;
};

struct lldp_system_tlvs_buffer_s {
	u16 valid;
	u16 length;
	u32 data[MAX_SYSTEM_LLDP_TLV_DATA];
};

struct dcb_dscp_map {
	u32 flags;
#define DCB_DSCP_ENABLE_MASK	0x1
#define DCB_DSCP_ENABLE_SHIFT	0
#define DCB_DSCP_ENABLE	1
	u32 dscp_pri_map[8];
};

struct public_global {
	u32 max_path;
	u32 max_ports;
#define MODE_1P 1
#define MODE_2P 2
#define MODE_3P 3
#define MODE_4P 4
	u32 debug_mb_offset;
	u32 phymod_dbg_mb_offset;
	struct couple_mode_teaming cmt;
	s32 internal_temperature;
	u32 mfw_ver;
	u32 running_bundle_id;
	s32 external_temperature;
	u32 mdump_reason;
};

struct fw_flr_mb {
	u32 aggint;
	u32 opgen_addr;
	u32 accum_ack;
};

struct public_path {
	struct fw_flr_mb flr_mb;
	u32 mcp_vf_disabled[VF_MAX_STATIC / 32];

	u32 process_kill;
#define PROCESS_KILL_COUNTER_MASK	0x0000ffff
#define PROCESS_KILL_COUNTER_SHIFT	0
#define PROCESS_KILL_GLOB_AEU_BIT_MASK	0xffff0000
#define PROCESS_KILL_GLOB_AEU_BIT_SHIFT	16
#define GLOBAL_AEU_BIT(aeu_reg_id, aeu_bit) (aeu_reg_id * 32 + aeu_bit)
};

struct public_port {
	u32 validity_map;

	u32 link_status;
#define LINK_STATUS_LINK_UP			0x00000001
#define LINK_STATUS_SPEED_AND_DUPLEX_MASK	0x0000001e
#define LINK_STATUS_SPEED_AND_DUPLEX_1000THD	(1 << 1)
#define LINK_STATUS_SPEED_AND_DUPLEX_1000TFD	(2 << 1)
#define LINK_STATUS_SPEED_AND_DUPLEX_10G	(3 << 1)
#define LINK_STATUS_SPEED_AND_DUPLEX_20G	(4 << 1)
#define LINK_STATUS_SPEED_AND_DUPLEX_40G	(5 << 1)
#define LINK_STATUS_SPEED_AND_DUPLEX_50G	(6 << 1)
#define LINK_STATUS_SPEED_AND_DUPLEX_100G	(7 << 1)
#define LINK_STATUS_SPEED_AND_DUPLEX_25G	(8 << 1)

#define LINK_STATUS_AUTO_NEGOTIATE_ENABLED	0x00000020

#define LINK_STATUS_AUTO_NEGOTIATE_COMPLETE	0x00000040
#define LINK_STATUS_PARALLEL_DETECTION_USED	0x00000080

#define LINK_STATUS_PFC_ENABLED				0x00000100
#define LINK_STATUS_LINK_PARTNER_1000TFD_CAPABLE 0x00000200
#define LINK_STATUS_LINK_PARTNER_1000THD_CAPABLE 0x00000400
#define LINK_STATUS_LINK_PARTNER_10G_CAPABLE		0x00000800
#define LINK_STATUS_LINK_PARTNER_20G_CAPABLE		0x00001000
#define LINK_STATUS_LINK_PARTNER_40G_CAPABLE		0x00002000
#define LINK_STATUS_LINK_PARTNER_50G_CAPABLE		0x00004000
#define LINK_STATUS_LINK_PARTNER_100G_CAPABLE		0x00008000
#define LINK_STATUS_LINK_PARTNER_25G_CAPABLE		0x00010000

#define LINK_STATUS_LINK_PARTNER_FLOW_CONTROL_MASK	0x000C0000
#define LINK_STATUS_LINK_PARTNER_NOT_PAUSE_CAPABLE	(0 << 18)
#define LINK_STATUS_LINK_PARTNER_SYMMETRIC_PAUSE	(1 << 18)
#define LINK_STATUS_LINK_PARTNER_ASYMMETRIC_PAUSE	(2 << 18)
#define LINK_STATUS_LINK_PARTNER_BOTH_PAUSE		(3 << 18)

#define LINK_STATUS_SFP_TX_FAULT			0x00100000
#define LINK_STATUS_TX_FLOW_CONTROL_ENABLED		0x00200000
#define LINK_STATUS_RX_FLOW_CONTROL_ENABLED		0x00400000
#define LINK_STATUS_RX_SIGNAL_PRESENT			0x00800000
#define LINK_STATUS_MAC_LOCAL_FAULT			0x01000000
#define LINK_STATUS_MAC_REMOTE_FAULT			0x02000000
#define LINK_STATUS_UNSUPPORTED_SPD_REQ			0x04000000

	u32 link_status1;
	u32 ext_phy_fw_version;
	u32 drv_phy_cfg_addr;

	u32 port_stx;

	u32 stat_nig_timer;

	struct port_mf_cfg port_mf_config;
	struct port_stats stats;

	u32 media_type;
#define MEDIA_UNSPECIFIED	0x0
#define MEDIA_SFPP_10G_FIBER	0x1
#define MEDIA_XFP_FIBER		0x2
#define MEDIA_DA_TWINAX		0x3
#define MEDIA_BASE_T		0x4
#define MEDIA_SFP_1G_FIBER	0x5
#define MEDIA_MODULE_FIBER	0x6
#define MEDIA_KR		0xf0
#define MEDIA_NOT_PRESENT	0xff

	u32 lfa_status;
	u32 link_change_count;

	struct lldp_config_params_s lldp_config_params[LLDP_MAX_LLDP_AGENTS];
	struct lldp_status_params_s lldp_status_params[LLDP_MAX_LLDP_AGENTS];
	struct lldp_system_tlvs_buffer_s system_lldp_tlvs_buf;

	/* DCBX related MIB */
	struct dcbx_local_params local_admin_dcbx_mib;
	struct dcbx_mib remote_dcbx_mib;
	struct dcbx_mib operational_dcbx_mib;

	u32 reserved[2];
	u32 transceiver_data;
#define ETH_TRANSCEIVER_STATE_MASK	0x000000FF
#define ETH_TRANSCEIVER_STATE_SHIFT	0x00000000
#define ETH_TRANSCEIVER_STATE_UNPLUGGED	0x00000000
#define ETH_TRANSCEIVER_STATE_PRESENT	0x00000001
#define ETH_TRANSCEIVER_STATE_VALID	0x00000003
#define ETH_TRANSCEIVER_STATE_UPDATING	0x00000008

	u32 wol_info;
	u32 wol_pkt_len;
	u32 wol_pkt_details;
	struct dcb_dscp_map dcb_dscp_map;

	u32 eee_status;
#define EEE_ACTIVE_BIT			BIT(0)
#define EEE_LD_ADV_STATUS_MASK		0x000000f0
#define EEE_LD_ADV_STATUS_OFFSET	4
#define EEE_1G_ADV			BIT(1)
#define EEE_10G_ADV			BIT(2)
#define EEE_LP_ADV_STATUS_MASK		0x00000f00
#define EEE_LP_ADV_STATUS_OFFSET	8
#define EEE_SUPPORTED_SPEED_MASK	0x0000f000
#define EEE_SUPPORTED_SPEED_OFFSET	12
#define EEE_1G_SUPPORTED		BIT(1)
#define EEE_10G_SUPPORTED		BIT(2)

	u32 eee_remote;
#define EEE_REMOTE_TW_TX_MASK   0x0000ffff
#define EEE_REMOTE_TW_TX_OFFSET 0
#define EEE_REMOTE_TW_RX_MASK   0xffff0000
#define EEE_REMOTE_TW_RX_OFFSET 16
};

struct public_func {
	u32 reserved0[2];

	u32 mtu_size;

	u32 reserved[7];

	u32 config;
#define FUNC_MF_CFG_FUNC_HIDE			0x00000001
#define FUNC_MF_CFG_PAUSE_ON_HOST_RING		0x00000002
#define FUNC_MF_CFG_PAUSE_ON_HOST_RING_SHIFT	0x00000001

#define FUNC_MF_CFG_PROTOCOL_MASK	0x000000f0
#define FUNC_MF_CFG_PROTOCOL_SHIFT	4
#define FUNC_MF_CFG_PROTOCOL_ETHERNET	0x00000000
#define FUNC_MF_CFG_PROTOCOL_ISCSI              0x00000010
#define FUNC_MF_CFG_PROTOCOL_FCOE               0x00000020
#define FUNC_MF_CFG_PROTOCOL_ROCE               0x00000030
#define FUNC_MF_CFG_PROTOCOL_MAX	0x00000030

#define FUNC_MF_CFG_MIN_BW_MASK		0x0000ff00
#define FUNC_MF_CFG_MIN_BW_SHIFT	8
#define FUNC_MF_CFG_MIN_BW_DEFAULT	0x00000000
#define FUNC_MF_CFG_MAX_BW_MASK		0x00ff0000
#define FUNC_MF_CFG_MAX_BW_SHIFT	16
#define FUNC_MF_CFG_MAX_BW_DEFAULT	0x00640000

	u32 status;
#define FUNC_STATUS_VLINK_DOWN		0x00000001

	u32 mac_upper;
#define FUNC_MF_CFG_UPPERMAC_MASK	0x0000ffff
#define FUNC_MF_CFG_UPPERMAC_SHIFT	0
#define FUNC_MF_CFG_UPPERMAC_DEFAULT	FUNC_MF_CFG_UPPERMAC_MASK
	u32 mac_lower;
#define FUNC_MF_CFG_LOWERMAC_DEFAULT	0xffffffff

	u32 fcoe_wwn_port_name_upper;
	u32 fcoe_wwn_port_name_lower;

	u32 fcoe_wwn_node_name_upper;
	u32 fcoe_wwn_node_name_lower;

	u32 ovlan_stag;
#define FUNC_MF_CFG_OV_STAG_MASK	0x0000ffff
#define FUNC_MF_CFG_OV_STAG_SHIFT	0
#define FUNC_MF_CFG_OV_STAG_DEFAULT	FUNC_MF_CFG_OV_STAG_MASK

	u32 pf_allocation;

	u32 preserve_data;

	u32 driver_last_activity_ts;

	u32 drv_ack_vf_disabled[VF_MAX_STATIC / 32];

	u32 drv_id;
#define DRV_ID_PDA_COMP_VER_MASK	0x0000ffff
#define DRV_ID_PDA_COMP_VER_SHIFT	0

#define LOAD_REQ_HSI_VERSION		2
#define DRV_ID_MCP_HSI_VER_MASK		0x00ff0000
#define DRV_ID_MCP_HSI_VER_SHIFT	16
#define DRV_ID_MCP_HSI_VER_CURRENT	(LOAD_REQ_HSI_VERSION << \
					 DRV_ID_MCP_HSI_VER_SHIFT)

#define DRV_ID_DRV_TYPE_MASK		0x7f000000
#define DRV_ID_DRV_TYPE_SHIFT		24
#define DRV_ID_DRV_TYPE_UNKNOWN		(0 << DRV_ID_DRV_TYPE_SHIFT)
#define DRV_ID_DRV_TYPE_LINUX		(1 << DRV_ID_DRV_TYPE_SHIFT)

#define DRV_ID_DRV_INIT_HW_MASK		0x80000000
#define DRV_ID_DRV_INIT_HW_SHIFT	31
#define DRV_ID_DRV_INIT_HW_FLAG		(1 << DRV_ID_DRV_INIT_HW_SHIFT)
};

struct mcp_mac {
	u32 mac_upper;
	u32 mac_lower;
};

struct mcp_val64 {
	u32 lo;
	u32 hi;
};

struct mcp_file_att {
	u32 nvm_start_addr;
	u32 len;
};

struct bist_nvm_image_att {
	u32 return_code;
	u32 image_type;
	u32 nvm_start_addr;
	u32 len;
};

#define MCP_DRV_VER_STR_SIZE 16
#define MCP_DRV_VER_STR_SIZE_DWORD (MCP_DRV_VER_STR_SIZE / sizeof(u32))
#define MCP_DRV_NVM_BUF_LEN 32
struct drv_version_stc {
	u32 version;
	u8 name[MCP_DRV_VER_STR_SIZE - 4];
};

struct lan_stats_stc {
	u64 ucast_rx_pkts;
	u64 ucast_tx_pkts;
	u32 fcs_err;
	u32 rserved;
};

struct fcoe_stats_stc {
	u64 rx_pkts;
	u64 tx_pkts;
	u32 fcs_err;
	u32 login_failure;
};

struct ocbb_data_stc {
	u32 ocbb_host_addr;
	u32 ocsd_host_addr;
	u32 ocsd_req_update_interval;
};

#define MAX_NUM_OF_SENSORS 7
struct temperature_status_stc {
	u32 num_of_sensors;
	u32 sensor[MAX_NUM_OF_SENSORS];
};

/* crash dump configuration header */
struct mdump_config_stc {
	u32 version;
	u32 config;
	u32 epoc;
	u32 num_of_logs;
	u32 valid_logs;
};

enum resource_id_enum {
	RESOURCE_NUM_SB_E = 0,
	RESOURCE_NUM_L2_QUEUE_E = 1,
	RESOURCE_NUM_VPORT_E = 2,
	RESOURCE_NUM_VMQ_E = 3,
	RESOURCE_FACTOR_NUM_RSS_PF_E = 4,
	RESOURCE_FACTOR_RSS_PER_VF_E = 5,
	RESOURCE_NUM_RL_E = 6,
	RESOURCE_NUM_PQ_E = 7,
	RESOURCE_NUM_VF_E = 8,
	RESOURCE_VFC_FILTER_E = 9,
	RESOURCE_ILT_E = 10,
	RESOURCE_CQS_E = 11,
	RESOURCE_GFT_PROFILES_E = 12,
	RESOURCE_NUM_TC_E = 13,
	RESOURCE_NUM_RSS_ENGINES_E = 14,
	RESOURCE_LL2_QUEUE_E = 15,
	RESOURCE_RDMA_STATS_QUEUE_E = 16,
	RESOURCE_BDQ_E = 17,
	RESOURCE_MAX_NUM,
	RESOURCE_NUM_INVALID = 0xFFFFFFFF
};

/* Resource ID is to be filled by the driver in the MB request
 * Size, offset & flags to be filled by the MFW in the MB response
 */
struct resource_info {
	enum resource_id_enum res_id;
	u32 size;		/* number of allocated resources */
	u32 offset;		/* Offset of the 1st resource */
	u32 vf_size;
	u32 vf_offset;
	u32 flags;
#define RESOURCE_ELEMENT_STRICT (1 << 0)
};

#define DRV_ROLE_NONE           0
#define DRV_ROLE_PREBOOT        1
#define DRV_ROLE_OS             2
#define DRV_ROLE_KDUMP          3

struct load_req_stc {
	u32 drv_ver_0;
	u32 drv_ver_1;
	u32 fw_ver;
	u32 misc0;
#define LOAD_REQ_ROLE_MASK              0x000000FF
#define LOAD_REQ_ROLE_SHIFT             0
#define LOAD_REQ_LOCK_TO_MASK           0x0000FF00
#define LOAD_REQ_LOCK_TO_SHIFT          8
#define LOAD_REQ_LOCK_TO_DEFAULT        0
#define LOAD_REQ_LOCK_TO_NONE           255
#define LOAD_REQ_FORCE_MASK             0x000F0000
#define LOAD_REQ_FORCE_SHIFT            16
#define LOAD_REQ_FORCE_NONE             0
#define LOAD_REQ_FORCE_PF               1
#define LOAD_REQ_FORCE_ALL              2
#define LOAD_REQ_FLAGS0_MASK            0x00F00000
#define LOAD_REQ_FLAGS0_SHIFT           20
#define LOAD_REQ_FLAGS0_AVOID_RESET     (0x1 << 0)
};

struct load_rsp_stc {
	u32 drv_ver_0;
	u32 drv_ver_1;
	u32 fw_ver;
	u32 misc0;
#define LOAD_RSP_ROLE_MASK              0x000000FF
#define LOAD_RSP_ROLE_SHIFT             0
#define LOAD_RSP_HSI_MASK               0x0000FF00
#define LOAD_RSP_HSI_SHIFT              8
#define LOAD_RSP_FLAGS0_MASK            0x000F0000
#define LOAD_RSP_FLAGS0_SHIFT           16
#define LOAD_RSP_FLAGS0_DRV_EXISTS      (0x1 << 0)
};

union drv_union_data {
	u32 ver_str[MCP_DRV_VER_STR_SIZE_DWORD];
	struct mcp_mac wol_mac;

	struct eth_phy_cfg drv_phy_cfg;

	struct mcp_val64 val64;

	u8 raw_data[MCP_DRV_NVM_BUF_LEN];

	struct mcp_file_att file_att;

	u32 ack_vf_disabled[VF_MAX_STATIC / 32];

	struct drv_version_stc drv_version;

	struct lan_stats_stc lan_stats;
	struct fcoe_stats_stc fcoe_stats;
	struct ocbb_data_stc ocbb_info;
	struct temperature_status_stc temp_info;
	struct resource_info resource;
	struct bist_nvm_image_att nvm_image_att;
	struct mdump_config_stc mdump_config;
};

struct public_drv_mb {
	u32 drv_mb_header;
#define DRV_MSG_CODE_MASK			0xffff0000
#define DRV_MSG_CODE_LOAD_REQ			0x10000000
#define DRV_MSG_CODE_LOAD_DONE			0x11000000
#define DRV_MSG_CODE_INIT_HW			0x12000000
#define DRV_MSG_CODE_CANCEL_LOAD_REQ            0x13000000
#define DRV_MSG_CODE_UNLOAD_REQ			0x20000000
#define DRV_MSG_CODE_UNLOAD_DONE		0x21000000
#define DRV_MSG_CODE_INIT_PHY			0x22000000
#define DRV_MSG_CODE_LINK_RESET			0x23000000
#define DRV_MSG_CODE_SET_DCBX			0x25000000
#define DRV_MSG_CODE_OV_UPDATE_CURR_CFG         0x26000000
#define DRV_MSG_CODE_OV_UPDATE_BUS_NUM          0x27000000
#define DRV_MSG_CODE_OV_UPDATE_BOOT_PROGRESS    0x28000000
#define DRV_MSG_CODE_OV_UPDATE_STORM_FW_VER     0x29000000
#define DRV_MSG_CODE_OV_UPDATE_DRIVER_STATE     0x31000000
#define DRV_MSG_CODE_BW_UPDATE_ACK              0x32000000
#define DRV_MSG_CODE_OV_UPDATE_MTU              0x33000000
#define DRV_MSG_GET_RESOURCE_ALLOC_MSG		0x34000000
#define DRV_MSG_SET_RESOURCE_VALUE_MSG		0x35000000
#define DRV_MSG_CODE_OV_UPDATE_WOL              0x38000000
#define DRV_MSG_CODE_OV_UPDATE_ESWITCH_MODE     0x39000000

#define DRV_MSG_CODE_BW_UPDATE_ACK		0x32000000
#define DRV_MSG_CODE_NIG_DRAIN			0x30000000
#define DRV_MSG_CODE_S_TAG_UPDATE_ACK		0x3b000000
#define DRV_MSG_CODE_INITIATE_PF_FLR            0x02010000
#define DRV_MSG_CODE_VF_DISABLED_DONE		0xc0000000
#define DRV_MSG_CODE_CFG_VF_MSIX		0xc0010000
#define DRV_MSG_CODE_CFG_PF_VFS_MSIX		0xc0020000
#define DRV_MSG_CODE_NVM_GET_FILE_ATT		0x00030000
#define DRV_MSG_CODE_NVM_READ_NVRAM		0x00050000
#define DRV_MSG_CODE_MCP_RESET			0x00090000
#define DRV_MSG_CODE_SET_VERSION		0x000f0000
#define DRV_MSG_CODE_MCP_HALT                   0x00100000
#define DRV_MSG_CODE_SET_VMAC                   0x00110000
#define DRV_MSG_CODE_GET_VMAC                   0x00120000
#define DRV_MSG_CODE_VMAC_TYPE_SHIFT            4
#define DRV_MSG_CODE_VMAC_TYPE_MASK             0x30
#define DRV_MSG_CODE_VMAC_TYPE_MAC              1
#define DRV_MSG_CODE_VMAC_TYPE_WWNN             2
#define DRV_MSG_CODE_VMAC_TYPE_WWPN             3

#define DRV_MSG_CODE_GET_STATS                  0x00130000
#define DRV_MSG_CODE_STATS_TYPE_LAN             1
#define DRV_MSG_CODE_STATS_TYPE_FCOE            2
#define DRV_MSG_CODE_STATS_TYPE_ISCSI           3
#define DRV_MSG_CODE_STATS_TYPE_RDMA            4

#define DRV_MSG_CODE_MASK_PARITIES              0x001a0000

#define DRV_MSG_CODE_BIST_TEST			0x001e0000
#define DRV_MSG_CODE_SET_LED_MODE		0x00200000
#define DRV_MSG_CODE_RESOURCE_CMD	0x00230000

#define RESOURCE_CMD_REQ_RESC_MASK		0x0000001F
#define RESOURCE_CMD_REQ_RESC_SHIFT		0
#define RESOURCE_CMD_REQ_OPCODE_MASK		0x000000E0
#define RESOURCE_CMD_REQ_OPCODE_SHIFT		5
#define RESOURCE_OPCODE_REQ			1
#define RESOURCE_OPCODE_REQ_WO_AGING		2
#define RESOURCE_OPCODE_REQ_W_AGING		3
#define RESOURCE_OPCODE_RELEASE			4
#define RESOURCE_OPCODE_FORCE_RELEASE		5
#define RESOURCE_CMD_REQ_AGE_MASK		0x0000FF00
#define RESOURCE_CMD_REQ_AGE_SHIFT		8

#define RESOURCE_CMD_RSP_OWNER_MASK		0x000000FF
#define RESOURCE_CMD_RSP_OWNER_SHIFT		0
#define RESOURCE_CMD_RSP_OPCODE_MASK		0x00000700
#define RESOURCE_CMD_RSP_OPCODE_SHIFT		8
#define RESOURCE_OPCODE_GNT			1
#define RESOURCE_OPCODE_BUSY			2
#define RESOURCE_OPCODE_RELEASED		3
#define RESOURCE_OPCODE_RELEASED_PREVIOUS	4
#define RESOURCE_OPCODE_WRONG_OWNER		5
#define RESOURCE_OPCODE_UNKNOWN_CMD		255

#define RESOURCE_DUMP				0

#define DRV_MSG_CODE_GET_PF_RDMA_PROTOCOL	0x002b0000
#define DRV_MSG_CODE_OS_WOL			0x002e0000

#define DRV_MSG_CODE_FEATURE_SUPPORT		0x00300000
#define DRV_MSG_CODE_GET_MFW_FEATURE_SUPPORT	0x00310000

#define DRV_MSG_SEQ_NUMBER_MASK			0x0000ffff

	u32 drv_mb_param;
#define DRV_MB_PARAM_UNLOAD_WOL_UNKNOWN         0x00000000
#define DRV_MB_PARAM_UNLOAD_WOL_MCP             0x00000001
#define DRV_MB_PARAM_UNLOAD_WOL_DISABLED        0x00000002
#define DRV_MB_PARAM_UNLOAD_WOL_ENABLED         0x00000003
#define DRV_MB_PARAM_DCBX_NOTIFY_MASK		0x000000FF
#define DRV_MB_PARAM_DCBX_NOTIFY_SHIFT		3

#define DRV_MB_PARAM_NVM_LEN_SHIFT		24

#define DRV_MB_PARAM_CFG_VF_MSIX_VF_ID_SHIFT	0
#define DRV_MB_PARAM_CFG_VF_MSIX_VF_ID_MASK	0x000000FF
#define DRV_MB_PARAM_CFG_VF_MSIX_SB_NUM_SHIFT	8
#define DRV_MB_PARAM_CFG_VF_MSIX_SB_NUM_MASK	0x0000FF00
#define DRV_MB_PARAM_LLDP_SEND_MASK		0x00000001
#define DRV_MB_PARAM_LLDP_SEND_SHIFT		0

#define DRV_MB_PARAM_OV_CURR_CFG_SHIFT		0
#define DRV_MB_PARAM_OV_CURR_CFG_MASK		0x0000000F
#define DRV_MB_PARAM_OV_CURR_CFG_NONE		0
#define DRV_MB_PARAM_OV_CURR_CFG_OS		1
#define DRV_MB_PARAM_OV_CURR_CFG_VENDOR_SPEC	2
#define DRV_MB_PARAM_OV_CURR_CFG_OTHER		3

#define DRV_MB_PARAM_OV_STORM_FW_VER_SHIFT	0
#define DRV_MB_PARAM_OV_STORM_FW_VER_MASK	0xFFFFFFFF
#define DRV_MB_PARAM_OV_STORM_FW_VER_MAJOR_MASK	0xFF000000
#define DRV_MB_PARAM_OV_STORM_FW_VER_MINOR_MASK	0x00FF0000
#define DRV_MB_PARAM_OV_STORM_FW_VER_BUILD_MASK	0x0000FF00
#define DRV_MB_PARAM_OV_STORM_FW_VER_DROP_MASK	0x000000FF

#define DRV_MSG_CODE_OV_UPDATE_DRIVER_STATE_SHIFT	0
#define DRV_MSG_CODE_OV_UPDATE_DRIVER_STATE_MASK	0xF
#define DRV_MSG_CODE_OV_UPDATE_DRIVER_STATE_UNKNOWN	0x1
#define DRV_MSG_CODE_OV_UPDATE_DRIVER_STATE_NOT_LOADED	0x2
#define DRV_MSG_CODE_OV_UPDATE_DRIVER_STATE_LOADING	0x3
#define DRV_MSG_CODE_OV_UPDATE_DRIVER_STATE_DISABLED	0x4
#define DRV_MSG_CODE_OV_UPDATE_DRIVER_STATE_ACTIVE	0x5

#define DRV_MB_PARAM_OV_MTU_SIZE_SHIFT	0
#define DRV_MB_PARAM_OV_MTU_SIZE_MASK	0xFFFFFFFF

#define DRV_MB_PARAM_WOL_MASK	(DRV_MB_PARAM_WOL_DEFAULT | \
				 DRV_MB_PARAM_WOL_DISABLED | \
				 DRV_MB_PARAM_WOL_ENABLED)
#define DRV_MB_PARAM_WOL_DEFAULT	DRV_MB_PARAM_UNLOAD_WOL_MCP
#define DRV_MB_PARAM_WOL_DISABLED	DRV_MB_PARAM_UNLOAD_WOL_DISABLED
#define DRV_MB_PARAM_WOL_ENABLED	DRV_MB_PARAM_UNLOAD_WOL_ENABLED

#define DRV_MB_PARAM_ESWITCH_MODE_MASK	(DRV_MB_PARAM_ESWITCH_MODE_NONE | \
					 DRV_MB_PARAM_ESWITCH_MODE_VEB | \
					 DRV_MB_PARAM_ESWITCH_MODE_VEPA)
#define DRV_MB_PARAM_ESWITCH_MODE_NONE	0x0
#define DRV_MB_PARAM_ESWITCH_MODE_VEB	0x1
#define DRV_MB_PARAM_ESWITCH_MODE_VEPA	0x2

#define DRV_MB_PARAM_SET_LED_MODE_OPER		0x0
#define DRV_MB_PARAM_SET_LED_MODE_ON		0x1
#define DRV_MB_PARAM_SET_LED_MODE_OFF		0x2

	/* Resource Allocation params - Driver version support */
#define DRV_MB_PARAM_RESOURCE_ALLOC_VERSION_MAJOR_MASK	0xFFFF0000
#define DRV_MB_PARAM_RESOURCE_ALLOC_VERSION_MAJOR_SHIFT	16
#define DRV_MB_PARAM_RESOURCE_ALLOC_VERSION_MINOR_MASK	0x0000FFFF
#define DRV_MB_PARAM_RESOURCE_ALLOC_VERSION_MINOR_SHIFT	0

#define DRV_MB_PARAM_BIST_REGISTER_TEST		1
#define DRV_MB_PARAM_BIST_CLOCK_TEST		2
#define DRV_MB_PARAM_BIST_NVM_TEST_NUM_IMAGES	3
#define DRV_MB_PARAM_BIST_NVM_TEST_IMAGE_BY_INDEX	4

#define DRV_MB_PARAM_BIST_RC_UNKNOWN		0
#define DRV_MB_PARAM_BIST_RC_PASSED		1
#define DRV_MB_PARAM_BIST_RC_FAILED		2
#define DRV_MB_PARAM_BIST_RC_INVALID_PARAMETER	3

#define DRV_MB_PARAM_BIST_TEST_INDEX_SHIFT	0
#define DRV_MB_PARAM_BIST_TEST_INDEX_MASK	0x000000FF
#define DRV_MB_PARAM_BIST_TEST_IMAGE_INDEX_SHIFT	8
#define DRV_MB_PARAM_BIST_TEST_IMAGE_INDEX_MASK		0x0000FF00

#define DRV_MB_PARAM_FEATURE_SUPPORT_PORT_MASK		0x0000FFFF
#define DRV_MB_PARAM_FEATURE_SUPPORT_PORT_OFFSET	0
#define DRV_MB_PARAM_FEATURE_SUPPORT_PORT_EEE		0x00000002

	u32 fw_mb_header;
#define FW_MSG_CODE_MASK			0xffff0000
#define FW_MSG_CODE_UNSUPPORTED                 0x00000000
#define FW_MSG_CODE_DRV_LOAD_ENGINE		0x10100000
#define FW_MSG_CODE_DRV_LOAD_PORT		0x10110000
#define FW_MSG_CODE_DRV_LOAD_FUNCTION		0x10120000
#define FW_MSG_CODE_DRV_LOAD_REFUSED_PDA	0x10200000
#define FW_MSG_CODE_DRV_LOAD_REFUSED_HSI_1	0x10210000
#define FW_MSG_CODE_DRV_LOAD_REFUSED_DIAG	0x10220000
#define FW_MSG_CODE_DRV_LOAD_REFUSED_HSI        0x10230000
#define FW_MSG_CODE_DRV_LOAD_REFUSED_REQUIRES_FORCE 0x10300000
#define FW_MSG_CODE_DRV_LOAD_REFUSED_REJECT     0x10310000
#define FW_MSG_CODE_DRV_LOAD_DONE		0x11100000
#define FW_MSG_CODE_DRV_UNLOAD_ENGINE		0x20110000
#define FW_MSG_CODE_DRV_UNLOAD_PORT		0x20120000
#define FW_MSG_CODE_DRV_UNLOAD_FUNCTION		0x20130000
#define FW_MSG_CODE_DRV_UNLOAD_DONE		0x21100000
#define FW_MSG_CODE_RESOURCE_ALLOC_OK           0x34000000
#define FW_MSG_CODE_RESOURCE_ALLOC_UNKNOWN      0x35000000
#define FW_MSG_CODE_RESOURCE_ALLOC_DEPRECATED   0x36000000
#define FW_MSG_CODE_S_TAG_UPDATE_ACK_DONE	0x3b000000
#define FW_MSG_CODE_DRV_CFG_VF_MSIX_DONE	0xb0010000

#define FW_MSG_CODE_NVM_OK			0x00010000
#define FW_MSG_CODE_OK				0x00160000

#define FW_MSG_CODE_OS_WOL_SUPPORTED            0x00800000
#define FW_MSG_CODE_OS_WOL_NOT_SUPPORTED        0x00810000
#define FW_MSG_CODE_DRV_CFG_PF_VFS_MSIX_DONE	0x00870000
#define FW_MSG_SEQ_NUMBER_MASK			0x0000ffff

	u32 fw_mb_param;
#define FW_MB_PARAM_RESOURCE_ALLOC_VERSION_MAJOR_MASK	0xFFFF0000
#define FW_MB_PARAM_RESOURCE_ALLOC_VERSION_MAJOR_SHIFT	16
#define FW_MB_PARAM_RESOURCE_ALLOC_VERSION_MINOR_MASK	0x0000FFFF
#define FW_MB_PARAM_RESOURCE_ALLOC_VERSION_MINOR_SHIFT	0

	/* get pf rdma protocol command responce */
#define FW_MB_PARAM_GET_PF_RDMA_NONE		0x0
#define FW_MB_PARAM_GET_PF_RDMA_ROCE		0x1
#define FW_MB_PARAM_GET_PF_RDMA_IWARP		0x2
#define FW_MB_PARAM_GET_PF_RDMA_BOTH		0x3

<<<<<<< HEAD
=======
/* get MFW feature support response */
#define FW_MB_PARAM_FEATURE_SUPPORT_EEE		0x00000002

>>>>>>> bb176f67
#define FW_MB_PARAM_LOAD_DONE_DID_EFUSE_ERROR	(1 << 0)

	u32 drv_pulse_mb;
#define DRV_PULSE_SEQ_MASK			0x00007fff
#define DRV_PULSE_SYSTEM_TIME_MASK		0xffff0000
#define DRV_PULSE_ALWAYS_ALIVE			0x00008000

	u32 mcp_pulse_mb;
#define MCP_PULSE_SEQ_MASK			0x00007fff
#define MCP_PULSE_ALWAYS_ALIVE			0x00008000
#define MCP_EVENT_MASK				0xffff0000
#define MCP_EVENT_OTHER_DRIVER_RESET_REQ	0x00010000

	union drv_union_data union_data;
};

enum MFW_DRV_MSG_TYPE {
	MFW_DRV_MSG_LINK_CHANGE,
	MFW_DRV_MSG_FLR_FW_ACK_FAILED,
	MFW_DRV_MSG_VF_DISABLED,
	MFW_DRV_MSG_LLDP_DATA_UPDATED,
	MFW_DRV_MSG_DCBX_REMOTE_MIB_UPDATED,
	MFW_DRV_MSG_DCBX_OPERATIONAL_MIB_UPDATED,
	MFW_DRV_MSG_RESERVED4,
	MFW_DRV_MSG_BW_UPDATE,
	MFW_DRV_MSG_S_TAG_UPDATE,
	MFW_DRV_MSG_GET_LAN_STATS,
	MFW_DRV_MSG_GET_FCOE_STATS,
	MFW_DRV_MSG_GET_ISCSI_STATS,
	MFW_DRV_MSG_GET_RDMA_STATS,
	MFW_DRV_MSG_BW_UPDATE10,
	MFW_DRV_MSG_TRANSCEIVER_STATE_CHANGE,
	MFW_DRV_MSG_BW_UPDATE11,
	MFW_DRV_MSG_MAX
};

#define MFW_DRV_MSG_MAX_DWORDS(msgs)	(((msgs - 1) >> 2) + 1)
#define MFW_DRV_MSG_DWORD(msg_id)	(msg_id >> 2)
#define MFW_DRV_MSG_OFFSET(msg_id)	((msg_id & 0x3) << 3)
#define MFW_DRV_MSG_MASK(msg_id)	(0xff << MFW_DRV_MSG_OFFSET(msg_id))

struct public_mfw_mb {
	u32 sup_msgs;
	u32 msg[MFW_DRV_MSG_MAX_DWORDS(MFW_DRV_MSG_MAX)];
	u32 ack[MFW_DRV_MSG_MAX_DWORDS(MFW_DRV_MSG_MAX)];
};

enum public_sections {
	PUBLIC_DRV_MB,
	PUBLIC_MFW_MB,
	PUBLIC_GLOBAL,
	PUBLIC_PATH,
	PUBLIC_PORT,
	PUBLIC_FUNC,
	PUBLIC_MAX_SECTIONS
};

struct mcp_public_data {
	u32 num_sections;
	u32 sections[PUBLIC_MAX_SECTIONS];
	struct public_drv_mb drv_mb[MCP_GLOB_FUNC_MAX];
	struct public_mfw_mb mfw_mb[MCP_GLOB_FUNC_MAX];
	struct public_global global;
	struct public_path path[MCP_GLOB_PATH_MAX];
	struct public_port port[MCP_GLOB_PORT_MAX];
	struct public_func func[MCP_GLOB_FUNC_MAX];
};

struct nvm_cfg_mac_address {
	u32 mac_addr_hi;
#define NVM_CFG_MAC_ADDRESS_HI_MASK	0x0000FFFF
#define NVM_CFG_MAC_ADDRESS_HI_OFFSET	0
	u32 mac_addr_lo;
};

struct nvm_cfg1_glob {
	u32 generic_cont0;
#define NVM_CFG1_GLOB_MF_MODE_MASK		0x00000FF0
#define NVM_CFG1_GLOB_MF_MODE_OFFSET		4
#define NVM_CFG1_GLOB_MF_MODE_MF_ALLOWED	0x0
#define NVM_CFG1_GLOB_MF_MODE_DEFAULT		0x1
#define NVM_CFG1_GLOB_MF_MODE_SPIO4		0x2
#define NVM_CFG1_GLOB_MF_MODE_NPAR1_0		0x3
#define NVM_CFG1_GLOB_MF_MODE_NPAR1_5		0x4
#define NVM_CFG1_GLOB_MF_MODE_NPAR2_0		0x5
#define NVM_CFG1_GLOB_MF_MODE_BD		0x6
#define NVM_CFG1_GLOB_MF_MODE_UFP		0x7
	u32 engineering_change[3];
	u32 manufacturing_id;
	u32 serial_number[4];
	u32 pcie_cfg;
	u32 mgmt_traffic;
	u32 core_cfg;
#define NVM_CFG1_GLOB_NETWORK_PORT_MODE_MASK		0x000000FF
#define NVM_CFG1_GLOB_NETWORK_PORT_MODE_OFFSET		0
#define NVM_CFG1_GLOB_NETWORK_PORT_MODE_BB_2X40G	0x0
#define NVM_CFG1_GLOB_NETWORK_PORT_MODE_2X50G		0x1
#define NVM_CFG1_GLOB_NETWORK_PORT_MODE_BB_1X100G	0x2
#define NVM_CFG1_GLOB_NETWORK_PORT_MODE_4X10G_F		0x3
#define NVM_CFG1_GLOB_NETWORK_PORT_MODE_BB_4X10G_E	0x4
#define NVM_CFG1_GLOB_NETWORK_PORT_MODE_BB_4X20G	0x5
#define NVM_CFG1_GLOB_NETWORK_PORT_MODE_1X40G		0xB
#define NVM_CFG1_GLOB_NETWORK_PORT_MODE_2X25G		0xC
#define NVM_CFG1_GLOB_NETWORK_PORT_MODE_1X25G		0xD
#define NVM_CFG1_GLOB_NETWORK_PORT_MODE_4X25G		0xE
#define NVM_CFG1_GLOB_NETWORK_PORT_MODE_2X10G		0xF

	u32 e_lane_cfg1;
	u32 e_lane_cfg2;
	u32 f_lane_cfg1;
	u32 f_lane_cfg2;
	u32 mps10_preemphasis;
	u32 mps10_driver_current;
	u32 mps25_preemphasis;
	u32 mps25_driver_current;
	u32 pci_id;
	u32 pci_subsys_id;
	u32 bar;
	u32 mps10_txfir_main;
	u32 mps10_txfir_post;
	u32 mps25_txfir_main;
	u32 mps25_txfir_post;
	u32 manufacture_ver;
	u32 manufacture_time;
	u32 led_global_settings;
	u32 generic_cont1;
	u32 mbi_version;
#define NVM_CFG1_GLOB_MBI_VERSION_0_MASK		0x000000FF
#define NVM_CFG1_GLOB_MBI_VERSION_0_OFFSET		0
#define NVM_CFG1_GLOB_MBI_VERSION_1_MASK		0x0000FF00
#define NVM_CFG1_GLOB_MBI_VERSION_1_OFFSET		8
#define NVM_CFG1_GLOB_MBI_VERSION_2_MASK		0x00FF0000
#define NVM_CFG1_GLOB_MBI_VERSION_2_OFFSET		16
	u32 mbi_date;
	u32 misc_sig;
	u32 device_capabilities;
#define NVM_CFG1_GLOB_DEVICE_CAPABILITIES_ETHERNET	0x1
#define NVM_CFG1_GLOB_DEVICE_CAPABILITIES_FCOE		0x2
#define NVM_CFG1_GLOB_DEVICE_CAPABILITIES_ISCSI		0x4
#define NVM_CFG1_GLOB_DEVICE_CAPABILITIES_ROCE		0x8
	u32 power_dissipated;
	u32 power_consumed;
	u32 efi_version;
	u32 multi_network_modes_capability;
	u32 reserved[41];
};

struct nvm_cfg1_path {
	u32 reserved[30];
};

struct nvm_cfg1_port {
	u32 reserved__m_relocated_to_option_123;
	u32 reserved__m_relocated_to_option_124;
	u32 generic_cont0;
#define NVM_CFG1_PORT_DCBX_MODE_MASK				0x000F0000
#define NVM_CFG1_PORT_DCBX_MODE_OFFSET				16
#define NVM_CFG1_PORT_DCBX_MODE_DISABLED			0x0
#define NVM_CFG1_PORT_DCBX_MODE_IEEE				0x1
#define NVM_CFG1_PORT_DCBX_MODE_CEE				0x2
#define NVM_CFG1_PORT_DCBX_MODE_DYNAMIC				0x3
#define NVM_CFG1_PORT_DEFAULT_ENABLED_PROTOCOLS_MASK		0x00F00000
#define NVM_CFG1_PORT_DEFAULT_ENABLED_PROTOCOLS_OFFSET		20
#define NVM_CFG1_PORT_DEFAULT_ENABLED_PROTOCOLS_ETHERNET	0x1
#define NVM_CFG1_PORT_DEFAULT_ENABLED_PROTOCOLS_FCOE		0x2
#define NVM_CFG1_PORT_DEFAULT_ENABLED_PROTOCOLS_ISCSI		0x4
	u32 pcie_cfg;
	u32 features;
	u32 speed_cap_mask;
#define NVM_CFG1_PORT_DRV_SPEED_CAPABILITY_MASK_MASK		0x0000FFFF
#define NVM_CFG1_PORT_DRV_SPEED_CAPABILITY_MASK_OFFSET		0
#define NVM_CFG1_PORT_DRV_SPEED_CAPABILITY_MASK_1G		0x1
#define NVM_CFG1_PORT_DRV_SPEED_CAPABILITY_MASK_10G		0x2
#define NVM_CFG1_PORT_DRV_SPEED_CAPABILITY_MASK_25G		0x8
#define NVM_CFG1_PORT_DRV_SPEED_CAPABILITY_MASK_40G		0x10
#define NVM_CFG1_PORT_DRV_SPEED_CAPABILITY_MASK_50G		0x20
#define NVM_CFG1_PORT_DRV_SPEED_CAPABILITY_MASK_BB_100G		0x40
	u32 link_settings;
#define NVM_CFG1_PORT_DRV_LINK_SPEED_MASK			0x0000000F
#define NVM_CFG1_PORT_DRV_LINK_SPEED_OFFSET			0
#define NVM_CFG1_PORT_DRV_LINK_SPEED_AUTONEG			0x0
#define NVM_CFG1_PORT_DRV_LINK_SPEED_1G				0x1
#define NVM_CFG1_PORT_DRV_LINK_SPEED_10G			0x2
#define NVM_CFG1_PORT_DRV_LINK_SPEED_25G			0x4
#define NVM_CFG1_PORT_DRV_LINK_SPEED_40G			0x5
#define NVM_CFG1_PORT_DRV_LINK_SPEED_50G			0x6
#define NVM_CFG1_PORT_DRV_LINK_SPEED_BB_100G			0x7
#define NVM_CFG1_PORT_DRV_LINK_SPEED_SMARTLINQ			0x8
#define NVM_CFG1_PORT_DRV_FLOW_CONTROL_MASK			0x00000070
#define NVM_CFG1_PORT_DRV_FLOW_CONTROL_OFFSET			4
#define NVM_CFG1_PORT_DRV_FLOW_CONTROL_AUTONEG			0x1
#define NVM_CFG1_PORT_DRV_FLOW_CONTROL_RX			0x2
#define NVM_CFG1_PORT_DRV_FLOW_CONTROL_TX			0x4
	u32 phy_cfg;
	u32 mgmt_traffic;

	u32 ext_phy;
	/* EEE power saving mode */
#define NVM_CFG1_PORT_EEE_POWER_SAVING_MODE_MASK		0x00FF0000
#define NVM_CFG1_PORT_EEE_POWER_SAVING_MODE_OFFSET		16
#define NVM_CFG1_PORT_EEE_POWER_SAVING_MODE_DISABLED		0x0
#define NVM_CFG1_PORT_EEE_POWER_SAVING_MODE_BALANCED		0x1
#define NVM_CFG1_PORT_EEE_POWER_SAVING_MODE_AGGRESSIVE		0x2
#define NVM_CFG1_PORT_EEE_POWER_SAVING_MODE_LOW_LATENCY		0x3

	u32 mba_cfg1;
	u32 mba_cfg2;
	u32 vf_cfg;
	struct nvm_cfg_mac_address lldp_mac_address;
	u32 led_port_settings;
	u32 transceiver_00;
	u32 device_ids;
	u32 board_cfg;
	u32 mnm_10g_cap;
	u32 mnm_10g_ctrl;
	u32 mnm_10g_misc;
	u32 mnm_25g_cap;
	u32 mnm_25g_ctrl;
	u32 mnm_25g_misc;
	u32 mnm_40g_cap;
	u32 mnm_40g_ctrl;
	u32 mnm_40g_misc;
	u32 mnm_50g_cap;
	u32 mnm_50g_ctrl;
	u32 mnm_50g_misc;
	u32 mnm_100g_cap;
	u32 mnm_100g_ctrl;
	u32 mnm_100g_misc;
	u32 reserved[116];
};

struct nvm_cfg1_func {
	struct nvm_cfg_mac_address mac_address;
	u32 rsrv1;
	u32 rsrv2;
	u32 device_id;
	u32 cmn_cfg;
	u32 pci_cfg;
	struct nvm_cfg_mac_address fcoe_node_wwn_mac_addr;
	struct nvm_cfg_mac_address fcoe_port_wwn_mac_addr;
	u32 preboot_generic_cfg;
	u32 reserved[8];
};

struct nvm_cfg1 {
	struct nvm_cfg1_glob glob;
	struct nvm_cfg1_path path[MCP_GLOB_PATH_MAX];
	struct nvm_cfg1_port port[MCP_GLOB_PORT_MAX];
	struct nvm_cfg1_func func[MCP_GLOB_FUNC_MAX];
};

enum spad_sections {
	SPAD_SECTION_TRACE,
	SPAD_SECTION_NVM_CFG,
	SPAD_SECTION_PUBLIC,
	SPAD_SECTION_PRIVATE,
	SPAD_SECTION_MAX
};

#define MCP_TRACE_SIZE          2048	/* 2kb */

/* This section is located at a fixed location in the beginning of the
 * scratchpad, to ensure that the MCP trace is not run over during MFW upgrade.
 * All the rest of data has a floating location which differs from version to
 * version, and is pointed by the mcp_meta_data below.
 * Moreover, the spad_layout section is part of the MFW firmware, and is loaded
 * with it from nvram in order to clear this portion.
 */
struct static_init {
	u32 num_sections;
	offsize_t sections[SPAD_SECTION_MAX];
#define SECTION(_sec_) (*((offsize_t *)(STRUCT_OFFSET(sections[_sec_]))))

	struct mcp_trace trace;
#define MCP_TRACE_P ((struct mcp_trace *)(STRUCT_OFFSET(trace)))
	u8 trace_buffer[MCP_TRACE_SIZE];
#define MCP_TRACE_BUF ((u8 *)(STRUCT_OFFSET(trace_buffer)))
	/* running_mfw has the same definition as in nvm_map.h.
	 * This bit indicate both the running dir, and the running bundle.
	 * It is set once when the LIM is loaded.
	 */
	u32 running_mfw;
#define RUNNING_MFW (*((u32 *)(STRUCT_OFFSET(running_mfw))))
	u32 build_time;
#define MFW_BUILD_TIME (*((u32 *)(STRUCT_OFFSET(build_time))))
	u32 reset_type;
#define RESET_TYPE (*((u32 *)(STRUCT_OFFSET(reset_type))))
	u32 mfw_secure_mode;
#define MFW_SECURE_MODE (*((u32 *)(STRUCT_OFFSET(mfw_secure_mode))))
	u16 pme_status_pf_bitmap;
#define PME_STATUS_PF_BITMAP (*((u16 *)(STRUCT_OFFSET(pme_status_pf_bitmap))))
	u16 pme_enable_pf_bitmap;
#define PME_ENABLE_PF_BITMAP (*((u16 *)(STRUCT_OFFSET(pme_enable_pf_bitmap))))
	u32 mim_nvm_addr;
	u32 mim_start_addr;
	u32 ah_pcie_link_params;
#define AH_PCIE_LINK_PARAMS_LINK_SPEED_MASK     (0x000000ff)
#define AH_PCIE_LINK_PARAMS_LINK_SPEED_SHIFT    (0)
#define AH_PCIE_LINK_PARAMS_LINK_WIDTH_MASK     (0x0000ff00)
#define AH_PCIE_LINK_PARAMS_LINK_WIDTH_SHIFT    (8)
#define AH_PCIE_LINK_PARAMS_ASPM_MODE_MASK      (0x00ff0000)
#define AH_PCIE_LINK_PARAMS_ASPM_MODE_SHIFT     (16)
#define AH_PCIE_LINK_PARAMS_ASPM_CAP_MASK       (0xff000000)
#define AH_PCIE_LINK_PARAMS_ASPM_CAP_SHIFT      (24)
#define AH_PCIE_LINK_PARAMS (*((u32 *)(STRUCT_OFFSET(ah_pcie_link_params))))

	u32 rsrv_persist[5];	/* Persist reserved for MFW upgrades */
};

#define NVM_MAGIC_VALUE		0x669955aa

enum nvm_image_type {
	NVM_TYPE_TIM1 = 0x01,
	NVM_TYPE_TIM2 = 0x02,
	NVM_TYPE_MIM1 = 0x03,
	NVM_TYPE_MIM2 = 0x04,
	NVM_TYPE_MBA = 0x05,
	NVM_TYPE_MODULES_PN = 0x06,
	NVM_TYPE_VPD = 0x07,
	NVM_TYPE_MFW_TRACE1 = 0x08,
	NVM_TYPE_MFW_TRACE2 = 0x09,
	NVM_TYPE_NVM_CFG1 = 0x0a,
	NVM_TYPE_L2B = 0x0b,
	NVM_TYPE_DIR1 = 0x0c,
	NVM_TYPE_EAGLE_FW1 = 0x0d,
	NVM_TYPE_FALCON_FW1 = 0x0e,
	NVM_TYPE_PCIE_FW1 = 0x0f,
	NVM_TYPE_HW_SET = 0x10,
	NVM_TYPE_LIM = 0x11,
	NVM_TYPE_AVS_FW1 = 0x12,
	NVM_TYPE_DIR2 = 0x13,
	NVM_TYPE_CCM = 0x14,
	NVM_TYPE_EAGLE_FW2 = 0x15,
	NVM_TYPE_FALCON_FW2 = 0x16,
	NVM_TYPE_PCIE_FW2 = 0x17,
	NVM_TYPE_AVS_FW2 = 0x18,
	NVM_TYPE_INIT_HW = 0x19,
	NVM_TYPE_DEFAULT_CFG = 0x1a,
	NVM_TYPE_MDUMP = 0x1b,
	NVM_TYPE_META = 0x1c,
	NVM_TYPE_ISCSI_CFG = 0x1d,
	NVM_TYPE_FCOE_CFG = 0x1f,
	NVM_TYPE_ETH_PHY_FW1 = 0x20,
	NVM_TYPE_ETH_PHY_FW2 = 0x21,
	NVM_TYPE_MAX,
};

#define DIR_ID_1    (0)

#endif<|MERGE_RESOLUTION|>--- conflicted
+++ resolved
@@ -11733,12 +11733,9 @@
 #define FW_MB_PARAM_GET_PF_RDMA_IWARP		0x2
 #define FW_MB_PARAM_GET_PF_RDMA_BOTH		0x3
 
-<<<<<<< HEAD
-=======
 /* get MFW feature support response */
 #define FW_MB_PARAM_FEATURE_SUPPORT_EEE		0x00000002
 
->>>>>>> bb176f67
 #define FW_MB_PARAM_LOAD_DONE_DID_EFUSE_ERROR	(1 << 0)
 
 	u32 drv_pulse_mb;
