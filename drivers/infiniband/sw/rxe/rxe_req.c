// SPDX-License-Identifier: GPL-2.0 OR Linux-OpenIB
/*
 * Copyright (c) 2016 Mellanox Technologies Ltd. All rights reserved.
 * Copyright (c) 2015 System Fabric Works, Inc. All rights reserved.
 */

#include <linux/skbuff.h>
#include <crypto/hash.h>

#include "rxe.h"
#include "rxe_loc.h"
#include "rxe_queue.h"

static int next_opcode(struct rxe_qp *qp, struct rxe_send_wqe *wqe,
		       u32 opcode);

static inline void retry_first_write_send(struct rxe_qp *qp,
					  struct rxe_send_wqe *wqe, int npsn)
{
	int i;

	for (i = 0; i < npsn; i++) {
		int to_send = (wqe->dma.resid > qp->mtu) ?
				qp->mtu : wqe->dma.resid;

		qp->req.opcode = next_opcode(qp, wqe,
					     wqe->wr.opcode);

		if (wqe->wr.send_flags & IB_SEND_INLINE) {
			wqe->dma.resid -= to_send;
			wqe->dma.sge_offset += to_send;
		} else {
			advance_dma_data(&wqe->dma, to_send);
		}
	}
}

static void req_retry(struct rxe_qp *qp)
{
	struct rxe_send_wqe *wqe;
	unsigned int wqe_index;
	unsigned int mask;
	int npsn;
	int first = 1;
	struct rxe_queue *q = qp->sq.queue;
	unsigned int cons;
	unsigned int prod;

	cons = queue_get_consumer(q, QUEUE_TYPE_FROM_CLIENT);
	prod = queue_get_producer(q, QUEUE_TYPE_FROM_CLIENT);

	qp->req.wqe_index	= cons;
	qp->req.psn		= qp->comp.psn;
	qp->req.opcode		= -1;

	for (wqe_index = cons; wqe_index != prod;
			wqe_index = queue_next_index(q, wqe_index)) {
		wqe = queue_addr_from_index(qp->sq.queue, wqe_index);
		mask = wr_opcode_mask(wqe->wr.opcode, qp);

		if (wqe->state == wqe_state_posted)
			break;

		if (wqe->state == wqe_state_done)
			continue;

		wqe->iova = (mask & WR_ATOMIC_MASK) ?
			     wqe->wr.wr.atomic.remote_addr :
			     (mask & WR_READ_OR_WRITE_MASK) ?
			     wqe->wr.wr.rdma.remote_addr :
			     0;

		if (!first || (mask & WR_READ_MASK) == 0) {
			wqe->dma.resid = wqe->dma.length;
			wqe->dma.cur_sge = 0;
			wqe->dma.sge_offset = 0;
		}

		if (first) {
			first = 0;

			if (mask & WR_WRITE_OR_SEND_MASK) {
				npsn = (qp->comp.psn - wqe->first_psn) &
					BTH_PSN_MASK;
				retry_first_write_send(qp, wqe, npsn);
			}

			if (mask & WR_READ_MASK) {
				npsn = (wqe->dma.length - wqe->dma.resid) /
					qp->mtu;
				wqe->iova += npsn * qp->mtu;
			}
		}

		wqe->state = wqe_state_posted;
	}
}

void rnr_nak_timer(struct timer_list *t)
{
	struct rxe_qp *qp = from_timer(qp, t, rnr_nak_timer);
	unsigned long flags;

	rxe_dbg_qp(qp, "nak timer fired\n");

	spin_lock_irqsave(&qp->state_lock, flags);
	if (qp->valid) {
		/* request a send queue retry */
		qp->req.need_retry = 1;
		qp->req.wait_for_rnr_timer = 0;
		rxe_sched_task(&qp->send_task);
	}
	spin_unlock_irqrestore(&qp->state_lock, flags);
}

static void req_check_sq_drain_done(struct rxe_qp *qp)
{
	struct rxe_queue *q;
	unsigned int index;
	unsigned int cons;
	struct rxe_send_wqe *wqe;
	unsigned long flags;

	spin_lock_irqsave(&qp->state_lock, flags);
	if (qp_state(qp) == IB_QPS_SQD) {
		q = qp->sq.queue;
		index = qp->req.wqe_index;
		cons = queue_get_consumer(q, QUEUE_TYPE_FROM_CLIENT);
		wqe = queue_addr_from_index(q, cons);

		/* check to see if we are drained;
		 * state_lock used by requester and completer
		 */
		do {
			if (!qp->attr.sq_draining)
				/* comp just finished */
				break;

			if (wqe && ((index != cons) ||
				(wqe->state != wqe_state_posted)))
				/* comp not done yet */
				break;

			qp->attr.sq_draining = 0;
			spin_unlock_irqrestore(&qp->state_lock, flags);

			if (qp->ibqp.event_handler) {
				struct ib_event ev;

				ev.device = qp->ibqp.device;
				ev.element.qp = &qp->ibqp;
				ev.event = IB_EVENT_SQ_DRAINED;
				qp->ibqp.event_handler(&ev,
					qp->ibqp.qp_context);
			}
			return;
		} while (0);
	}
	spin_unlock_irqrestore(&qp->state_lock, flags);
}

static struct rxe_send_wqe *__req_next_wqe(struct rxe_qp *qp)
{
	struct rxe_queue *q = qp->sq.queue;
	unsigned int index = qp->req.wqe_index;
	unsigned int prod;

	prod = queue_get_producer(q, QUEUE_TYPE_FROM_CLIENT);
	if (index == prod)
		return NULL;
	else
		return queue_addr_from_index(q, index);
}

static struct rxe_send_wqe *req_next_wqe(struct rxe_qp *qp)
{
	struct rxe_send_wqe *wqe;
	unsigned long flags;

	req_check_sq_drain_done(qp);

	wqe = __req_next_wqe(qp);
	if (wqe == NULL)
		return NULL;

	spin_lock_irqsave(&qp->state_lock, flags);
	if (unlikely((qp_state(qp) == IB_QPS_SQD) &&
		     (wqe->state != wqe_state_processing))) {
		spin_unlock_irqrestore(&qp->state_lock, flags);
		return NULL;
	}
	spin_unlock_irqrestore(&qp->state_lock, flags);

	wqe->mask = wr_opcode_mask(wqe->wr.opcode, qp);
	return wqe;
}

/**
 * rxe_wqe_is_fenced - check if next wqe is fenced
 * @qp: the queue pair
 * @wqe: the next wqe
 *
 * Returns: 1 if wqe needs to wait
 *	    0 if wqe is ready to go
 */
static int rxe_wqe_is_fenced(struct rxe_qp *qp, struct rxe_send_wqe *wqe)
{
	/* Local invalidate fence (LIF) see IBA 10.6.5.1
	 * Requires ALL previous operations on the send queue
	 * are complete. Make mandatory for the rxe driver.
	 */
	if (wqe->wr.opcode == IB_WR_LOCAL_INV)
		return qp->req.wqe_index != queue_get_consumer(qp->sq.queue,
						QUEUE_TYPE_FROM_CLIENT);

	/* Fence see IBA 10.8.3.3
	 * Requires that all previous read and atomic operations
	 * are complete.
	 */
	return (wqe->wr.send_flags & IB_SEND_FENCE) &&
		atomic_read(&qp->req.rd_atomic) != qp->attr.max_rd_atomic;
}

static int next_opcode_rc(struct rxe_qp *qp, u32 opcode, int fits)
{
	switch (opcode) {
	case IB_WR_RDMA_WRITE:
		if (qp->req.opcode == IB_OPCODE_RC_RDMA_WRITE_FIRST ||
		    qp->req.opcode == IB_OPCODE_RC_RDMA_WRITE_MIDDLE)
			return fits ?
				IB_OPCODE_RC_RDMA_WRITE_LAST :
				IB_OPCODE_RC_RDMA_WRITE_MIDDLE;
		else
			return fits ?
				IB_OPCODE_RC_RDMA_WRITE_ONLY :
				IB_OPCODE_RC_RDMA_WRITE_FIRST;

	case IB_WR_RDMA_WRITE_WITH_IMM:
		if (qp->req.opcode == IB_OPCODE_RC_RDMA_WRITE_FIRST ||
		    qp->req.opcode == IB_OPCODE_RC_RDMA_WRITE_MIDDLE)
			return fits ?
				IB_OPCODE_RC_RDMA_WRITE_LAST_WITH_IMMEDIATE :
				IB_OPCODE_RC_RDMA_WRITE_MIDDLE;
		else
			return fits ?
				IB_OPCODE_RC_RDMA_WRITE_ONLY_WITH_IMMEDIATE :
				IB_OPCODE_RC_RDMA_WRITE_FIRST;

	case IB_WR_SEND:
		if (qp->req.opcode == IB_OPCODE_RC_SEND_FIRST ||
		    qp->req.opcode == IB_OPCODE_RC_SEND_MIDDLE)
			return fits ?
				IB_OPCODE_RC_SEND_LAST :
				IB_OPCODE_RC_SEND_MIDDLE;
		else
			return fits ?
				IB_OPCODE_RC_SEND_ONLY :
				IB_OPCODE_RC_SEND_FIRST;

	case IB_WR_SEND_WITH_IMM:
		if (qp->req.opcode == IB_OPCODE_RC_SEND_FIRST ||
		    qp->req.opcode == IB_OPCODE_RC_SEND_MIDDLE)
			return fits ?
				IB_OPCODE_RC_SEND_LAST_WITH_IMMEDIATE :
				IB_OPCODE_RC_SEND_MIDDLE;
		else
			return fits ?
				IB_OPCODE_RC_SEND_ONLY_WITH_IMMEDIATE :
				IB_OPCODE_RC_SEND_FIRST;

	case IB_WR_FLUSH:
		return IB_OPCODE_RC_FLUSH;

	case IB_WR_RDMA_READ:
		return IB_OPCODE_RC_RDMA_READ_REQUEST;

	case IB_WR_ATOMIC_CMP_AND_SWP:
		return IB_OPCODE_RC_COMPARE_SWAP;

	case IB_WR_ATOMIC_FETCH_AND_ADD:
		return IB_OPCODE_RC_FETCH_ADD;

	case IB_WR_SEND_WITH_INV:
		if (qp->req.opcode == IB_OPCODE_RC_SEND_FIRST ||
		    qp->req.opcode == IB_OPCODE_RC_SEND_MIDDLE)
			return fits ? IB_OPCODE_RC_SEND_LAST_WITH_INVALIDATE :
				IB_OPCODE_RC_SEND_MIDDLE;
		else
			return fits ? IB_OPCODE_RC_SEND_ONLY_WITH_INVALIDATE :
				IB_OPCODE_RC_SEND_FIRST;

	case IB_WR_ATOMIC_WRITE:
		return IB_OPCODE_RC_ATOMIC_WRITE;

	case IB_WR_REG_MR:
	case IB_WR_LOCAL_INV:
		return opcode;
	}

	return -EINVAL;
}

static int next_opcode_uc(struct rxe_qp *qp, u32 opcode, int fits)
{
	switch (opcode) {
	case IB_WR_RDMA_WRITE:
		if (qp->req.opcode == IB_OPCODE_UC_RDMA_WRITE_FIRST ||
		    qp->req.opcode == IB_OPCODE_UC_RDMA_WRITE_MIDDLE)
			return fits ?
				IB_OPCODE_UC_RDMA_WRITE_LAST :
				IB_OPCODE_UC_RDMA_WRITE_MIDDLE;
		else
			return fits ?
				IB_OPCODE_UC_RDMA_WRITE_ONLY :
				IB_OPCODE_UC_RDMA_WRITE_FIRST;

	case IB_WR_RDMA_WRITE_WITH_IMM:
		if (qp->req.opcode == IB_OPCODE_UC_RDMA_WRITE_FIRST ||
		    qp->req.opcode == IB_OPCODE_UC_RDMA_WRITE_MIDDLE)
			return fits ?
				IB_OPCODE_UC_RDMA_WRITE_LAST_WITH_IMMEDIATE :
				IB_OPCODE_UC_RDMA_WRITE_MIDDLE;
		else
			return fits ?
				IB_OPCODE_UC_RDMA_WRITE_ONLY_WITH_IMMEDIATE :
				IB_OPCODE_UC_RDMA_WRITE_FIRST;

	case IB_WR_SEND:
		if (qp->req.opcode == IB_OPCODE_UC_SEND_FIRST ||
		    qp->req.opcode == IB_OPCODE_UC_SEND_MIDDLE)
			return fits ?
				IB_OPCODE_UC_SEND_LAST :
				IB_OPCODE_UC_SEND_MIDDLE;
		else
			return fits ?
				IB_OPCODE_UC_SEND_ONLY :
				IB_OPCODE_UC_SEND_FIRST;

	case IB_WR_SEND_WITH_IMM:
		if (qp->req.opcode == IB_OPCODE_UC_SEND_FIRST ||
		    qp->req.opcode == IB_OPCODE_UC_SEND_MIDDLE)
			return fits ?
				IB_OPCODE_UC_SEND_LAST_WITH_IMMEDIATE :
				IB_OPCODE_UC_SEND_MIDDLE;
		else
			return fits ?
				IB_OPCODE_UC_SEND_ONLY_WITH_IMMEDIATE :
				IB_OPCODE_UC_SEND_FIRST;
	}

	return -EINVAL;
}

static int next_opcode(struct rxe_qp *qp, struct rxe_send_wqe *wqe,
		       u32 opcode)
{
	int fits = (wqe->dma.resid <= qp->mtu);

	switch (qp_type(qp)) {
	case IB_QPT_RC:
		return next_opcode_rc(qp, opcode, fits);

	case IB_QPT_UC:
		return next_opcode_uc(qp, opcode, fits);

	case IB_QPT_UD:
	case IB_QPT_GSI:
		switch (opcode) {
		case IB_WR_SEND:
			return IB_OPCODE_UD_SEND_ONLY;

		case IB_WR_SEND_WITH_IMM:
			return IB_OPCODE_UD_SEND_ONLY_WITH_IMMEDIATE;
		}
		break;

	default:
		break;
	}

	return -EINVAL;
}

static inline int check_init_depth(struct rxe_qp *qp, struct rxe_send_wqe *wqe)
{
	int depth;

	if (wqe->has_rd_atomic)
		return 0;

	qp->req.need_rd_atomic = 1;
	depth = atomic_dec_return(&qp->req.rd_atomic);

	if (depth >= 0) {
		qp->req.need_rd_atomic = 0;
		wqe->has_rd_atomic = 1;
		return 0;
	}

	atomic_inc(&qp->req.rd_atomic);
	return -EAGAIN;
}

static inline int get_mtu(struct rxe_qp *qp)
{
	struct rxe_dev *rxe = to_rdev(qp->ibqp.device);

	if ((qp_type(qp) == IB_QPT_RC) || (qp_type(qp) == IB_QPT_UC))
		return qp->mtu;

	return rxe->port.mtu_cap;
}

static struct sk_buff *init_req_packet(struct rxe_qp *qp,
				       struct rxe_av *av,
				       struct rxe_send_wqe *wqe,
				       int opcode, u32 payload,
				       struct rxe_pkt_info *pkt)
{
	struct rxe_dev		*rxe = to_rdev(qp->ibqp.device);
	struct sk_buff		*skb;
	struct rxe_send_wr	*ibwr = &wqe->wr;
	int			pad = (-payload) & 0x3;
	int			paylen;
	int			solicited;
	u32			qp_num;
	int			ack_req;

	/* length from start of bth to end of icrc */
	paylen = rxe_opcode[opcode].length + payload + pad + RXE_ICRC_SIZE;
	pkt->paylen = paylen;

	/* init skb */
	skb = rxe_init_packet(rxe, av, paylen, pkt);
	if (unlikely(!skb))
		return NULL;

	/* init bth */
	solicited = (ibwr->send_flags & IB_SEND_SOLICITED) &&
			(pkt->mask & RXE_END_MASK) &&
			((pkt->mask & (RXE_SEND_MASK)) ||
			(pkt->mask & (RXE_WRITE_MASK | RXE_IMMDT_MASK)) ==
			(RXE_WRITE_MASK | RXE_IMMDT_MASK));

	qp_num = (pkt->mask & RXE_DETH_MASK) ? ibwr->wr.ud.remote_qpn :
					 qp->attr.dest_qp_num;

	ack_req = ((pkt->mask & RXE_END_MASK) ||
		(qp->req.noack_pkts++ > RXE_MAX_PKT_PER_ACK));
	if (ack_req)
		qp->req.noack_pkts = 0;

	bth_init(pkt, pkt->opcode, solicited, 0, pad, IB_DEFAULT_PKEY_FULL, qp_num,
		 ack_req, pkt->psn);

	/* init optional headers */
	if (pkt->mask & RXE_RETH_MASK) {
		if (pkt->mask & RXE_FETH_MASK)
			reth_set_rkey(pkt, ibwr->wr.flush.rkey);
		else
			reth_set_rkey(pkt, ibwr->wr.rdma.rkey);
		reth_set_va(pkt, wqe->iova);
		reth_set_len(pkt, wqe->dma.resid);
	}

	/* Fill Flush Extension Transport Header */
	if (pkt->mask & RXE_FETH_MASK)
		feth_init(pkt, ibwr->wr.flush.type, ibwr->wr.flush.level);

	if (pkt->mask & RXE_IMMDT_MASK)
		immdt_set_imm(pkt, ibwr->ex.imm_data);

	if (pkt->mask & RXE_IETH_MASK)
		ieth_set_rkey(pkt, ibwr->ex.invalidate_rkey);

	if (pkt->mask & RXE_ATMETH_MASK) {
		atmeth_set_va(pkt, wqe->iova);
		if (opcode == IB_OPCODE_RC_COMPARE_SWAP) {
			atmeth_set_swap_add(pkt, ibwr->wr.atomic.swap);
			atmeth_set_comp(pkt, ibwr->wr.atomic.compare_add);
		} else {
			atmeth_set_swap_add(pkt, ibwr->wr.atomic.compare_add);
		}
		atmeth_set_rkey(pkt, ibwr->wr.atomic.rkey);
	}

	if (pkt->mask & RXE_DETH_MASK) {
		if (qp->ibqp.qp_num == 1)
			deth_set_qkey(pkt, GSI_QKEY);
		else
			deth_set_qkey(pkt, ibwr->wr.ud.remote_qkey);
		deth_set_sqp(pkt, qp->ibqp.qp_num);
	}

	return skb;
}

static int finish_packet(struct rxe_qp *qp, struct rxe_av *av,
			 struct rxe_send_wqe *wqe, struct rxe_pkt_info *pkt,
			 struct sk_buff *skb, u32 payload)
{
	int err;

	err = rxe_prepare(av, pkt, skb);
	if (err)
		return err;

	if (pkt->mask & RXE_WRITE_OR_SEND_MASK) {
		if (wqe->wr.send_flags & IB_SEND_INLINE) {
			u8 *tmp = &wqe->dma.inline_data[wqe->dma.sge_offset];

			memcpy(payload_addr(pkt), tmp, payload);

			wqe->dma.resid -= payload;
			wqe->dma.sge_offset += payload;
		} else {
			err = copy_data(qp->pd, 0, &wqe->dma,
					payload_addr(pkt), payload,
					RXE_FROM_MR_OBJ);
			if (err)
				return err;
		}
		if (bth_pad(pkt)) {
			u8 *pad = payload_addr(pkt) + payload;

			memset(pad, 0, bth_pad(pkt));
		}
	} else if (pkt->mask & RXE_FLUSH_MASK) {
		/* oA19-2: shall have no payload. */
		wqe->dma.resid = 0;
	}

	if (pkt->mask & RXE_ATOMIC_WRITE_MASK) {
		memcpy(payload_addr(pkt), wqe->dma.atomic_wr, payload);
		wqe->dma.resid -= payload;
	}

	return 0;
}

static void update_wqe_state(struct rxe_qp *qp,
		struct rxe_send_wqe *wqe,
		struct rxe_pkt_info *pkt)
{
	if (pkt->mask & RXE_END_MASK) {
		if (qp_type(qp) == IB_QPT_RC)
			wqe->state = wqe_state_pending;
		else
			wqe->state = wqe_state_done;
	} else {
		wqe->state = wqe_state_processing;
	}
}

static void update_wqe_psn(struct rxe_qp *qp,
			   struct rxe_send_wqe *wqe,
			   struct rxe_pkt_info *pkt,
			   u32 payload)
{
	/* number of packets left to send including current one */
	int num_pkt = (wqe->dma.resid + payload + qp->mtu - 1) / qp->mtu;

	/* handle zero length packet case */
	if (num_pkt == 0)
		num_pkt = 1;

	if (pkt->mask & RXE_START_MASK) {
		wqe->first_psn = qp->req.psn;
		wqe->last_psn = (qp->req.psn + num_pkt - 1) & BTH_PSN_MASK;
	}

	if (pkt->mask & RXE_READ_MASK)
		qp->req.psn = (wqe->first_psn + num_pkt) & BTH_PSN_MASK;
	else
		qp->req.psn = (qp->req.psn + 1) & BTH_PSN_MASK;
}

<<<<<<< HEAD
static void save_state(struct rxe_send_wqe *wqe,
		       struct rxe_qp *qp,
		       struct rxe_send_wqe *rollback_wqe,
		       u32 *rollback_psn)
{
	rollback_wqe->state = wqe->state;
	rollback_wqe->first_psn = wqe->first_psn;
	rollback_wqe->last_psn = wqe->last_psn;
	rollback_wqe->dma = wqe->dma;
	*rollback_psn = qp->req.psn;
}

static void rollback_state(struct rxe_send_wqe *wqe,
			   struct rxe_qp *qp,
			   struct rxe_send_wqe *rollback_wqe,
			   u32 rollback_psn)
{
	wqe->state = rollback_wqe->state;
	wqe->first_psn = rollback_wqe->first_psn;
	wqe->last_psn = rollback_wqe->last_psn;
	wqe->dma = rollback_wqe->dma;
	qp->req.psn = rollback_psn;
}

=======
>>>>>>> 0c383648
static void update_state(struct rxe_qp *qp, struct rxe_pkt_info *pkt)
{
	qp->req.opcode = pkt->opcode;

	if (pkt->mask & RXE_END_MASK)
		qp->req.wqe_index = queue_next_index(qp->sq.queue,
						     qp->req.wqe_index);

	qp->need_req_skb = 0;

	if (qp->qp_timeout_jiffies && !timer_pending(&qp->retrans_timer))
		mod_timer(&qp->retrans_timer,
			  jiffies + qp->qp_timeout_jiffies);
}

static int rxe_do_local_ops(struct rxe_qp *qp, struct rxe_send_wqe *wqe)
{
	u8 opcode = wqe->wr.opcode;
	u32 rkey;
	int ret;

	switch (opcode) {
	case IB_WR_LOCAL_INV:
		rkey = wqe->wr.ex.invalidate_rkey;
		if (rkey_is_mw(rkey))
			ret = rxe_invalidate_mw(qp, rkey);
		else
			ret = rxe_invalidate_mr(qp, rkey);

		if (unlikely(ret)) {
			wqe->status = IB_WC_LOC_QP_OP_ERR;
			return ret;
		}
		break;
	case IB_WR_REG_MR:
		ret = rxe_reg_fast_mr(qp, wqe);
		if (unlikely(ret)) {
			wqe->status = IB_WC_LOC_QP_OP_ERR;
			return ret;
		}
		break;
	case IB_WR_BIND_MW:
		ret = rxe_bind_mw(qp, wqe);
		if (unlikely(ret)) {
			wqe->status = IB_WC_MW_BIND_ERR;
			return ret;
		}
		break;
	default:
		rxe_dbg_qp(qp, "Unexpected send wqe opcode %d\n", opcode);
		wqe->status = IB_WC_LOC_QP_OP_ERR;
		return -EINVAL;
	}

	wqe->state = wqe_state_done;
	wqe->status = IB_WC_SUCCESS;
	qp->req.wqe_index = queue_next_index(qp->sq.queue, qp->req.wqe_index);

	return 0;
}

int rxe_requester(struct rxe_qp *qp)
{
	struct rxe_dev *rxe = to_rdev(qp->ibqp.device);
	struct rxe_pkt_info pkt;
	struct sk_buff *skb;
	struct rxe_send_wqe *wqe;
	enum rxe_hdr_mask mask;
	u32 payload;
	int mtu;
	int opcode;
	int err;
	int ret;
	struct rxe_queue *q = qp->sq.queue;
	struct rxe_ah *ah;
	struct rxe_av *av;
	unsigned long flags;

	spin_lock_irqsave(&qp->state_lock, flags);
	if (unlikely(!qp->valid)) {
		spin_unlock_irqrestore(&qp->state_lock, flags);
		goto exit;
	}

	if (unlikely(qp_state(qp) == IB_QPS_ERR)) {
		wqe = __req_next_wqe(qp);
		spin_unlock_irqrestore(&qp->state_lock, flags);
		if (wqe)
			goto err;
		else
			goto exit;
	}

	if (unlikely(qp_state(qp) == IB_QPS_RESET)) {
		qp->req.wqe_index = queue_get_consumer(q,
						QUEUE_TYPE_FROM_CLIENT);
		qp->req.opcode = -1;
		qp->req.need_rd_atomic = 0;
		qp->req.wait_psn = 0;
		qp->req.need_retry = 0;
		qp->req.wait_for_rnr_timer = 0;
		spin_unlock_irqrestore(&qp->state_lock, flags);
		goto exit;
	}
	spin_unlock_irqrestore(&qp->state_lock, flags);

	/* we come here if the retransmit timer has fired
	 * or if the rnr timer has fired. If the retransmit
	 * timer fires while we are processing an RNR NAK wait
	 * until the rnr timer has fired before starting the
	 * retry flow
	 */
	if (unlikely(qp->req.need_retry && !qp->req.wait_for_rnr_timer)) {
		req_retry(qp);
		qp->req.need_retry = 0;
	}

	wqe = req_next_wqe(qp);
	if (unlikely(!wqe))
		goto exit;

	if (rxe_wqe_is_fenced(qp, wqe)) {
		qp->req.wait_fence = 1;
		goto exit;
	}

	if (wqe->mask & WR_LOCAL_OP_MASK) {
		err = rxe_do_local_ops(qp, wqe);
		if (unlikely(err))
			goto err;
		else
			goto done;
	}

	if (unlikely(qp_type(qp) == IB_QPT_RC &&
		psn_compare(qp->req.psn, (qp->comp.psn +
				RXE_MAX_UNACKED_PSNS)) > 0)) {
		qp->req.wait_psn = 1;
		goto exit;
	}

	/* Limit the number of inflight SKBs per QP */
	if (unlikely(atomic_read(&qp->skb_out) >
		     RXE_INFLIGHT_SKBS_PER_QP_HIGH)) {
		qp->need_req_skb = 1;
		goto exit;
	}

	opcode = next_opcode(qp, wqe, wqe->wr.opcode);
	if (unlikely(opcode < 0)) {
		wqe->status = IB_WC_LOC_QP_OP_ERR;
		goto err;
	}

	mask = rxe_opcode[opcode].mask;
	if (unlikely(mask & (RXE_READ_OR_ATOMIC_MASK |
			RXE_ATOMIC_WRITE_MASK))) {
		if (check_init_depth(qp, wqe))
			goto exit;
	}

	mtu = get_mtu(qp);
	payload = (mask & (RXE_WRITE_OR_SEND_MASK | RXE_ATOMIC_WRITE_MASK)) ?
			wqe->dma.resid : 0;
	if (payload > mtu) {
		if (qp_type(qp) == IB_QPT_UD) {
			/* C10-93.1.1: If the total sum of all the buffer lengths specified for a
			 * UD message exceeds the MTU of the port as returned by QueryHCA, the CI
			 * shall not emit any packets for this message. Further, the CI shall not
			 * generate an error due to this condition.
			 */

			/* fake a successful UD send */
			wqe->first_psn = qp->req.psn;
			wqe->last_psn = qp->req.psn;
			qp->req.psn = (qp->req.psn + 1) & BTH_PSN_MASK;
			qp->req.opcode = IB_OPCODE_UD_SEND_ONLY;
			qp->req.wqe_index = queue_next_index(qp->sq.queue,
						       qp->req.wqe_index);
			wqe->state = wqe_state_done;
			wqe->status = IB_WC_SUCCESS;
			goto done;
		}
		payload = mtu;
	}

	pkt.rxe = rxe;
	pkt.opcode = opcode;
	pkt.qp = qp;
	pkt.psn = qp->req.psn;
	pkt.mask = rxe_opcode[opcode].mask;
	pkt.wqe = wqe;

	/* save wqe state before we build and send packet */
	save_state(wqe, qp, &rollback_wqe, &rollback_psn);

	av = rxe_get_av(&pkt, &ah);
	if (unlikely(!av)) {
		rxe_dbg_qp(qp, "Failed no address vector\n");
		wqe->status = IB_WC_LOC_QP_OP_ERR;
		goto err;
	}

	skb = init_req_packet(qp, av, wqe, opcode, payload, &pkt);
	if (unlikely(!skb)) {
		rxe_dbg_qp(qp, "Failed allocating skb\n");
		wqe->status = IB_WC_LOC_QP_OP_ERR;
		if (ah)
			rxe_put(ah);
		goto err;
	}

	err = finish_packet(qp, av, wqe, &pkt, skb, payload);
	if (unlikely(err)) {
		rxe_dbg_qp(qp, "Error during finish packet\n");
		if (err == -EFAULT)
			wqe->status = IB_WC_LOC_PROT_ERR;
		else
			wqe->status = IB_WC_LOC_QP_OP_ERR;
		kfree_skb(skb);
		if (ah)
			rxe_put(ah);
		goto err;
	}

	if (ah)
		rxe_put(ah);

<<<<<<< HEAD
	/* update wqe state as though we had sent it */
	update_wqe_state(qp, wqe, &pkt);
	update_wqe_psn(qp, wqe, &pkt, payload);

	err = rxe_xmit_packet(qp, &pkt, skb);
	if (err) {
		if (err != -EAGAIN) {
			wqe->status = IB_WC_LOC_QP_OP_ERR;
			goto err;
		}

		/* the packet was dropped so reset wqe to the state
		 * before we sent it so we can try to resend
		 */
		rollback_state(wqe, qp, &rollback_wqe, rollback_psn);

		/* force a delay until the dropped packet is freed and
		 * the send queue is drained below the low water mark
		 */
		qp->need_req_skb = 1;

		rxe_sched_task(&qp->req.task);
		goto exit;
=======
	err = rxe_xmit_packet(qp, &pkt, skb);
	if (err) {
		wqe->status = IB_WC_LOC_QP_OP_ERR;
		goto err;
>>>>>>> 0c383648
	}

	update_wqe_state(qp, wqe, &pkt);
	update_wqe_psn(qp, wqe, &pkt, payload);
	update_state(qp, &pkt);

	/* A non-zero return value will cause rxe_do_task to
	 * exit its loop and end the work item. A zero return
	 * will continue looping and return to rxe_requester
	 */
done:
	ret = 0;
	goto out;
err:
	/* update wqe_index for each wqe completion */
	qp->req.wqe_index = queue_next_index(qp->sq.queue, qp->req.wqe_index);
	wqe->state = wqe_state_error;
	rxe_qp_error(qp);
exit:
	ret = -EAGAIN;
out:
	return ret;
}

int rxe_sender(struct rxe_qp *qp)
{
	int req_ret;
	int comp_ret;

	/* process the send queue */
	req_ret = rxe_requester(qp);

	/* process the response queue */
	comp_ret = rxe_completer(qp);

	/* exit the task loop if both requester and completer
	 * are ready
	 */
	return (req_ret && comp_ret) ? -EAGAIN : 0;
}<|MERGE_RESOLUTION|>--- conflicted
+++ resolved
@@ -575,33 +575,6 @@
 		qp->req.psn = (qp->req.psn + 1) & BTH_PSN_MASK;
 }
 
-<<<<<<< HEAD
-static void save_state(struct rxe_send_wqe *wqe,
-		       struct rxe_qp *qp,
-		       struct rxe_send_wqe *rollback_wqe,
-		       u32 *rollback_psn)
-{
-	rollback_wqe->state = wqe->state;
-	rollback_wqe->first_psn = wqe->first_psn;
-	rollback_wqe->last_psn = wqe->last_psn;
-	rollback_wqe->dma = wqe->dma;
-	*rollback_psn = qp->req.psn;
-}
-
-static void rollback_state(struct rxe_send_wqe *wqe,
-			   struct rxe_qp *qp,
-			   struct rxe_send_wqe *rollback_wqe,
-			   u32 rollback_psn)
-{
-	wqe->state = rollback_wqe->state;
-	wqe->first_psn = rollback_wqe->first_psn;
-	wqe->last_psn = rollback_wqe->last_psn;
-	wqe->dma = rollback_wqe->dma;
-	qp->req.psn = rollback_psn;
-}
-
-=======
->>>>>>> 0c383648
 static void update_state(struct rxe_qp *qp, struct rxe_pkt_info *pkt)
 {
 	qp->req.opcode = pkt->opcode;
@@ -795,9 +768,6 @@
 	pkt.mask = rxe_opcode[opcode].mask;
 	pkt.wqe = wqe;
 
-	/* save wqe state before we build and send packet */
-	save_state(wqe, qp, &rollback_wqe, &rollback_psn);
-
 	av = rxe_get_av(&pkt, &ah);
 	if (unlikely(!av)) {
 		rxe_dbg_qp(qp, "Failed no address vector\n");
@@ -830,36 +800,10 @@
 	if (ah)
 		rxe_put(ah);
 
-<<<<<<< HEAD
-	/* update wqe state as though we had sent it */
-	update_wqe_state(qp, wqe, &pkt);
-	update_wqe_psn(qp, wqe, &pkt, payload);
-
-	err = rxe_xmit_packet(qp, &pkt, skb);
-	if (err) {
-		if (err != -EAGAIN) {
-			wqe->status = IB_WC_LOC_QP_OP_ERR;
-			goto err;
-		}
-
-		/* the packet was dropped so reset wqe to the state
-		 * before we sent it so we can try to resend
-		 */
-		rollback_state(wqe, qp, &rollback_wqe, rollback_psn);
-
-		/* force a delay until the dropped packet is freed and
-		 * the send queue is drained below the low water mark
-		 */
-		qp->need_req_skb = 1;
-
-		rxe_sched_task(&qp->req.task);
-		goto exit;
-=======
 	err = rxe_xmit_packet(qp, &pkt, skb);
 	if (err) {
 		wqe->status = IB_WC_LOC_QP_OP_ERR;
 		goto err;
->>>>>>> 0c383648
 	}
 
 	update_wqe_state(qp, wqe, &pkt);
