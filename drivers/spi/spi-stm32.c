--- conflicted
+++ resolved
@@ -599,45 +599,11 @@
 			const u16 *tx_buf16 = (const u16 *)(spi->tx_buf + offs);
 
 			writew_relaxed(*tx_buf16, spi->base + STM32FX_SPI_DR);
-<<<<<<< HEAD
 			spi->tx_len -= sizeof(u16);
 		} else {
 			const u8 *tx_buf8 = (const u8 *)(spi->tx_buf + offs);
 
 			writeb_relaxed(*tx_buf8, spi->base + STM32FX_SPI_DR);
-			spi->tx_len -= sizeof(u8);
-		}
-	}
-
-	dev_dbg(spi->dev, "%s: %d bytes left\n", __func__, spi->tx_len);
-}
-
-/**
- * stm32f7_spi_write_tx - Write bytes to Transmit Data Register
- * @spi: pointer to the spi controller data structure
- *
- * Read from tx_buf depends on remaining bytes to avoid to read beyond
- * tx_buf end.
- */
-static void stm32f7_spi_write_tx(struct stm32_spi *spi)
-{
-	if ((spi->tx_len > 0) && (readl_relaxed(spi->base + STM32FX_SPI_SR) &
-				  STM32FX_SPI_SR_TXE)) {
-		u32 offs = spi->cur_xferlen - spi->tx_len;
-
-		if (spi->tx_len >= sizeof(u16)) {
-			const u16 *tx_buf16 = (const u16 *)(spi->tx_buf + offs);
-
-			writew_relaxed(*tx_buf16, spi->base + STM32FX_SPI_DR);
-=======
->>>>>>> 0c383648
-			spi->tx_len -= sizeof(u16);
-		} else {
-			const u8 *tx_buf8 = (const u8 *)(spi->tx_buf + offs);
-
-			writeb_relaxed(*tx_buf8, spi->base + STM32FX_SPI_DR);
-<<<<<<< HEAD
-=======
 			spi->tx_len -= sizeof(u8);
 		}
 	}
@@ -667,7 +633,6 @@
 			const u8 *tx_buf8 = (const u8 *)(spi->tx_buf + offs);
 
 			writeb_relaxed(*tx_buf8, spi->base + STM32FX_SPI_DR);
->>>>>>> 0c383648
 			spi->tx_len -= sizeof(u8);
 		}
 	}
@@ -1051,12 +1016,10 @@
 static irqreturn_t stm32fx_spi_irq_thread(int irq, void *dev_id)
 {
 	struct spi_controller *ctrl = dev_id;
+	struct stm32_spi *spi = spi_controller_get_devdata(ctrl);
 
 	spi_finalize_current_transfer(ctrl);
-<<<<<<< HEAD
-=======
 	stm32fx_spi_disable(spi);
->>>>>>> 0c383648
 
 	return IRQ_HANDLED;
 }
@@ -1224,8 +1187,6 @@
 			 ~clrb) | setb,
 			spi->base + spi->cfg->regs->cpol.reg);
 
-	stm32_spi_enable(spi);
-
 	spin_unlock_irqrestore(&spi->lock, flags);
 
 	return 0;
@@ -1243,10 +1204,7 @@
 
 	if (spi->cur_comm == SPI_SIMPLEX_TX || spi->cur_comm == SPI_3WIRE_TX) {
 		spi_finalize_current_transfer(spi->ctrl);
-<<<<<<< HEAD
-=======
 		stm32fx_spi_disable(spi);
->>>>>>> 0c383648
 	}
 }
 
@@ -1261,6 +1219,7 @@
 	struct stm32_spi *spi = data;
 
 	spi_finalize_current_transfer(spi->ctrl);
+	spi->cfg->disable(spi);
 }
 
 /**
@@ -1347,11 +1306,8 @@
 	spin_lock_irqsave(&spi->lock, flags);
 
 	stm32_spi_set_bits(spi, STM32FX_SPI_CR2, cr2);
-<<<<<<< HEAD
-=======
 
 	stm32_spi_enable(spi);
->>>>>>> 0c383648
 
 	/* starting data transfer when buffer is loaded */
 	if (spi->tx_buf)
@@ -1388,6 +1344,8 @@
 	       STM32H7_SPI_IER_OVRIE | STM32H7_SPI_IER_MODFIE;
 
 	spin_lock_irqsave(&spi->lock, flags);
+
+	stm32_spi_enable(spi);
 
 	/* Be sure to have data in fifo before starting data transfer */
 	if (spi->tx_buf)
@@ -1420,6 +1378,8 @@
 		 */
 		stm32_spi_set_bits(spi, STM32FX_SPI_CR2, STM32FX_SPI_CR2_ERRIE);
 	}
+
+	stm32_spi_enable(spi);
 }
 
 /**
@@ -1439,22 +1399,6 @@
 }
 
 /**
- * stm32f7_spi_transfer_one_dma_start - Set SPI driver registers to start
- *					transfer using DMA
- * @spi: pointer to the spi controller data structure
- */
-static void stm32f7_spi_transfer_one_dma_start(struct stm32_spi *spi)
-{
-	/* Configure DMA request trigger threshold according to DMA width */
-	if (spi->cur_bpw <= 8)
-		stm32_spi_set_bits(spi, STM32FX_SPI_CR2, STM32F7_SPI_CR2_FRXTH);
-	else
-		stm32_spi_clr_bits(spi, STM32FX_SPI_CR2, STM32F7_SPI_CR2_FRXTH);
-
-	stm32fx_spi_transfer_one_dma_start(spi);
-}
-
-/**
  * stm32h7_spi_transfer_one_dma_start - Set SPI driver registers to start
  *					transfer using DMA
  * @spi: pointer to the spi controller data structure
@@ -1469,11 +1413,8 @@
 
 	stm32_spi_set_bits(spi, STM32H7_SPI_IER, ier);
 
-<<<<<<< HEAD
-=======
 	stm32_spi_enable(spi);
 
->>>>>>> 0c383648
 	if (STM32_SPI_HOST_MODE(spi))
 		stm32_spi_set_bits(spi, STM32H7_SPI_CR1, STM32H7_SPI_CR1_CSTART);
 }
@@ -1591,7 +1532,6 @@
 {
 	if (spi->cur_bpw == 16)
 		stm32_spi_set_bits(spi, STM32FX_SPI_CR1, STM32F4_SPI_CR1_DFF);
-<<<<<<< HEAD
 	else
 		stm32_spi_clr_bits(spi, STM32FX_SPI_CR1, STM32F4_SPI_CR1_DFF);
 }
@@ -1613,29 +1553,6 @@
 	if (spi->rx_len >= sizeof(u16))
 		cr2_clrb |= STM32F7_SPI_CR2_FRXTH;
 	else
-=======
-	else
-		stm32_spi_clr_bits(spi, STM32FX_SPI_CR1, STM32F4_SPI_CR1_DFF);
-}
-
-/**
- * stm32f7_spi_set_bpw - Configure bits per word
- * @spi: pointer to the spi controller data structure
- */
-static void stm32f7_spi_set_bpw(struct stm32_spi *spi)
-{
-	u32 bpw;
-	u32 cr2_clrb = 0, cr2_setb = 0;
-
-	bpw = spi->cur_bpw - 1;
-
-	cr2_clrb |= STM32F7_SPI_CR2_DS;
-	cr2_setb |= FIELD_PREP(STM32F7_SPI_CR2_DS, bpw);
-
-	if (spi->rx_len >= sizeof(u16))
-		cr2_clrb |= STM32F7_SPI_CR2_FRXTH;
-	else
->>>>>>> 0c383648
 		cr2_setb |= STM32F7_SPI_CR2_FRXTH;
 
 	writel_relaxed(
@@ -2042,7 +1959,6 @@
 	.read_rx = stm32f4_spi_read_rx,
 	.transfer_one_dma_start = stm32fx_spi_transfer_one_dma_start,
 	.dma_tx_cb = stm32fx_spi_dma_tx_cb,
-<<<<<<< HEAD
 	.dma_rx_cb = stm32_spi_dma_rx_cb,
 	.transfer_one_irq = stm32fx_spi_transfer_one_irq,
 	.irq_handler_event = stm32fx_spi_irq_event,
@@ -2050,32 +1966,6 @@
 	.baud_rate_div_min = STM32FX_SPI_BR_DIV_MIN,
 	.baud_rate_div_max = STM32FX_SPI_BR_DIV_MAX,
 	.has_fifo = false,
-	.has_device_mode = false,
-	.flags = SPI_CONTROLLER_MUST_TX,
-};
-
-static const struct stm32_spi_cfg stm32f7_spi_cfg = {
-	.regs = &stm32fx_spi_regspec,
-	.get_bpw_mask = stm32f7_spi_get_bpw_mask,
-	.disable = stm32fx_spi_disable,
-	.config = stm32fx_spi_config,
-	.set_bpw = stm32f7_spi_set_bpw,
-	.set_mode = stm32fx_spi_set_mode,
-	.write_tx = stm32f7_spi_write_tx,
-	.read_rx = stm32f7_spi_read_rx,
-	.transfer_one_dma_start = stm32f7_spi_transfer_one_dma_start,
-	.dma_tx_cb = stm32fx_spi_dma_tx_cb,
-=======
->>>>>>> 0c383648
-	.dma_rx_cb = stm32_spi_dma_rx_cb,
-	.transfer_one_irq = stm32fx_spi_transfer_one_irq,
-	.irq_handler_event = stm32fx_spi_irq_event,
-	.irq_handler_thread = stm32fx_spi_irq_thread,
-	.baud_rate_div_min = STM32FX_SPI_BR_DIV_MIN,
-	.baud_rate_div_max = STM32FX_SPI_BR_DIV_MAX,
-	.has_fifo = false,
-<<<<<<< HEAD
-=======
 	.has_device_mode = false,
 	.flags = SPI_CONTROLLER_MUST_TX,
 };
@@ -2098,7 +1988,6 @@
 	.baud_rate_div_min = STM32FX_SPI_BR_DIV_MIN,
 	.baud_rate_div_max = STM32FX_SPI_BR_DIV_MAX,
 	.has_fifo = false,
->>>>>>> 0c383648
 	.flags = SPI_CONTROLLER_MUST_TX,
 };
 
