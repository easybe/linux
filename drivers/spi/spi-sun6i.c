--- conflicted
+++ resolved
@@ -277,12 +277,8 @@
 				  struct spi_transfer *tfr)
 {
 	struct sun6i_spi *sspi = spi_controller_get_devdata(host);
-<<<<<<< HEAD
-	unsigned int div, div_cdr1, div_cdr2, timeout;
-=======
 	unsigned int div, div_cdr1, div_cdr2;
 	unsigned long time_left;
->>>>>>> 0c383648
 	unsigned int start, end, tx_time;
 	unsigned int trig_level;
 	unsigned int tx_len = 0, rx_len = 0, nbits = 0;
@@ -493,45 +489,26 @@
 
 	tx_time = spi_controller_xfer_timeout(host, tfr);
 	start = jiffies;
-<<<<<<< HEAD
-	timeout = wait_for_completion_timeout(&sspi->done,
-					      msecs_to_jiffies(tx_time));
-=======
 	time_left = wait_for_completion_timeout(&sspi->done,
 						msecs_to_jiffies(tx_time));
->>>>>>> 0c383648
 
 	if (!use_dma) {
 		sun6i_spi_drain_fifo(sspi);
 	} else {
-<<<<<<< HEAD
-		if (timeout && rx_len) {
-=======
 		if (time_left && rx_len) {
->>>>>>> 0c383648
 			/*
 			 * Even though RX on the peripheral side has finished
 			 * RX DMA might still be in flight
 			 */
-<<<<<<< HEAD
-			timeout = wait_for_completion_timeout(&sspi->dma_rx_done,
-							      timeout);
-			if (!timeout)
-=======
 			time_left = wait_for_completion_timeout(&sspi->dma_rx_done,
 								time_left);
 			if (!time_left)
->>>>>>> 0c383648
 				dev_warn(&host->dev, "RX DMA timeout\n");
 		}
 	}
 
 	end = jiffies;
-<<<<<<< HEAD
-	if (!timeout) {
-=======
 	if (!time_left) {
->>>>>>> 0c383648
 		dev_warn(&host->dev,
 			 "%s: timeout transferring %u bytes@%iHz for %i(%i)ms",
 			 dev_name(&spi->dev), tfr->len, tfr->speed_hz,
