
// SPDX-License-Identifier: GPL-2.0-only
/*
 *  linux/mm/memory.c
 *
 *  Copyright (C) 1991, 1992, 1993, 1994  Linus Torvalds
 */

/*
 * demand-loading started 01.12.91 - seems it is high on the list of
 * things wanted, and it should be easy to implement. - Linus
 */

/*
 * Ok, demand-loading was easy, shared pages a little bit tricker. Shared
 * pages started 02.12.91, seems to work. - Linus.
 *
 * Tested sharing by executing about 30 /bin/sh: under the old kernel it
 * would have taken more than the 6M I have free, but it worked well as
 * far as I could see.
 *
 * Also corrected some "invalidate()"s - I wasn't doing enough of them.
 */

/*
 * Real VM (paging to/from disk) started 18.12.91. Much more work and
 * thought has to go into this. Oh, well..
 * 19.12.91  -  works, somewhat. Sometimes I get faults, don't know why.
 *		Found it. Everything seems to work now.
 * 20.12.91  -  Ok, making the swap-device changeable like the root.
 */

/*
 * 05.04.94  -  Multi-page memory management added for v1.1.
 *              Idea by Alex Bligh (alex@cconcepts.co.uk)
 *
 * 16.07.99  -  Support of BIGMEM added by Gerhard Wichert, Siemens AG
 *		(Gerhard.Wichert@pdb.siemens.de)
 *
 * Aug/Sep 2004 Changed to four level page tables (Andi Kleen)
 */

#include <linux/kernel_stat.h>
#include <linux/mm.h>
#include <linux/mm_inline.h>
#include <linux/sched/mm.h>
#include <linux/sched/coredump.h>
#include <linux/sched/numa_balancing.h>
#include <linux/sched/task.h>
#include <linux/hugetlb.h>
#include <linux/mman.h>
#include <linux/swap.h>
#include <linux/highmem.h>
#include <linux/pagemap.h>
#include <linux/memremap.h>
#include <linux/kmsan.h>
#include <linux/ksm.h>
#include <linux/rmap.h>
#include <linux/export.h>
#include <linux/delayacct.h>
#include <linux/init.h>
#include <linux/pfn_t.h>
#include <linux/writeback.h>
#include <linux/memcontrol.h>
#include <linux/mmu_notifier.h>
#include <linux/swapops.h>
#include <linux/elf.h>
#include <linux/gfp.h>
#include <linux/migrate.h>
#include <linux/string.h>
#include <linux/memory-tiers.h>
#include <linux/debugfs.h>
#include <linux/userfaultfd_k.h>
#include <linux/dax.h>
#include <linux/oom.h>
#include <linux/numa.h>
#include <linux/perf_event.h>
#include <linux/ptrace.h>
#include <linux/vmalloc.h>
#include <linux/sched/sysctl.h>

#include <trace/events/kmem.h>

#include <asm/io.h>
#include <asm/mmu_context.h>
#include <asm/pgalloc.h>
#include <linux/uaccess.h>
#include <asm/tlb.h>
#include <asm/tlbflush.h>

#include "pgalloc-track.h"
#include "internal.h"
#include "swap.h"

#if defined(LAST_CPUPID_NOT_IN_PAGE_FLAGS) && !defined(CONFIG_COMPILE_TEST)
#warning Unfortunate NUMA and NUMA Balancing config, growing page-frame for last_cpupid.
#endif

#ifndef CONFIG_NUMA
unsigned long max_mapnr;
EXPORT_SYMBOL(max_mapnr);

struct page *mem_map;
EXPORT_SYMBOL(mem_map);
#endif

static vm_fault_t do_fault(struct vm_fault *vmf);
static vm_fault_t do_anonymous_page(struct vm_fault *vmf);
static bool vmf_pte_changed(struct vm_fault *vmf);

/*
 * Return true if the original pte was a uffd-wp pte marker (so the pte was
 * wr-protected).
 */
static __always_inline bool vmf_orig_pte_uffd_wp(struct vm_fault *vmf)
{
	if (!userfaultfd_wp(vmf->vma))
		return false;
	if (!(vmf->flags & FAULT_FLAG_ORIG_PTE_VALID))
		return false;

	return pte_marker_uffd_wp(vmf->orig_pte);
}

/*
 * A number of key systems in x86 including ioremap() rely on the assumption
 * that high_memory defines the upper bound on direct map memory, then end
 * of ZONE_NORMAL.
 */
void *high_memory;
EXPORT_SYMBOL(high_memory);

/*
 * Randomize the address space (stacks, mmaps, brk, etc.).
 *
 * ( When CONFIG_COMPAT_BRK=y we exclude brk from randomization,
 *   as ancient (libc5 based) binaries can segfault. )
 */
int randomize_va_space __read_mostly =
#ifdef CONFIG_COMPAT_BRK
					1;
#else
					2;
#endif

#ifndef arch_wants_old_prefaulted_pte
static inline bool arch_wants_old_prefaulted_pte(void)
{
	/*
	 * Transitioning a PTE from 'old' to 'young' can be expensive on
	 * some architectures, even if it's performed in hardware. By
	 * default, "false" means prefaulted entries will be 'young'.
	 */
	return false;
}
#endif

static int __init disable_randmaps(char *s)
{
	randomize_va_space = 0;
	return 1;
}
__setup("norandmaps", disable_randmaps);

unsigned long zero_pfn __read_mostly;
EXPORT_SYMBOL(zero_pfn);

unsigned long highest_memmap_pfn __read_mostly;

/*
 * CONFIG_MMU architectures set up ZERO_PAGE in their paging_init()
 */
static int __init init_zero_pfn(void)
{
	zero_pfn = page_to_pfn(ZERO_PAGE(0));
	return 0;
}
early_initcall(init_zero_pfn);

void mm_trace_rss_stat(struct mm_struct *mm, int member)
{
	trace_rss_stat(mm, member);
}

/*
 * Note: this doesn't free the actual pages themselves. That
 * has been handled earlier when unmapping all the memory regions.
 */
static void free_pte_range(struct mmu_gather *tlb, pmd_t *pmd,
			   unsigned long addr)
{
	pgtable_t token = pmd_pgtable(*pmd);
	pmd_clear(pmd);
	pte_free_tlb(tlb, token, addr);
	mm_dec_nr_ptes(tlb->mm);
}

static inline void free_pmd_range(struct mmu_gather *tlb, pud_t *pud,
				unsigned long addr, unsigned long end,
				unsigned long floor, unsigned long ceiling)
{
	pmd_t *pmd;
	unsigned long next;
	unsigned long start;

	start = addr;
	pmd = pmd_offset(pud, addr);
	do {
		next = pmd_addr_end(addr, end);
		if (pmd_none_or_clear_bad(pmd))
			continue;
		free_pte_range(tlb, pmd, addr);
	} while (pmd++, addr = next, addr != end);

	start &= PUD_MASK;
	if (start < floor)
		return;
	if (ceiling) {
		ceiling &= PUD_MASK;
		if (!ceiling)
			return;
	}
	if (end - 1 > ceiling - 1)
		return;

	pmd = pmd_offset(pud, start);
	pud_clear(pud);
	pmd_free_tlb(tlb, pmd, start);
	mm_dec_nr_pmds(tlb->mm);
}

static inline void free_pud_range(struct mmu_gather *tlb, p4d_t *p4d,
				unsigned long addr, unsigned long end,
				unsigned long floor, unsigned long ceiling)
{
	pud_t *pud;
	unsigned long next;
	unsigned long start;

	start = addr;
	pud = pud_offset(p4d, addr);
	do {
		next = pud_addr_end(addr, end);
		if (pud_none_or_clear_bad(pud))
			continue;
		free_pmd_range(tlb, pud, addr, next, floor, ceiling);
	} while (pud++, addr = next, addr != end);

	start &= P4D_MASK;
	if (start < floor)
		return;
	if (ceiling) {
		ceiling &= P4D_MASK;
		if (!ceiling)
			return;
	}
	if (end - 1 > ceiling - 1)
		return;

	pud = pud_offset(p4d, start);
	p4d_clear(p4d);
	pud_free_tlb(tlb, pud, start);
	mm_dec_nr_puds(tlb->mm);
}

static inline void free_p4d_range(struct mmu_gather *tlb, pgd_t *pgd,
				unsigned long addr, unsigned long end,
				unsigned long floor, unsigned long ceiling)
{
	p4d_t *p4d;
	unsigned long next;
	unsigned long start;

	start = addr;
	p4d = p4d_offset(pgd, addr);
	do {
		next = p4d_addr_end(addr, end);
		if (p4d_none_or_clear_bad(p4d))
			continue;
		free_pud_range(tlb, p4d, addr, next, floor, ceiling);
	} while (p4d++, addr = next, addr != end);

	start &= PGDIR_MASK;
	if (start < floor)
		return;
	if (ceiling) {
		ceiling &= PGDIR_MASK;
		if (!ceiling)
			return;
	}
	if (end - 1 > ceiling - 1)
		return;

	p4d = p4d_offset(pgd, start);
	pgd_clear(pgd);
	p4d_free_tlb(tlb, p4d, start);
}

/*
 * This function frees user-level page tables of a process.
 */
void free_pgd_range(struct mmu_gather *tlb,
			unsigned long addr, unsigned long end,
			unsigned long floor, unsigned long ceiling)
{
	pgd_t *pgd;
	unsigned long next;

	/*
	 * The next few lines have given us lots of grief...
	 *
	 * Why are we testing PMD* at this top level?  Because often
	 * there will be no work to do at all, and we'd prefer not to
	 * go all the way down to the bottom just to discover that.
	 *
	 * Why all these "- 1"s?  Because 0 represents both the bottom
	 * of the address space and the top of it (using -1 for the
	 * top wouldn't help much: the masks would do the wrong thing).
	 * The rule is that addr 0 and floor 0 refer to the bottom of
	 * the address space, but end 0 and ceiling 0 refer to the top
	 * Comparisons need to use "end - 1" and "ceiling - 1" (though
	 * that end 0 case should be mythical).
	 *
	 * Wherever addr is brought up or ceiling brought down, we must
	 * be careful to reject "the opposite 0" before it confuses the
	 * subsequent tests.  But what about where end is brought down
	 * by PMD_SIZE below? no, end can't go down to 0 there.
	 *
	 * Whereas we round start (addr) and ceiling down, by different
	 * masks at different levels, in order to test whether a table
	 * now has no other vmas using it, so can be freed, we don't
	 * bother to round floor or end up - the tests don't need that.
	 */

	addr &= PMD_MASK;
	if (addr < floor) {
		addr += PMD_SIZE;
		if (!addr)
			return;
	}
	if (ceiling) {
		ceiling &= PMD_MASK;
		if (!ceiling)
			return;
	}
	if (end - 1 > ceiling - 1)
		end -= PMD_SIZE;
	if (addr > end - 1)
		return;
	/*
	 * We add page table cache pages with PAGE_SIZE,
	 * (see pte_free_tlb()), flush the tlb if we need
	 */
	tlb_change_page_size(tlb, PAGE_SIZE);
	pgd = pgd_offset(tlb->mm, addr);
	do {
		next = pgd_addr_end(addr, end);
		if (pgd_none_or_clear_bad(pgd))
			continue;
		free_p4d_range(tlb, pgd, addr, next, floor, ceiling);
	} while (pgd++, addr = next, addr != end);
}

void free_pgtables(struct mmu_gather *tlb, struct ma_state *mas,
		   struct vm_area_struct *vma, unsigned long floor,
		   unsigned long ceiling, bool mm_wr_locked)
{
	struct unlink_vma_file_batch vb;

	do {
		unsigned long addr = vma->vm_start;
		struct vm_area_struct *next;

		/*
		 * Note: USER_PGTABLES_CEILING may be passed as ceiling and may
		 * be 0.  This will underflow and is okay.
		 */
		next = mas_find(mas, ceiling - 1);
		if (unlikely(xa_is_zero(next)))
			next = NULL;

		/*
		 * Hide vma from rmap and truncate_pagecache before freeing
		 * pgtables
		 */
		if (mm_wr_locked)
			vma_start_write(vma);
		unlink_anon_vmas(vma);

		if (is_vm_hugetlb_page(vma)) {
			unlink_file_vma(vma);
			hugetlb_free_pgd_range(tlb, addr, vma->vm_end,
				floor, next ? next->vm_start : ceiling);
		} else {
			unlink_file_vma_batch_init(&vb);
			unlink_file_vma_batch_add(&vb, vma);

			/*
			 * Optimization: gather nearby vmas into one call down
			 */
			while (next && next->vm_start <= vma->vm_end + PMD_SIZE
			       && !is_vm_hugetlb_page(next)) {
				vma = next;
				next = mas_find(mas, ceiling - 1);
				if (unlikely(xa_is_zero(next)))
					next = NULL;
				if (mm_wr_locked)
					vma_start_write(vma);
				unlink_anon_vmas(vma);
				unlink_file_vma_batch_add(&vb, vma);
			}
			unlink_file_vma_batch_final(&vb);
			free_pgd_range(tlb, addr, vma->vm_end,
				floor, next ? next->vm_start : ceiling);
		}
		vma = next;
	} while (vma);
}

void pmd_install(struct mm_struct *mm, pmd_t *pmd, pgtable_t *pte)
{
	spinlock_t *ptl = pmd_lock(mm, pmd);

	if (likely(pmd_none(*pmd))) {	/* Has another populated it ? */
		mm_inc_nr_ptes(mm);
		/*
		 * Ensure all pte setup (eg. pte page lock and page clearing) are
		 * visible before the pte is made visible to other CPUs by being
		 * put into page tables.
		 *
		 * The other side of the story is the pointer chasing in the page
		 * table walking code (when walking the page table without locking;
		 * ie. most of the time). Fortunately, these data accesses consist
		 * of a chain of data-dependent loads, meaning most CPUs (alpha
		 * being the notable exception) will already guarantee loads are
		 * seen in-order. See the alpha page table accessors for the
		 * smp_rmb() barriers in page table walking code.
		 */
		smp_wmb(); /* Could be smp_wmb__xxx(before|after)_spin_lock */
		pmd_populate(mm, pmd, *pte);
		*pte = NULL;
	}
	spin_unlock(ptl);
}

int __pte_alloc(struct mm_struct *mm, pmd_t *pmd)
{
	pgtable_t new = pte_alloc_one(mm);
	if (!new)
		return -ENOMEM;

	pmd_install(mm, pmd, &new);
	if (new)
		pte_free(mm, new);
	return 0;
}

int __pte_alloc_kernel(pmd_t *pmd)
{
	pte_t *new = pte_alloc_one_kernel(&init_mm);
	if (!new)
		return -ENOMEM;

	spin_lock(&init_mm.page_table_lock);
	if (likely(pmd_none(*pmd))) {	/* Has another populated it ? */
		smp_wmb(); /* See comment in pmd_install() */
		pmd_populate_kernel(&init_mm, pmd, new);
		new = NULL;
	}
	spin_unlock(&init_mm.page_table_lock);
	if (new)
		pte_free_kernel(&init_mm, new);
	return 0;
}

static inline void init_rss_vec(int *rss)
{
	memset(rss, 0, sizeof(int) * NR_MM_COUNTERS);
}

static inline void add_mm_rss_vec(struct mm_struct *mm, int *rss)
{
	int i;

	for (i = 0; i < NR_MM_COUNTERS; i++)
		if (rss[i])
			add_mm_counter(mm, i, rss[i]);
}

/*
 * This function is called to print an error when a bad pte
 * is found. For example, we might have a PFN-mapped pte in
 * a region that doesn't allow it.
 *
 * The calling function must still handle the error.
 */
static void print_bad_pte(struct vm_area_struct *vma, unsigned long addr,
			  pte_t pte, struct page *page)
{
	pgd_t *pgd = pgd_offset(vma->vm_mm, addr);
	p4d_t *p4d = p4d_offset(pgd, addr);
	pud_t *pud = pud_offset(p4d, addr);
	pmd_t *pmd = pmd_offset(pud, addr);
	struct address_space *mapping;
	pgoff_t index;
	static unsigned long resume;
	static unsigned long nr_shown;
	static unsigned long nr_unshown;

	/*
	 * Allow a burst of 60 reports, then keep quiet for that minute;
	 * or allow a steady drip of one report per second.
	 */
	if (nr_shown == 60) {
		if (time_before(jiffies, resume)) {
			nr_unshown++;
			return;
		}
		if (nr_unshown) {
			pr_alert("BUG: Bad page map: %lu messages suppressed\n",
				 nr_unshown);
			nr_unshown = 0;
		}
		nr_shown = 0;
	}
	if (nr_shown++ == 0)
		resume = jiffies + 60 * HZ;

	mapping = vma->vm_file ? vma->vm_file->f_mapping : NULL;
	index = linear_page_index(vma, addr);

	pr_alert("BUG: Bad page map in process %s  pte:%08llx pmd:%08llx\n",
		 current->comm,
		 (long long)pte_val(pte), (long long)pmd_val(*pmd));
	if (page)
		dump_page(page, "bad pte");
	pr_alert("addr:%px vm_flags:%08lx anon_vma:%px mapping:%px index:%lx\n",
		 (void *)addr, vma->vm_flags, vma->anon_vma, mapping, index);
	pr_alert("file:%pD fault:%ps mmap:%ps read_folio:%ps\n",
		 vma->vm_file,
		 vma->vm_ops ? vma->vm_ops->fault : NULL,
		 vma->vm_file ? vma->vm_file->f_op->mmap : NULL,
		 mapping ? mapping->a_ops->read_folio : NULL);
	dump_stack();
	add_taint(TAINT_BAD_PAGE, LOCKDEP_NOW_UNRELIABLE);
}

/*
 * vm_normal_page -- This function gets the "struct page" associated with a pte.
 *
 * "Special" mappings do not wish to be associated with a "struct page" (either
 * it doesn't exist, or it exists but they don't want to touch it). In this
 * case, NULL is returned here. "Normal" mappings do have a struct page.
 *
 * There are 2 broad cases. Firstly, an architecture may define a pte_special()
 * pte bit, in which case this function is trivial. Secondly, an architecture
 * may not have a spare pte bit, which requires a more complicated scheme,
 * described below.
 *
 * A raw VM_PFNMAP mapping (ie. one that is not COWed) is always considered a
 * special mapping (even if there are underlying and valid "struct pages").
 * COWed pages of a VM_PFNMAP are always normal.
 *
 * The way we recognize COWed pages within VM_PFNMAP mappings is through the
 * rules set up by "remap_pfn_range()": the vma will have the VM_PFNMAP bit
 * set, and the vm_pgoff will point to the first PFN mapped: thus every special
 * mapping will always honor the rule
 *
 *	pfn_of_page == vma->vm_pgoff + ((addr - vma->vm_start) >> PAGE_SHIFT)
 *
 * And for normal mappings this is false.
 *
 * This restricts such mappings to be a linear translation from virtual address
 * to pfn. To get around this restriction, we allow arbitrary mappings so long
 * as the vma is not a COW mapping; in that case, we know that all ptes are
 * special (because none can have been COWed).
 *
 *
 * In order to support COW of arbitrary special mappings, we have VM_MIXEDMAP.
 *
 * VM_MIXEDMAP mappings can likewise contain memory with or without "struct
 * page" backing, however the difference is that _all_ pages with a struct
 * page (that is, those where pfn_valid is true) are refcounted and considered
 * normal pages by the VM. The only exception are zeropages, which are
 * *never* refcounted.
 *
 * The disadvantage is that pages are refcounted (which can be slower and
 * simply not an option for some PFNMAP users). The advantage is that we
 * don't have to follow the strict linearity rule of PFNMAP mappings in
 * order to support COWable mappings.
 *
 */
struct page *vm_normal_page(struct vm_area_struct *vma, unsigned long addr,
			    pte_t pte)
{
	unsigned long pfn = pte_pfn(pte);

	if (IS_ENABLED(CONFIG_ARCH_HAS_PTE_SPECIAL)) {
		if (likely(!pte_special(pte)))
			goto check_pfn;
		if (vma->vm_ops && vma->vm_ops->find_special_page)
			return vma->vm_ops->find_special_page(vma, addr);
		if (vma->vm_flags & (VM_PFNMAP | VM_MIXEDMAP))
			return NULL;
		if (is_zero_pfn(pfn))
			return NULL;
		if (pte_devmap(pte))
		/*
		 * NOTE: New users of ZONE_DEVICE will not set pte_devmap()
		 * and will have refcounts incremented on their struct pages
		 * when they are inserted into PTEs, thus they are safe to
		 * return here. Legacy ZONE_DEVICE pages that set pte_devmap()
		 * do not have refcounts. Example of legacy ZONE_DEVICE is
		 * MEMORY_DEVICE_FS_DAX type in pmem or virtio_fs drivers.
		 */
			return NULL;

		print_bad_pte(vma, addr, pte, NULL);
		return NULL;
	}

	/* !CONFIG_ARCH_HAS_PTE_SPECIAL case follows: */

	if (unlikely(vma->vm_flags & (VM_PFNMAP|VM_MIXEDMAP))) {
		if (vma->vm_flags & VM_MIXEDMAP) {
			if (!pfn_valid(pfn))
				return NULL;
			if (is_zero_pfn(pfn))
				return NULL;
			goto out;
		} else {
			unsigned long off;
			off = (addr - vma->vm_start) >> PAGE_SHIFT;
			if (pfn == vma->vm_pgoff + off)
				return NULL;
			if (!is_cow_mapping(vma->vm_flags))
				return NULL;
		}
	}

	if (is_zero_pfn(pfn))
		return NULL;

check_pfn:
	if (unlikely(pfn > highest_memmap_pfn)) {
		print_bad_pte(vma, addr, pte, NULL);
		return NULL;
	}

	/*
	 * NOTE! We still have PageReserved() pages in the page tables.
	 * eg. VDSO mappings can cause them to exist.
	 */
out:
	VM_WARN_ON_ONCE(is_zero_pfn(pfn));
	return pfn_to_page(pfn);
}

struct folio *vm_normal_folio(struct vm_area_struct *vma, unsigned long addr,
			    pte_t pte)
{
	struct page *page = vm_normal_page(vma, addr, pte);

	if (page)
		return page_folio(page);
	return NULL;
}

#ifdef CONFIG_PGTABLE_HAS_HUGE_LEAVES
struct page *vm_normal_page_pmd(struct vm_area_struct *vma, unsigned long addr,
				pmd_t pmd)
{
	unsigned long pfn = pmd_pfn(pmd);

	/* Currently it's only used for huge pfnmaps */
	if (unlikely(pmd_special(pmd)))
		return NULL;

	if (unlikely(vma->vm_flags & (VM_PFNMAP|VM_MIXEDMAP))) {
		if (vma->vm_flags & VM_MIXEDMAP) {
			if (!pfn_valid(pfn))
				return NULL;
			goto out;
		} else {
			unsigned long off;
			off = (addr - vma->vm_start) >> PAGE_SHIFT;
			if (pfn == vma->vm_pgoff + off)
				return NULL;
			if (!is_cow_mapping(vma->vm_flags))
				return NULL;
		}
	}

	if (pmd_devmap(pmd))
		return NULL;
	if (is_huge_zero_pmd(pmd))
		return NULL;
	if (unlikely(pfn > highest_memmap_pfn))
		return NULL;

	/*
	 * NOTE! We still have PageReserved() pages in the page tables.
	 * eg. VDSO mappings can cause them to exist.
	 */
out:
	return pfn_to_page(pfn);
}

struct folio *vm_normal_folio_pmd(struct vm_area_struct *vma,
				  unsigned long addr, pmd_t pmd)
{
	struct page *page = vm_normal_page_pmd(vma, addr, pmd);

	if (page)
		return page_folio(page);
	return NULL;
}
#endif

static void restore_exclusive_pte(struct vm_area_struct *vma,
				  struct page *page, unsigned long address,
				  pte_t *ptep)
{
	struct folio *folio = page_folio(page);
	pte_t orig_pte;
	pte_t pte;
	swp_entry_t entry;

	orig_pte = ptep_get(ptep);
	pte = pte_mkold(mk_pte(page, READ_ONCE(vma->vm_page_prot)));
	if (pte_swp_soft_dirty(orig_pte))
		pte = pte_mksoft_dirty(pte);

	entry = pte_to_swp_entry(orig_pte);
	if (pte_swp_uffd_wp(orig_pte))
		pte = pte_mkuffd_wp(pte);
	else if (is_writable_device_exclusive_entry(entry))
		pte = maybe_mkwrite(pte_mkdirty(pte), vma);

	VM_BUG_ON_FOLIO(pte_write(pte) && (!folio_test_anon(folio) &&
					   PageAnonExclusive(page)), folio);

	/*
	 * No need to take a page reference as one was already
	 * created when the swap entry was made.
	 */
	if (folio_test_anon(folio))
		folio_add_anon_rmap_pte(folio, page, vma, address, RMAP_NONE);
	else
		/*
		 * Currently device exclusive access only supports anonymous
		 * memory so the entry shouldn't point to a filebacked page.
		 */
		WARN_ON_ONCE(1);

	set_pte_at(vma->vm_mm, address, ptep, pte);

	/*
	 * No need to invalidate - it was non-present before. However
	 * secondary CPUs may have mappings that need invalidating.
	 */
	update_mmu_cache(vma, address, ptep);
}

/*
 * Tries to restore an exclusive pte if the page lock can be acquired without
 * sleeping.
 */
static int
try_restore_exclusive_pte(pte_t *src_pte, struct vm_area_struct *vma,
			unsigned long addr)
{
	swp_entry_t entry = pte_to_swp_entry(ptep_get(src_pte));
	struct page *page = pfn_swap_entry_to_page(entry);

	if (trylock_page(page)) {
		restore_exclusive_pte(vma, page, addr, src_pte);
		unlock_page(page);
		return 0;
	}

	return -EBUSY;
}

/*
 * copy one vm_area from one task to the other. Assumes the page tables
 * already present in the new task to be cleared in the whole range
 * covered by this vma.
 */

static unsigned long
copy_nonpresent_pte(struct mm_struct *dst_mm, struct mm_struct *src_mm,
		pte_t *dst_pte, pte_t *src_pte, struct vm_area_struct *dst_vma,
		struct vm_area_struct *src_vma, unsigned long addr, int *rss)
{
	unsigned long vm_flags = dst_vma->vm_flags;
	pte_t orig_pte = ptep_get(src_pte);
	pte_t pte = orig_pte;
	struct folio *folio;
	struct page *page;
	swp_entry_t entry = pte_to_swp_entry(orig_pte);

	if (likely(!non_swap_entry(entry))) {
		if (swap_duplicate(entry) < 0)
			return -EIO;

		/* make sure dst_mm is on swapoff's mmlist. */
		if (unlikely(list_empty(&dst_mm->mmlist))) {
			spin_lock(&mmlist_lock);
			if (list_empty(&dst_mm->mmlist))
				list_add(&dst_mm->mmlist,
						&src_mm->mmlist);
			spin_unlock(&mmlist_lock);
		}
		/* Mark the swap entry as shared. */
		if (pte_swp_exclusive(orig_pte)) {
			pte = pte_swp_clear_exclusive(orig_pte);
			set_pte_at(src_mm, addr, src_pte, pte);
		}
		rss[MM_SWAPENTS]++;
	} else if (is_migration_entry(entry)) {
		folio = pfn_swap_entry_folio(entry);

		rss[mm_counter(folio)]++;

		if (!is_readable_migration_entry(entry) &&
				is_cow_mapping(vm_flags)) {
			/*
			 * COW mappings require pages in both parent and child
			 * to be set to read. A previously exclusive entry is
			 * now shared.
			 */
			entry = make_readable_migration_entry(
							swp_offset(entry));
			pte = swp_entry_to_pte(entry);
			if (pte_swp_soft_dirty(orig_pte))
				pte = pte_swp_mksoft_dirty(pte);
			if (pte_swp_uffd_wp(orig_pte))
				pte = pte_swp_mkuffd_wp(pte);
			set_pte_at(src_mm, addr, src_pte, pte);
		}
	} else if (is_device_private_entry(entry)) {
		page = pfn_swap_entry_to_page(entry);
		folio = page_folio(page);

		/*
		 * Update rss count even for unaddressable pages, as
		 * they should treated just like normal pages in this
		 * respect.
		 *
		 * We will likely want to have some new rss counters
		 * for unaddressable pages, at some point. But for now
		 * keep things as they are.
		 */
		folio_get(folio);
		rss[mm_counter(folio)]++;
		/* Cannot fail as these pages cannot get pinned. */
		folio_try_dup_anon_rmap_pte(folio, page, src_vma);

		/*
		 * We do not preserve soft-dirty information, because so
		 * far, checkpoint/restore is the only feature that
		 * requires that. And checkpoint/restore does not work
		 * when a device driver is involved (you cannot easily
		 * save and restore device driver state).
		 */
		if (is_writable_device_private_entry(entry) &&
		    is_cow_mapping(vm_flags)) {
			entry = make_readable_device_private_entry(
							swp_offset(entry));
			pte = swp_entry_to_pte(entry);
			if (pte_swp_uffd_wp(orig_pte))
				pte = pte_swp_mkuffd_wp(pte);
			set_pte_at(src_mm, addr, src_pte, pte);
		}
	} else if (is_device_exclusive_entry(entry)) {
		/*
		 * Make device exclusive entries present by restoring the
		 * original entry then copying as for a present pte. Device
		 * exclusive entries currently only support private writable
		 * (ie. COW) mappings.
		 */
		VM_BUG_ON(!is_cow_mapping(src_vma->vm_flags));
		if (try_restore_exclusive_pte(src_pte, src_vma, addr))
			return -EBUSY;
		return -ENOENT;
	} else if (is_pte_marker_entry(entry)) {
		pte_marker marker = copy_pte_marker(entry, dst_vma);

		if (marker)
			set_pte_at(dst_mm, addr, dst_pte,
				   make_pte_marker(marker));
		return 0;
	}
	if (!userfaultfd_wp(dst_vma))
		pte = pte_swp_clear_uffd_wp(pte);
	set_pte_at(dst_mm, addr, dst_pte, pte);
	return 0;
}

/*
 * Copy a present and normal page.
 *
 * NOTE! The usual case is that this isn't required;
 * instead, the caller can just increase the page refcount
 * and re-use the pte the traditional way.
 *
 * And if we need a pre-allocated page but don't yet have
 * one, return a negative error to let the preallocation
 * code know so that it can do so outside the page table
 * lock.
 */
static inline int
copy_present_page(struct vm_area_struct *dst_vma, struct vm_area_struct *src_vma,
		  pte_t *dst_pte, pte_t *src_pte, unsigned long addr, int *rss,
		  struct folio **prealloc, struct page *page)
{
	struct folio *new_folio;
	pte_t pte;

	new_folio = *prealloc;
	if (!new_folio)
		return -EAGAIN;

	/*
	 * We have a prealloc page, all good!  Take it
	 * over and copy the page & arm it.
	 */

	if (copy_mc_user_highpage(&new_folio->page, page, addr, src_vma))
		return -EHWPOISON;

	*prealloc = NULL;
	__folio_mark_uptodate(new_folio);
	folio_add_new_anon_rmap(new_folio, dst_vma, addr, RMAP_EXCLUSIVE);
	folio_add_lru_vma(new_folio, dst_vma);
	rss[MM_ANONPAGES]++;

	/* All done, just insert the new page copy in the child */
	pte = mk_pte(&new_folio->page, dst_vma->vm_page_prot);
	pte = maybe_mkwrite(pte_mkdirty(pte), dst_vma);
	if (userfaultfd_pte_wp(dst_vma, ptep_get(src_pte)))
		/* Uffd-wp needs to be delivered to dest pte as well */
		pte = pte_mkuffd_wp(pte);
	set_pte_at(dst_vma->vm_mm, addr, dst_pte, pte);
	return 0;
}

static __always_inline void __copy_present_ptes(struct vm_area_struct *dst_vma,
		struct vm_area_struct *src_vma, pte_t *dst_pte, pte_t *src_pte,
		pte_t pte, unsigned long addr, int nr)
{
	struct mm_struct *src_mm = src_vma->vm_mm;

	/* If it's a COW mapping, write protect it both processes. */
	if (is_cow_mapping(src_vma->vm_flags) && pte_write(pte)) {
		wrprotect_ptes(src_mm, addr, src_pte, nr);
		pte = pte_wrprotect(pte);
	}

	/* If it's a shared mapping, mark it clean in the child. */
	if (src_vma->vm_flags & VM_SHARED)
		pte = pte_mkclean(pte);
	pte = pte_mkold(pte);

	if (!userfaultfd_wp(dst_vma))
		pte = pte_clear_uffd_wp(pte);

	set_ptes(dst_vma->vm_mm, addr, dst_pte, pte, nr);
}

/*
 * Copy one present PTE, trying to batch-process subsequent PTEs that map
 * consecutive pages of the same folio by copying them as well.
 *
 * Returns -EAGAIN if one preallocated page is required to copy the next PTE.
 * Otherwise, returns the number of copied PTEs (at least 1).
 */
static inline int
copy_present_ptes(struct vm_area_struct *dst_vma, struct vm_area_struct *src_vma,
		 pte_t *dst_pte, pte_t *src_pte, pte_t pte, unsigned long addr,
		 int max_nr, int *rss, struct folio **prealloc)
{
	struct page *page;
	struct folio *folio;
	bool any_writable;
	fpb_t flags = 0;
	int err, nr;

	page = vm_normal_page(src_vma, addr, pte);
	if (unlikely(!page))
		goto copy_pte;

	folio = page_folio(page);

	/*
	 * If we likely have to copy, just don't bother with batching. Make
	 * sure that the common "small folio" case is as fast as possible
	 * by keeping the batching logic separate.
	 */
	if (unlikely(!*prealloc && folio_test_large(folio) && max_nr != 1)) {
		if (src_vma->vm_flags & VM_SHARED)
			flags |= FPB_IGNORE_DIRTY;
		if (!vma_soft_dirty_enabled(src_vma))
			flags |= FPB_IGNORE_SOFT_DIRTY;

		nr = folio_pte_batch(folio, addr, src_pte, pte, max_nr, flags,
				     &any_writable, NULL, NULL);
		folio_ref_add(folio, nr);
		if (folio_test_anon(folio)) {
			if (unlikely(folio_try_dup_anon_rmap_ptes(folio, page,
								  nr, src_vma))) {
				folio_ref_sub(folio, nr);
				return -EAGAIN;
			}
			rss[MM_ANONPAGES] += nr;
			VM_WARN_ON_FOLIO(PageAnonExclusive(page), folio);
		} else {
			folio_dup_file_rmap_ptes(folio, page, nr);
			rss[mm_counter_file(folio)] += nr;
		}
		if (any_writable)
			pte = pte_mkwrite(pte, src_vma);
		__copy_present_ptes(dst_vma, src_vma, dst_pte, src_pte, pte,
				    addr, nr);
		return nr;
	}

	folio_get(folio);
	if (folio_test_anon(folio)) {
		/*
		 * If this page may have been pinned by the parent process,
		 * copy the page immediately for the child so that we'll always
		 * guarantee the pinned page won't be randomly replaced in the
		 * future.
		 */
		if (unlikely(folio_try_dup_anon_rmap_pte(folio, page, src_vma))) {
			/* Page may be pinned, we have to copy. */
			folio_put(folio);
			err = copy_present_page(dst_vma, src_vma, dst_pte, src_pte,
						addr, rss, prealloc, page);
			return err ? err : 1;
		}
		rss[MM_ANONPAGES]++;
		VM_WARN_ON_FOLIO(PageAnonExclusive(page), folio);
	} else {
		folio_dup_file_rmap_pte(folio, page);
		rss[mm_counter_file(folio)]++;
	}

copy_pte:
	__copy_present_ptes(dst_vma, src_vma, dst_pte, src_pte, pte, addr, 1);
	return 1;
}

static inline struct folio *folio_prealloc(struct mm_struct *src_mm,
		struct vm_area_struct *vma, unsigned long addr, bool need_zero)
{
	struct folio *new_folio;

	if (need_zero)
		new_folio = vma_alloc_zeroed_movable_folio(vma, addr);
	else
		new_folio = vma_alloc_folio(GFP_HIGHUSER_MOVABLE, 0, vma,
					    addr, false);

	if (!new_folio)
		return NULL;

	if (mem_cgroup_charge(new_folio, src_mm, GFP_KERNEL)) {
		folio_put(new_folio);
		return NULL;
	}
	folio_throttle_swaprate(new_folio, GFP_KERNEL);

	return new_folio;
}

static int
copy_pte_range(struct vm_area_struct *dst_vma, struct vm_area_struct *src_vma,
	       pmd_t *dst_pmd, pmd_t *src_pmd, unsigned long addr,
	       unsigned long end)
{
	struct mm_struct *dst_mm = dst_vma->vm_mm;
	struct mm_struct *src_mm = src_vma->vm_mm;
	pte_t *orig_src_pte, *orig_dst_pte;
	pte_t *src_pte, *dst_pte;
	pte_t ptent;
	spinlock_t *src_ptl, *dst_ptl;
	int progress, max_nr, ret = 0;
	int rss[NR_MM_COUNTERS];
	swp_entry_t entry = (swp_entry_t){0};
	struct folio *prealloc = NULL;
	int nr;

again:
	progress = 0;
	init_rss_vec(rss);

	/*
	 * copy_pmd_range()'s prior pmd_none_or_clear_bad(src_pmd), and the
	 * error handling here, assume that exclusive mmap_lock on dst and src
	 * protects anon from unexpected THP transitions; with shmem and file
	 * protected by mmap_lock-less collapse skipping areas with anon_vma
	 * (whereas vma_needs_copy() skips areas without anon_vma).  A rework
	 * can remove such assumptions later, but this is good enough for now.
	 */
	dst_pte = pte_alloc_map_lock(dst_mm, dst_pmd, addr, &dst_ptl);
	if (!dst_pte) {
		ret = -ENOMEM;
		goto out;
	}
	src_pte = pte_offset_map_nolock(src_mm, src_pmd, addr, &src_ptl);
	if (!src_pte) {
		pte_unmap_unlock(dst_pte, dst_ptl);
		/* ret == 0 */
		goto out;
	}
	spin_lock_nested(src_ptl, SINGLE_DEPTH_NESTING);
	orig_src_pte = src_pte;
	orig_dst_pte = dst_pte;
	arch_enter_lazy_mmu_mode();

	do {
		nr = 1;

		/*
		 * We are holding two locks at this point - either of them
		 * could generate latencies in another task on another CPU.
		 */
		if (progress >= 32) {
			progress = 0;
			if (need_resched() ||
			    spin_needbreak(src_ptl) || spin_needbreak(dst_ptl))
				break;
		}
		ptent = ptep_get(src_pte);
		if (pte_none(ptent)) {
			progress++;
			continue;
		}
		if (unlikely(!pte_present(ptent))) {
			ret = copy_nonpresent_pte(dst_mm, src_mm,
						  dst_pte, src_pte,
						  dst_vma, src_vma,
						  addr, rss);
			if (ret == -EIO) {
				entry = pte_to_swp_entry(ptep_get(src_pte));
				break;
			} else if (ret == -EBUSY) {
				break;
			} else if (!ret) {
				progress += 8;
				continue;
			}
			ptent = ptep_get(src_pte);
			VM_WARN_ON_ONCE(!pte_present(ptent));

			/*
			 * Device exclusive entry restored, continue by copying
			 * the now present pte.
			 */
			WARN_ON_ONCE(ret != -ENOENT);
		}
		/* copy_present_ptes() will clear `*prealloc' if consumed */
		max_nr = (end - addr) / PAGE_SIZE;
		ret = copy_present_ptes(dst_vma, src_vma, dst_pte, src_pte,
					ptent, addr, max_nr, rss, &prealloc);
		/*
		 * If we need a pre-allocated page for this pte, drop the
		 * locks, allocate, and try again.
		 * If copy failed due to hwpoison in source page, break out.
		 */
		if (unlikely(ret == -EAGAIN || ret == -EHWPOISON))
			break;
		if (unlikely(prealloc)) {
			/*
			 * pre-alloc page cannot be reused by next time so as
			 * to strictly follow mempolicy (e.g., alloc_page_vma()
			 * will allocate page according to address).  This
			 * could only happen if one pinned pte changed.
			 */
			folio_put(prealloc);
			prealloc = NULL;
		}
		nr = ret;
		progress += 8 * nr;
	} while (dst_pte += nr, src_pte += nr, addr += PAGE_SIZE * nr,
		 addr != end);

	arch_leave_lazy_mmu_mode();
	pte_unmap_unlock(orig_src_pte, src_ptl);
	add_mm_rss_vec(dst_mm, rss);
	pte_unmap_unlock(orig_dst_pte, dst_ptl);
	cond_resched();

	if (ret == -EIO) {
		VM_WARN_ON_ONCE(!entry.val);
		if (add_swap_count_continuation(entry, GFP_KERNEL) < 0) {
			ret = -ENOMEM;
			goto out;
		}
		entry.val = 0;
	} else if (ret == -EBUSY || unlikely(ret == -EHWPOISON)) {
		goto out;
	} else if (ret ==  -EAGAIN) {
		prealloc = folio_prealloc(src_mm, src_vma, addr, false);
		if (!prealloc)
			return -ENOMEM;
	} else if (ret < 0) {
		VM_WARN_ON_ONCE(1);
	}

	/* We've captured and resolved the error. Reset, try again. */
	ret = 0;

	if (addr != end)
		goto again;
out:
	if (unlikely(prealloc))
		folio_put(prealloc);
	return ret;
}

static inline int
copy_pmd_range(struct vm_area_struct *dst_vma, struct vm_area_struct *src_vma,
	       pud_t *dst_pud, pud_t *src_pud, unsigned long addr,
	       unsigned long end)
{
	struct mm_struct *dst_mm = dst_vma->vm_mm;
	struct mm_struct *src_mm = src_vma->vm_mm;
	pmd_t *src_pmd, *dst_pmd;
	unsigned long next;

	dst_pmd = pmd_alloc(dst_mm, dst_pud, addr);
	if (!dst_pmd)
		return -ENOMEM;
	src_pmd = pmd_offset(src_pud, addr);
	do {
		next = pmd_addr_end(addr, end);
		if (is_swap_pmd(*src_pmd) || pmd_trans_huge(*src_pmd)
			|| pmd_devmap(*src_pmd)) {
			int err;
			VM_BUG_ON_VMA(next-addr != HPAGE_PMD_SIZE, src_vma);
			err = copy_huge_pmd(dst_mm, src_mm, dst_pmd, src_pmd,
					    addr, dst_vma, src_vma);
			if (err == -ENOMEM)
				return -ENOMEM;
			if (!err)
				continue;
			/* fall through */
		}
		if (pmd_none_or_clear_bad(src_pmd))
			continue;
		if (copy_pte_range(dst_vma, src_vma, dst_pmd, src_pmd,
				   addr, next))
			return -ENOMEM;
	} while (dst_pmd++, src_pmd++, addr = next, addr != end);
	return 0;
}

static inline int
copy_pud_range(struct vm_area_struct *dst_vma, struct vm_area_struct *src_vma,
	       p4d_t *dst_p4d, p4d_t *src_p4d, unsigned long addr,
	       unsigned long end)
{
	struct mm_struct *dst_mm = dst_vma->vm_mm;
	struct mm_struct *src_mm = src_vma->vm_mm;
	pud_t *src_pud, *dst_pud;
	unsigned long next;

	dst_pud = pud_alloc(dst_mm, dst_p4d, addr);
	if (!dst_pud)
		return -ENOMEM;
	src_pud = pud_offset(src_p4d, addr);
	do {
		next = pud_addr_end(addr, end);
		if (pud_trans_huge(*src_pud) || pud_devmap(*src_pud)) {
			int err;

			VM_BUG_ON_VMA(next-addr != HPAGE_PUD_SIZE, src_vma);
			err = copy_huge_pud(dst_mm, src_mm,
					    dst_pud, src_pud, addr, src_vma);
			if (err == -ENOMEM)
				return -ENOMEM;
			if (!err)
				continue;
			/* fall through */
		}
		if (pud_none_or_clear_bad(src_pud))
			continue;
		if (copy_pmd_range(dst_vma, src_vma, dst_pud, src_pud,
				   addr, next))
			return -ENOMEM;
	} while (dst_pud++, src_pud++, addr = next, addr != end);
	return 0;
}

static inline int
copy_p4d_range(struct vm_area_struct *dst_vma, struct vm_area_struct *src_vma,
	       pgd_t *dst_pgd, pgd_t *src_pgd, unsigned long addr,
	       unsigned long end)
{
	struct mm_struct *dst_mm = dst_vma->vm_mm;
	p4d_t *src_p4d, *dst_p4d;
	unsigned long next;

	dst_p4d = p4d_alloc(dst_mm, dst_pgd, addr);
	if (!dst_p4d)
		return -ENOMEM;
	src_p4d = p4d_offset(src_pgd, addr);
	do {
		next = p4d_addr_end(addr, end);
		if (p4d_none_or_clear_bad(src_p4d))
			continue;
		if (copy_pud_range(dst_vma, src_vma, dst_p4d, src_p4d,
				   addr, next))
			return -ENOMEM;
	} while (dst_p4d++, src_p4d++, addr = next, addr != end);
	return 0;
}

/*
 * Return true if the vma needs to copy the pgtable during this fork().  Return
 * false when we can speed up fork() by allowing lazy page faults later until
 * when the child accesses the memory range.
 */
static bool
vma_needs_copy(struct vm_area_struct *dst_vma, struct vm_area_struct *src_vma)
{
	/*
	 * Always copy pgtables when dst_vma has uffd-wp enabled even if it's
	 * file-backed (e.g. shmem). Because when uffd-wp is enabled, pgtable
	 * contains uffd-wp protection information, that's something we can't
	 * retrieve from page cache, and skip copying will lose those info.
	 */
	if (userfaultfd_wp(dst_vma))
		return true;

	if (src_vma->vm_flags & (VM_PFNMAP | VM_MIXEDMAP))
		return true;

	if (src_vma->anon_vma)
		return true;

	/*
	 * Don't copy ptes where a page fault will fill them correctly.  Fork
	 * becomes much lighter when there are big shared or private readonly
	 * mappings. The tradeoff is that copy_page_range is more efficient
	 * than faulting.
	 */
	return false;
}

int
copy_page_range(struct vm_area_struct *dst_vma, struct vm_area_struct *src_vma)
{
	pgd_t *src_pgd, *dst_pgd;
	unsigned long next;
	unsigned long addr = src_vma->vm_start;
	unsigned long end = src_vma->vm_end;
	struct mm_struct *dst_mm = dst_vma->vm_mm;
	struct mm_struct *src_mm = src_vma->vm_mm;
	struct mmu_notifier_range range;
	bool is_cow;
	int ret;

	if (!vma_needs_copy(dst_vma, src_vma))
		return 0;

	if (is_vm_hugetlb_page(src_vma))
		return copy_hugetlb_page_range(dst_mm, src_mm, dst_vma, src_vma);

	if (unlikely(src_vma->vm_flags & VM_PFNMAP)) {
		/*
		 * We do not free on error cases below as remove_vma
		 * gets called on error from higher level routine
		 */
		ret = track_pfn_copy(src_vma);
		if (ret)
			return ret;
	}

	/*
	 * We need to invalidate the secondary MMU mappings only when
	 * there could be a permission downgrade on the ptes of the
	 * parent mm. And a permission downgrade will only happen if
	 * is_cow_mapping() returns true.
	 */
	is_cow = is_cow_mapping(src_vma->vm_flags);

	if (is_cow) {
		mmu_notifier_range_init(&range, MMU_NOTIFY_PROTECTION_PAGE,
					0, src_mm, addr, end);
		mmu_notifier_invalidate_range_start(&range);
		/*
		 * Disabling preemption is not needed for the write side, as
		 * the read side doesn't spin, but goes to the mmap_lock.
		 *
		 * Use the raw variant of the seqcount_t write API to avoid
		 * lockdep complaining about preemptibility.
		 */
		vma_assert_write_locked(src_vma);
		raw_write_seqcount_begin(&src_mm->write_protect_seq);
	}

	ret = 0;
	dst_pgd = pgd_offset(dst_mm, addr);
	src_pgd = pgd_offset(src_mm, addr);
	do {
		next = pgd_addr_end(addr, end);
		if (pgd_none_or_clear_bad(src_pgd))
			continue;
		if (unlikely(copy_p4d_range(dst_vma, src_vma, dst_pgd, src_pgd,
					    addr, next))) {
			untrack_pfn_clear(dst_vma);
			ret = -ENOMEM;
			break;
		}
	} while (dst_pgd++, src_pgd++, addr = next, addr != end);

	if (is_cow) {
		raw_write_seqcount_end(&src_mm->write_protect_seq);
		mmu_notifier_invalidate_range_end(&range);
	}
	return ret;
}

/* Whether we should zap all COWed (private) pages too */
static inline bool should_zap_cows(struct zap_details *details)
{
	/* By default, zap all pages */
	if (!details)
		return true;

	/* Or, we zap COWed pages only if the caller wants to */
	return details->even_cows;
}

/* Decides whether we should zap this folio with the folio pointer specified */
static inline bool should_zap_folio(struct zap_details *details,
				    struct folio *folio)
{
	/* If we can make a decision without *folio.. */
	if (should_zap_cows(details))
		return true;

	/* Otherwise we should only zap non-anon folios */
	return !folio_test_anon(folio);
}

static inline bool zap_drop_file_uffd_wp(struct zap_details *details)
{
	if (!details)
		return false;

	return details->zap_flags & ZAP_FLAG_DROP_MARKER;
}

/*
 * This function makes sure that we'll replace the none pte with an uffd-wp
 * swap special pte marker when necessary. Must be with the pgtable lock held.
 */
static inline void
zap_install_uffd_wp_if_needed(struct vm_area_struct *vma,
			      unsigned long addr, pte_t *pte, int nr,
			      struct zap_details *details, pte_t pteval)
{
	/* Zap on anonymous always means dropping everything */
	if (vma_is_anonymous(vma))
		return;

	if (zap_drop_file_uffd_wp(details))
		return;

	for (;;) {
		/* the PFN in the PTE is irrelevant. */
		pte_install_uffd_wp_if_needed(vma, addr, pte, pteval);
		if (--nr == 0)
			break;
		pte++;
		addr += PAGE_SIZE;
	}
}

static __always_inline void zap_present_folio_ptes(struct mmu_gather *tlb,
		struct vm_area_struct *vma, struct folio *folio,
		struct page *page, pte_t *pte, pte_t ptent, unsigned int nr,
		unsigned long addr, struct zap_details *details, int *rss,
		bool *force_flush, bool *force_break)
{
	struct mm_struct *mm = tlb->mm;
	bool delay_rmap = false;

	if (!folio_test_anon(folio)) {
		ptent = get_and_clear_full_ptes(mm, addr, pte, nr, tlb->fullmm);
		if (pte_dirty(ptent)) {
			folio_mark_dirty(folio);
			if (tlb_delay_rmap(tlb)) {
				delay_rmap = true;
				*force_flush = true;
			}
		}
		if (pte_young(ptent) && likely(vma_has_recency(vma)))
			folio_mark_accessed(folio);
		rss[mm_counter(folio)] -= nr;
	} else {
		/* We don't need up-to-date accessed/dirty bits. */
		clear_full_ptes(mm, addr, pte, nr, tlb->fullmm);
		rss[MM_ANONPAGES] -= nr;
	}
	/* Checking a single PTE in a batch is sufficient. */
	arch_check_zapped_pte(vma, ptent);
	tlb_remove_tlb_entries(tlb, pte, nr, addr);
	if (unlikely(userfaultfd_pte_wp(vma, ptent)))
		zap_install_uffd_wp_if_needed(vma, addr, pte, nr, details,
					      ptent);

	if (!delay_rmap) {
		folio_remove_rmap_ptes(folio, page, nr, vma);

		if (unlikely(folio_mapcount(folio) < 0))
			print_bad_pte(vma, addr, ptent, page);
	}
	if (unlikely(__tlb_remove_folio_pages(tlb, page, nr, delay_rmap))) {
		*force_flush = true;
		*force_break = true;
	}
}

/*
 * Zap or skip at least one present PTE, trying to batch-process subsequent
 * PTEs that map consecutive pages of the same folio.
 *
 * Returns the number of processed (skipped or zapped) PTEs (at least 1).
 */
static inline int zap_present_ptes(struct mmu_gather *tlb,
		struct vm_area_struct *vma, pte_t *pte, pte_t ptent,
		unsigned int max_nr, unsigned long addr,
		struct zap_details *details, int *rss, bool *force_flush,
		bool *force_break)
{
	const fpb_t fpb_flags = FPB_IGNORE_DIRTY | FPB_IGNORE_SOFT_DIRTY;
	struct mm_struct *mm = tlb->mm;
	struct folio *folio;
	struct page *page;
	int nr;

	page = vm_normal_page(vma, addr, ptent);
	if (!page) {
		/* We don't need up-to-date accessed/dirty bits. */
		ptep_get_and_clear_full(mm, addr, pte, tlb->fullmm);
		arch_check_zapped_pte(vma, ptent);
		tlb_remove_tlb_entry(tlb, pte, addr);
		if (userfaultfd_pte_wp(vma, ptent))
			zap_install_uffd_wp_if_needed(vma, addr, pte, 1,
						      details, ptent);
		ksm_might_unmap_zero_page(mm, ptent);
		return 1;
	}

	folio = page_folio(page);
	if (unlikely(!should_zap_folio(details, folio)))
		return 1;

	/*
	 * Make sure that the common "small folio" case is as fast as possible
	 * by keeping the batching logic separate.
	 */
	if (unlikely(folio_test_large(folio) && max_nr != 1)) {
		nr = folio_pte_batch(folio, addr, pte, ptent, max_nr, fpb_flags,
				     NULL, NULL, NULL);

		zap_present_folio_ptes(tlb, vma, folio, page, pte, ptent, nr,
				       addr, details, rss, force_flush,
				       force_break);
		return nr;
	}
	zap_present_folio_ptes(tlb, vma, folio, page, pte, ptent, 1, addr,
			       details, rss, force_flush, force_break);
	return 1;
}

static unsigned long zap_pte_range(struct mmu_gather *tlb,
				struct vm_area_struct *vma, pmd_t *pmd,
				unsigned long addr, unsigned long end,
				struct zap_details *details)
{
	bool force_flush = false, force_break = false;
	struct mm_struct *mm = tlb->mm;
	int rss[NR_MM_COUNTERS];
	spinlock_t *ptl;
	pte_t *start_pte;
	pte_t *pte;
	swp_entry_t entry;
	int nr;

	tlb_change_page_size(tlb, PAGE_SIZE);
	init_rss_vec(rss);
	start_pte = pte = pte_offset_map_lock(mm, pmd, addr, &ptl);
	if (!pte)
		return addr;

	flush_tlb_batched_pending(mm);
	arch_enter_lazy_mmu_mode();
	do {
		pte_t ptent = ptep_get(pte);
		struct folio *folio;
		struct page *page;
		int max_nr;

		nr = 1;
		if (pte_none(ptent))
			continue;

		if (need_resched())
			break;

		if (pte_present(ptent)) {
			max_nr = (end - addr) / PAGE_SIZE;
			nr = zap_present_ptes(tlb, vma, pte, ptent, max_nr,
					      addr, details, rss, &force_flush,
					      &force_break);
			if (unlikely(force_break)) {
				addr += nr * PAGE_SIZE;
				break;
			}
			continue;
		}

		entry = pte_to_swp_entry(ptent);
		if (is_device_private_entry(entry) ||
		    is_device_exclusive_entry(entry)) {
			page = pfn_swap_entry_to_page(entry);
			folio = page_folio(page);
			if (unlikely(!should_zap_folio(details, folio)))
				continue;
			/*
			 * Both device private/exclusive mappings should only
			 * work with anonymous page so far, so we don't need to
			 * consider uffd-wp bit when zap. For more information,
			 * see zap_install_uffd_wp_if_needed().
			 */
			WARN_ON_ONCE(!vma_is_anonymous(vma));
			rss[mm_counter(folio)]--;
			if (is_device_private_entry(entry))
				folio_remove_rmap_pte(folio, page, vma);
			folio_put(folio);
		} else if (!non_swap_entry(entry)) {
			max_nr = (end - addr) / PAGE_SIZE;
			nr = swap_pte_batch(pte, max_nr, ptent);
			/* Genuine swap entries, hence a private anon pages */
			if (!should_zap_cows(details))
				continue;
			rss[MM_SWAPENTS] -= nr;
			free_swap_and_cache_nr(entry, nr);
		} else if (is_migration_entry(entry)) {
			folio = pfn_swap_entry_folio(entry);
			if (!should_zap_folio(details, folio))
				continue;
			rss[mm_counter(folio)]--;
		} else if (pte_marker_entry_uffd_wp(entry)) {
			/*
			 * For anon: always drop the marker; for file: only
			 * drop the marker if explicitly requested.
			 */
			if (!vma_is_anonymous(vma) &&
			    !zap_drop_file_uffd_wp(details))
				continue;
		} else if (is_hwpoison_entry(entry) ||
			   is_poisoned_swp_entry(entry)) {
			if (!should_zap_cows(details))
				continue;
		} else {
			/* We should have covered all the swap entry types */
			pr_alert("unrecognized swap entry 0x%lx\n", entry.val);
			WARN_ON_ONCE(1);
		}
		clear_not_present_full_ptes(mm, addr, pte, nr, tlb->fullmm);
		zap_install_uffd_wp_if_needed(vma, addr, pte, nr, details, ptent);
	} while (pte += nr, addr += PAGE_SIZE * nr, addr != end);

	add_mm_rss_vec(mm, rss);
	arch_leave_lazy_mmu_mode();

	/* Do the actual TLB flush before dropping ptl */
	if (force_flush) {
		tlb_flush_mmu_tlbonly(tlb);
		tlb_flush_rmaps(tlb, vma);
	}
	pte_unmap_unlock(start_pte, ptl);

	/*
	 * If we forced a TLB flush (either due to running out of
	 * batch buffers or because we needed to flush dirty TLB
	 * entries before releasing the ptl), free the batched
	 * memory too. Come back again if we didn't do everything.
	 */
	if (force_flush)
		tlb_flush_mmu(tlb);

	return addr;
}

static inline unsigned long zap_pmd_range(struct mmu_gather *tlb,
				struct vm_area_struct *vma, pud_t *pud,
				unsigned long addr, unsigned long end,
				struct zap_details *details)
{
	pmd_t *pmd;
	unsigned long next;

	pmd = pmd_offset(pud, addr);
	do {
		next = pmd_addr_end(addr, end);
		if (is_swap_pmd(*pmd) || pmd_trans_huge(*pmd) || pmd_devmap(*pmd)) {
			if (next - addr != HPAGE_PMD_SIZE)
				__split_huge_pmd(vma, pmd, addr, false, NULL);
			else if (zap_huge_pmd(tlb, vma, pmd, addr)) {
				addr = next;
				continue;
			}
			/* fall through */
		} else if (details && details->single_folio &&
			   folio_test_pmd_mappable(details->single_folio) &&
			   next - addr == HPAGE_PMD_SIZE && pmd_none(*pmd)) {
			spinlock_t *ptl = pmd_lock(tlb->mm, pmd);
			/*
			 * Take and drop THP pmd lock so that we cannot return
			 * prematurely, while zap_huge_pmd() has cleared *pmd,
			 * but not yet decremented compound_mapcount().
			 */
			spin_unlock(ptl);
		}
		if (pmd_none(*pmd)) {
			addr = next;
			continue;
		}
		addr = zap_pte_range(tlb, vma, pmd, addr, next, details);
		if (addr != next)
			pmd--;
	} while (pmd++, cond_resched(), addr != end);

	return addr;
}

static inline unsigned long zap_pud_range(struct mmu_gather *tlb,
				struct vm_area_struct *vma, p4d_t *p4d,
				unsigned long addr, unsigned long end,
				struct zap_details *details)
{
	pud_t *pud;
	unsigned long next;

	pud = pud_offset(p4d, addr);
	do {
		next = pud_addr_end(addr, end);
		if (pud_trans_huge(*pud) || pud_devmap(*pud)) {
			if (next - addr != HPAGE_PUD_SIZE) {
				mmap_assert_locked(tlb->mm);
				split_huge_pud(vma, pud, addr);
			} else if (zap_huge_pud(tlb, vma, pud, addr))
				goto next;
			/* fall through */
		}
		if (pud_none_or_clear_bad(pud))
			continue;
		next = zap_pmd_range(tlb, vma, pud, addr, next, details);
next:
		cond_resched();
	} while (pud++, addr = next, addr != end);

	return addr;
}

static inline unsigned long zap_p4d_range(struct mmu_gather *tlb,
				struct vm_area_struct *vma, pgd_t *pgd,
				unsigned long addr, unsigned long end,
				struct zap_details *details)
{
	p4d_t *p4d;
	unsigned long next;

	p4d = p4d_offset(pgd, addr);
	do {
		next = p4d_addr_end(addr, end);
		if (p4d_none_or_clear_bad(p4d))
			continue;
		next = zap_pud_range(tlb, vma, p4d, addr, next, details);
	} while (p4d++, addr = next, addr != end);

	return addr;
}

void unmap_page_range(struct mmu_gather *tlb,
			     struct vm_area_struct *vma,
			     unsigned long addr, unsigned long end,
			     struct zap_details *details)
{
	pgd_t *pgd;
	unsigned long next;

	BUG_ON(addr >= end);
	tlb_start_vma(tlb, vma);
	pgd = pgd_offset(vma->vm_mm, addr);
	do {
		next = pgd_addr_end(addr, end);
		if (pgd_none_or_clear_bad(pgd))
			continue;
		next = zap_p4d_range(tlb, vma, pgd, addr, next, details);
	} while (pgd++, addr = next, addr != end);
	tlb_end_vma(tlb, vma);
}


static void unmap_single_vma(struct mmu_gather *tlb,
		struct vm_area_struct *vma, unsigned long start_addr,
		unsigned long end_addr,
		struct zap_details *details, bool mm_wr_locked)
{
	unsigned long start = max(vma->vm_start, start_addr);
	unsigned long end;

	if (start >= vma->vm_end)
		return;
	end = min(vma->vm_end, end_addr);
	if (end <= vma->vm_start)
		return;

	if (vma->vm_file)
		uprobe_munmap(vma, start, end);

	if (unlikely(vma->vm_flags & VM_PFNMAP))
		untrack_pfn(vma, 0, 0, mm_wr_locked);

	if (start != end) {
		if (unlikely(is_vm_hugetlb_page(vma))) {
			/*
			 * It is undesirable to test vma->vm_file as it
			 * should be non-null for valid hugetlb area.
			 * However, vm_file will be NULL in the error
			 * cleanup path of mmap_region. When
			 * hugetlbfs ->mmap method fails,
			 * mmap_region() nullifies vma->vm_file
			 * before calling this function to clean up.
			 * Since no pte has actually been setup, it is
			 * safe to do nothing in this case.
			 */
			if (vma->vm_file) {
				zap_flags_t zap_flags = details ?
				    details->zap_flags : 0;
				__unmap_hugepage_range(tlb, vma, start, end,
							     NULL, zap_flags);
			}
		} else
			unmap_page_range(tlb, vma, start, end, details);
	}
}

/**
 * unmap_vmas - unmap a range of memory covered by a list of vma's
 * @tlb: address of the caller's struct mmu_gather
 * @mas: the maple state
 * @vma: the starting vma
 * @start_addr: virtual address at which to start unmapping
 * @end_addr: virtual address at which to end unmapping
 * @tree_end: The maximum index to check
 * @mm_wr_locked: lock flag
 *
 * Unmap all pages in the vma list.
 *
 * Only addresses between `start' and `end' will be unmapped.
 *
 * The VMA list must be sorted in ascending virtual address order.
 *
 * unmap_vmas() assumes that the caller will flush the whole unmapped address
 * range after unmap_vmas() returns.  So the only responsibility here is to
 * ensure that any thus-far unmapped pages are flushed before unmap_vmas()
 * drops the lock and schedules.
 */
void unmap_vmas(struct mmu_gather *tlb, struct ma_state *mas,
		struct vm_area_struct *vma, unsigned long start_addr,
		unsigned long end_addr, unsigned long tree_end,
		bool mm_wr_locked)
{
	struct mmu_notifier_range range;
	struct zap_details details = {
		.zap_flags = ZAP_FLAG_DROP_MARKER | ZAP_FLAG_UNMAP,
		/* Careful - we need to zap private pages too! */
		.even_cows = true,
	};

	mmu_notifier_range_init(&range, MMU_NOTIFY_UNMAP, 0, vma->vm_mm,
				start_addr, end_addr);
	mmu_notifier_invalidate_range_start(&range);
	do {
		unsigned long start = start_addr;
		unsigned long end = end_addr;
		hugetlb_zap_begin(vma, &start, &end);
		unmap_single_vma(tlb, vma, start, end, &details,
				 mm_wr_locked);
		hugetlb_zap_end(vma, &details);
		vma = mas_find(mas, tree_end - 1);
	} while (vma && likely(!xa_is_zero(vma)));
	mmu_notifier_invalidate_range_end(&range);
}

/**
 * zap_page_range_single - remove user pages in a given range
 * @vma: vm_area_struct holding the applicable pages
 * @address: starting address of pages to zap
 * @size: number of bytes to zap
 * @details: details of shared cache invalidation
 *
 * The range must fit into one VMA.
 */
void zap_page_range_single(struct vm_area_struct *vma, unsigned long address,
		unsigned long size, struct zap_details *details)
{
	const unsigned long end = address + size;
	struct mmu_notifier_range range;
	struct mmu_gather tlb;

	lru_add_drain();
	mmu_notifier_range_init(&range, MMU_NOTIFY_CLEAR, 0, vma->vm_mm,
				address, end);
	hugetlb_zap_begin(vma, &range.start, &range.end);
	tlb_gather_mmu(&tlb, vma->vm_mm);
	update_hiwater_rss(vma->vm_mm);
	mmu_notifier_invalidate_range_start(&range);
	/*
	 * unmap 'address-end' not 'range.start-range.end' as range
	 * could have been expanded for hugetlb pmd sharing.
	 */
	unmap_single_vma(&tlb, vma, address, end, details, false);
	mmu_notifier_invalidate_range_end(&range);
	tlb_finish_mmu(&tlb);
	hugetlb_zap_end(vma, details);
}

/**
 * zap_vma_ptes - remove ptes mapping the vma
 * @vma: vm_area_struct holding ptes to be zapped
 * @address: starting address of pages to zap
 * @size: number of bytes to zap
 *
 * This function only unmaps ptes assigned to VM_PFNMAP vmas.
 *
 * The entire address range must be fully contained within the vma.
 *
 */
void zap_vma_ptes(struct vm_area_struct *vma, unsigned long address,
		unsigned long size)
{
	if (!range_in_vma(vma, address, address + size) ||
	    		!(vma->vm_flags & VM_PFNMAP))
		return;

	zap_page_range_single(vma, address, size, NULL);
}
EXPORT_SYMBOL_GPL(zap_vma_ptes);

static pmd_t *walk_to_pmd(struct mm_struct *mm, unsigned long addr)
{
	pgd_t *pgd;
	p4d_t *p4d;
	pud_t *pud;
	pmd_t *pmd;

	pgd = pgd_offset(mm, addr);
	p4d = p4d_alloc(mm, pgd, addr);
	if (!p4d)
		return NULL;
	pud = pud_alloc(mm, p4d, addr);
	if (!pud)
		return NULL;
	pmd = pmd_alloc(mm, pud, addr);
	if (!pmd)
		return NULL;

	VM_BUG_ON(pmd_trans_huge(*pmd));
	return pmd;
}

pte_t *__get_locked_pte(struct mm_struct *mm, unsigned long addr,
			spinlock_t **ptl)
{
	pmd_t *pmd = walk_to_pmd(mm, addr);

	if (!pmd)
		return NULL;
	return pte_alloc_map_lock(mm, pmd, addr, ptl);
}

static bool vm_mixed_zeropage_allowed(struct vm_area_struct *vma)
{
	VM_WARN_ON_ONCE(vma->vm_flags & VM_PFNMAP);
	/*
	 * Whoever wants to forbid the zeropage after some zeropages
	 * might already have been mapped has to scan the page tables and
	 * bail out on any zeropages. Zeropages in COW mappings can
	 * be unshared using FAULT_FLAG_UNSHARE faults.
	 */
	if (mm_forbids_zeropage(vma->vm_mm))
		return false;
	/* zeropages in COW mappings are common and unproblematic. */
	if (is_cow_mapping(vma->vm_flags))
		return true;
	/* Mappings that do not allow for writable PTEs are unproblematic. */
	if (!(vma->vm_flags & (VM_WRITE | VM_MAYWRITE)))
		return true;
	/*
	 * Why not allow any VMA that has vm_ops->pfn_mkwrite? GUP could
	 * find the shared zeropage and longterm-pin it, which would
	 * be problematic as soon as the zeropage gets replaced by a different
	 * page due to vma->vm_ops->pfn_mkwrite, because what's mapped would
	 * now differ to what GUP looked up. FSDAX is incompatible to
	 * FOLL_LONGTERM and VM_IO is incompatible to GUP completely (see
	 * check_vma_flags).
	 */
	return vma->vm_ops && vma->vm_ops->pfn_mkwrite &&
	       (vma_is_fsdax(vma) || vma->vm_flags & VM_IO);
}

static int validate_page_before_insert(struct vm_area_struct *vma,
				       struct page *page)
{
	struct folio *folio = page_folio(page);

	if (!folio_ref_count(folio))
		return -EINVAL;
	if (unlikely(is_zero_folio(folio))) {
		if (!vm_mixed_zeropage_allowed(vma))
			return -EINVAL;
		return 0;
	}
	if (folio_test_anon(folio) || folio_test_slab(folio) ||
	    page_has_type(page))
		return -EINVAL;
	flush_dcache_folio(folio);
	return 0;
}

static int insert_page_into_pte_locked(struct vm_area_struct *vma, pte_t *pte,
			unsigned long addr, struct page *page, pgprot_t prot)
{
	struct folio *folio = page_folio(page);
	pte_t pteval;

	if (!pte_none(ptep_get(pte)))
		return -EBUSY;
	/* Ok, finally just insert the thing.. */
	pteval = mk_pte(page, prot);
	if (unlikely(is_zero_folio(folio))) {
		pteval = pte_mkspecial(pteval);
	} else {
		folio_get(folio);
		inc_mm_counter(vma->vm_mm, mm_counter_file(folio));
		folio_add_file_rmap_pte(folio, page, vma);
	}
	set_pte_at(vma->vm_mm, addr, pte, pteval);
	return 0;
}

static int insert_page(struct vm_area_struct *vma, unsigned long addr,
			struct page *page, pgprot_t prot)
{
	int retval;
	pte_t *pte;
	spinlock_t *ptl;

	retval = validate_page_before_insert(vma, page);
	if (retval)
		goto out;
	retval = -ENOMEM;
	pte = get_locked_pte(vma->vm_mm, addr, &ptl);
	if (!pte)
		goto out;
	retval = insert_page_into_pte_locked(vma, pte, addr, page, prot);
	pte_unmap_unlock(pte, ptl);
out:
	return retval;
}

static int insert_page_in_batch_locked(struct vm_area_struct *vma, pte_t *pte,
			unsigned long addr, struct page *page, pgprot_t prot)
{
	int err;

	err = validate_page_before_insert(vma, page);
	if (err)
		return err;
	return insert_page_into_pte_locked(vma, pte, addr, page, prot);
}

/* insert_pages() amortizes the cost of spinlock operations
 * when inserting pages in a loop.
 */
static int insert_pages(struct vm_area_struct *vma, unsigned long addr,
			struct page **pages, unsigned long *num, pgprot_t prot)
{
	pmd_t *pmd = NULL;
	pte_t *start_pte, *pte;
	spinlock_t *pte_lock;
	struct mm_struct *const mm = vma->vm_mm;
	unsigned long curr_page_idx = 0;
	unsigned long remaining_pages_total = *num;
	unsigned long pages_to_write_in_pmd;
	int ret;
more:
	ret = -EFAULT;
	pmd = walk_to_pmd(mm, addr);
	if (!pmd)
		goto out;

	pages_to_write_in_pmd = min_t(unsigned long,
		remaining_pages_total, PTRS_PER_PTE - pte_index(addr));

	/* Allocate the PTE if necessary; takes PMD lock once only. */
	ret = -ENOMEM;
	if (pte_alloc(mm, pmd))
		goto out;

	while (pages_to_write_in_pmd) {
		int pte_idx = 0;
		const int batch_size = min_t(int, pages_to_write_in_pmd, 8);

		start_pte = pte_offset_map_lock(mm, pmd, addr, &pte_lock);
		if (!start_pte) {
			ret = -EFAULT;
			goto out;
		}
		for (pte = start_pte; pte_idx < batch_size; ++pte, ++pte_idx) {
			int err = insert_page_in_batch_locked(vma, pte,
				addr, pages[curr_page_idx], prot);
			if (unlikely(err)) {
				pte_unmap_unlock(start_pte, pte_lock);
				ret = err;
				remaining_pages_total -= pte_idx;
				goto out;
			}
			addr += PAGE_SIZE;
			++curr_page_idx;
		}
		pte_unmap_unlock(start_pte, pte_lock);
		pages_to_write_in_pmd -= batch_size;
		remaining_pages_total -= batch_size;
	}
	if (remaining_pages_total)
		goto more;
	ret = 0;
out:
	*num = remaining_pages_total;
	return ret;
}

/**
 * vm_insert_pages - insert multiple pages into user vma, batching the pmd lock.
 * @vma: user vma to map to
 * @addr: target start user address of these pages
 * @pages: source kernel pages
 * @num: in: number of pages to map. out: number of pages that were *not*
 * mapped. (0 means all pages were successfully mapped).
 *
 * Preferred over vm_insert_page() when inserting multiple pages.
 *
 * In case of error, we may have mapped a subset of the provided
 * pages. It is the caller's responsibility to account for this case.
 *
 * The same restrictions apply as in vm_insert_page().
 */
int vm_insert_pages(struct vm_area_struct *vma, unsigned long addr,
			struct page **pages, unsigned long *num)
{
	const unsigned long end_addr = addr + (*num * PAGE_SIZE) - 1;

	if (addr < vma->vm_start || end_addr >= vma->vm_end)
		return -EFAULT;
	if (!(vma->vm_flags & VM_MIXEDMAP)) {
		BUG_ON(mmap_read_trylock(vma->vm_mm));
		BUG_ON(vma->vm_flags & VM_PFNMAP);
		vm_flags_set(vma, VM_MIXEDMAP);
	}
	/* Defer page refcount checking till we're about to map that page. */
	return insert_pages(vma, addr, pages, num, vma->vm_page_prot);
}
EXPORT_SYMBOL(vm_insert_pages);

/**
 * vm_insert_page - insert single page into user vma
 * @vma: user vma to map to
 * @addr: target user address of this page
 * @page: source kernel page
 *
 * This allows drivers to insert individual pages they've allocated
 * into a user vma. The zeropage is supported in some VMAs,
 * see vm_mixed_zeropage_allowed().
 *
 * The page has to be a nice clean _individual_ kernel allocation.
 * If you allocate a compound page, you need to have marked it as
 * such (__GFP_COMP), or manually just split the page up yourself
 * (see split_page()).
 *
 * NOTE! Traditionally this was done with "remap_pfn_range()" which
 * took an arbitrary page protection parameter. This doesn't allow
 * that. Your vma protection will have to be set up correctly, which
 * means that if you want a shared writable mapping, you'd better
 * ask for a shared writable mapping!
 *
 * The page does not need to be reserved.
 *
 * Usually this function is called from f_op->mmap() handler
 * under mm->mmap_lock write-lock, so it can change vma->vm_flags.
 * Caller must set VM_MIXEDMAP on vma if it wants to call this
 * function from other places, for example from page-fault handler.
 *
 * Return: %0 on success, negative error code otherwise.
 */
int vm_insert_page(struct vm_area_struct *vma, unsigned long addr,
			struct page *page)
{
	if (addr < vma->vm_start || addr >= vma->vm_end)
		return -EFAULT;
	if (!(vma->vm_flags & VM_MIXEDMAP)) {
		BUG_ON(mmap_read_trylock(vma->vm_mm));
		BUG_ON(vma->vm_flags & VM_PFNMAP);
		vm_flags_set(vma, VM_MIXEDMAP);
	}
	return insert_page(vma, addr, page, vma->vm_page_prot);
}
EXPORT_SYMBOL(vm_insert_page);

/*
 * __vm_map_pages - maps range of kernel pages into user vma
 * @vma: user vma to map to
 * @pages: pointer to array of source kernel pages
 * @num: number of pages in page array
 * @offset: user's requested vm_pgoff
 *
 * This allows drivers to map range of kernel pages into a user vma.
 * The zeropage is supported in some VMAs, see
 * vm_mixed_zeropage_allowed().
 *
 * Return: 0 on success and error code otherwise.
 */
static int __vm_map_pages(struct vm_area_struct *vma, struct page **pages,
				unsigned long num, unsigned long offset)
{
	unsigned long count = vma_pages(vma);
	unsigned long uaddr = vma->vm_start;
	int ret, i;

	/* Fail if the user requested offset is beyond the end of the object */
	if (offset >= num)
		return -ENXIO;

	/* Fail if the user requested size exceeds available object size */
	if (count > num - offset)
		return -ENXIO;

	for (i = 0; i < count; i++) {
		ret = vm_insert_page(vma, uaddr, pages[offset + i]);
		if (ret < 0)
			return ret;
		uaddr += PAGE_SIZE;
	}

	return 0;
}

/**
 * vm_map_pages - maps range of kernel pages starts with non zero offset
 * @vma: user vma to map to
 * @pages: pointer to array of source kernel pages
 * @num: number of pages in page array
 *
 * Maps an object consisting of @num pages, catering for the user's
 * requested vm_pgoff
 *
 * If we fail to insert any page into the vma, the function will return
 * immediately leaving any previously inserted pages present.  Callers
 * from the mmap handler may immediately return the error as their caller
 * will destroy the vma, removing any successfully inserted pages. Other
 * callers should make their own arrangements for calling unmap_region().
 *
 * Context: Process context. Called by mmap handlers.
 * Return: 0 on success and error code otherwise.
 */
int vm_map_pages(struct vm_area_struct *vma, struct page **pages,
				unsigned long num)
{
	return __vm_map_pages(vma, pages, num, vma->vm_pgoff);
}
EXPORT_SYMBOL(vm_map_pages);

/**
 * vm_map_pages_zero - map range of kernel pages starts with zero offset
 * @vma: user vma to map to
 * @pages: pointer to array of source kernel pages
 * @num: number of pages in page array
 *
 * Similar to vm_map_pages(), except that it explicitly sets the offset
 * to 0. This function is intended for the drivers that did not consider
 * vm_pgoff.
 *
 * Context: Process context. Called by mmap handlers.
 * Return: 0 on success and error code otherwise.
 */
int vm_map_pages_zero(struct vm_area_struct *vma, struct page **pages,
				unsigned long num)
{
	return __vm_map_pages(vma, pages, num, 0);
}
EXPORT_SYMBOL(vm_map_pages_zero);

static vm_fault_t insert_pfn(struct vm_area_struct *vma, unsigned long addr,
			pfn_t pfn, pgprot_t prot, bool mkwrite)
{
	struct mm_struct *mm = vma->vm_mm;
	pte_t *pte, entry;
	spinlock_t *ptl;

	pte = get_locked_pte(mm, addr, &ptl);
	if (!pte)
		return VM_FAULT_OOM;
	entry = ptep_get(pte);
	if (!pte_none(entry)) {
		if (mkwrite) {
			/*
			 * For read faults on private mappings the PFN passed
			 * in may not match the PFN we have mapped if the
			 * mapped PFN is a writeable COW page.  In the mkwrite
			 * case we are creating a writable PTE for a shared
			 * mapping and we expect the PFNs to match. If they
			 * don't match, we are likely racing with block
			 * allocation and mapping invalidation so just skip the
			 * update.
			 */
			if (pte_pfn(entry) != pfn_t_to_pfn(pfn)) {
				WARN_ON_ONCE(!is_zero_pfn(pte_pfn(entry)));
				goto out_unlock;
			}
			entry = pte_mkyoung(entry);
			entry = maybe_mkwrite(pte_mkdirty(entry), vma);
			if (ptep_set_access_flags(vma, addr, pte, entry, 1))
				update_mmu_cache(vma, addr, pte);
		}
		goto out_unlock;
	}

	/* Ok, finally just insert the thing.. */
	if (pfn_t_devmap(pfn))
		entry = pte_mkdevmap(pfn_t_pte(pfn, prot));
	else
		entry = pte_mkspecial(pfn_t_pte(pfn, prot));

	if (mkwrite) {
		entry = pte_mkyoung(entry);
		entry = maybe_mkwrite(pte_mkdirty(entry), vma);
	}

	set_pte_at(mm, addr, pte, entry);
	update_mmu_cache(vma, addr, pte); /* XXX: why not for insert_page? */

out_unlock:
	pte_unmap_unlock(pte, ptl);
	return VM_FAULT_NOPAGE;
}

/**
 * vmf_insert_pfn_prot - insert single pfn into user vma with specified pgprot
 * @vma: user vma to map to
 * @addr: target user address of this page
 * @pfn: source kernel pfn
 * @pgprot: pgprot flags for the inserted page
 *
 * This is exactly like vmf_insert_pfn(), except that it allows drivers
 * to override pgprot on a per-page basis.
 *
 * This only makes sense for IO mappings, and it makes no sense for
 * COW mappings.  In general, using multiple vmas is preferable;
 * vmf_insert_pfn_prot should only be used if using multiple VMAs is
 * impractical.
 *
 * pgprot typically only differs from @vma->vm_page_prot when drivers set
 * caching- and encryption bits different than those of @vma->vm_page_prot,
 * because the caching- or encryption mode may not be known at mmap() time.
 *
 * This is ok as long as @vma->vm_page_prot is not used by the core vm
 * to set caching and encryption bits for those vmas (except for COW pages).
 * This is ensured by core vm only modifying these page table entries using
 * functions that don't touch caching- or encryption bits, using pte_modify()
 * if needed. (See for example mprotect()).
 *
 * Also when new page-table entries are created, this is only done using the
 * fault() callback, and never using the value of vma->vm_page_prot,
 * except for page-table entries that point to anonymous pages as the result
 * of COW.
 *
 * Context: Process context.  May allocate using %GFP_KERNEL.
 * Return: vm_fault_t value.
 */
vm_fault_t vmf_insert_pfn_prot(struct vm_area_struct *vma, unsigned long addr,
			unsigned long pfn, pgprot_t pgprot)
{
	/*
	 * Technically, architectures with pte_special can avoid all these
	 * restrictions (same for remap_pfn_range).  However we would like
	 * consistency in testing and feature parity among all, so we should
	 * try to keep these invariants in place for everybody.
	 */
	BUG_ON(!(vma->vm_flags & (VM_PFNMAP|VM_MIXEDMAP)));
	BUG_ON((vma->vm_flags & (VM_PFNMAP|VM_MIXEDMAP)) ==
						(VM_PFNMAP|VM_MIXEDMAP));
	BUG_ON((vma->vm_flags & VM_PFNMAP) && is_cow_mapping(vma->vm_flags));
	BUG_ON((vma->vm_flags & VM_MIXEDMAP) && pfn_valid(pfn));

	if (addr < vma->vm_start || addr >= vma->vm_end)
		return VM_FAULT_SIGBUS;

	if (!pfn_modify_allowed(pfn, pgprot))
		return VM_FAULT_SIGBUS;

	track_pfn_insert(vma, &pgprot, __pfn_to_pfn_t(pfn, PFN_DEV));

	return insert_pfn(vma, addr, __pfn_to_pfn_t(pfn, PFN_DEV), pgprot,
			false);
}
EXPORT_SYMBOL(vmf_insert_pfn_prot);

/**
 * vmf_insert_pfn - insert single pfn into user vma
 * @vma: user vma to map to
 * @addr: target user address of this page
 * @pfn: source kernel pfn
 *
 * Similar to vm_insert_page, this allows drivers to insert individual pages
 * they've allocated into a user vma. Same comments apply.
 *
 * This function should only be called from a vm_ops->fault handler, and
 * in that case the handler should return the result of this function.
 *
 * vma cannot be a COW mapping.
 *
 * As this is called only for pages that do not currently exist, we
 * do not need to flush old virtual caches or the TLB.
 *
 * Context: Process context.  May allocate using %GFP_KERNEL.
 * Return: vm_fault_t value.
 */
vm_fault_t vmf_insert_pfn(struct vm_area_struct *vma, unsigned long addr,
			unsigned long pfn)
{
	return vmf_insert_pfn_prot(vma, addr, pfn, vma->vm_page_prot);
}
EXPORT_SYMBOL(vmf_insert_pfn);

static bool vm_mixed_ok(struct vm_area_struct *vma, pfn_t pfn, bool mkwrite)
{
	if (unlikely(is_zero_pfn(pfn_t_to_pfn(pfn))) &&
	    (mkwrite || !vm_mixed_zeropage_allowed(vma)))
		return false;
	/* these checks mirror the abort conditions in vm_normal_page */
	if (vma->vm_flags & VM_MIXEDMAP)
		return true;
	if (pfn_t_devmap(pfn))
		return true;
	if (pfn_t_special(pfn))
		return true;
	if (is_zero_pfn(pfn_t_to_pfn(pfn)))
		return true;
	return false;
}

static vm_fault_t __vm_insert_mixed(struct vm_area_struct *vma,
		unsigned long addr, pfn_t pfn, bool mkwrite)
{
	pgprot_t pgprot = vma->vm_page_prot;
	int err;

	if (!vm_mixed_ok(vma, pfn, mkwrite))
		return VM_FAULT_SIGBUS;

	if (addr < vma->vm_start || addr >= vma->vm_end)
		return VM_FAULT_SIGBUS;

	track_pfn_insert(vma, &pgprot, pfn);

	if (!pfn_modify_allowed(pfn_t_to_pfn(pfn), pgprot))
		return VM_FAULT_SIGBUS;

	/*
	 * If we don't have pte special, then we have to use the pfn_valid()
	 * based VM_MIXEDMAP scheme (see vm_normal_page), and thus we *must*
	 * refcount the page if pfn_valid is true (hence insert_page rather
	 * than insert_pfn).  If a zero_pfn were inserted into a VM_MIXEDMAP
	 * without pte special, it would there be refcounted as a normal page.
	 */
	if (!IS_ENABLED(CONFIG_ARCH_HAS_PTE_SPECIAL) &&
	    !pfn_t_devmap(pfn) && pfn_t_valid(pfn)) {
		struct page *page;

		/*
		 * At this point we are committed to insert_page()
		 * regardless of whether the caller specified flags that
		 * result in pfn_t_has_page() == false.
		 */
		page = pfn_to_page(pfn_t_to_pfn(pfn));
		err = insert_page(vma, addr, page, pgprot);
	} else {
		return insert_pfn(vma, addr, pfn, pgprot, mkwrite);
	}

	if (err == -ENOMEM)
		return VM_FAULT_OOM;
	if (err < 0 && err != -EBUSY)
		return VM_FAULT_SIGBUS;

	return VM_FAULT_NOPAGE;
}

vm_fault_t vmf_insert_mixed(struct vm_area_struct *vma, unsigned long addr,
		pfn_t pfn)
{
	return __vm_insert_mixed(vma, addr, pfn, false);
}
EXPORT_SYMBOL(vmf_insert_mixed);

/*
 *  If the insertion of PTE failed because someone else already added a
 *  different entry in the mean time, we treat that as success as we assume
 *  the same entry was actually inserted.
 */
vm_fault_t vmf_insert_mixed_mkwrite(struct vm_area_struct *vma,
		unsigned long addr, pfn_t pfn)
{
	return __vm_insert_mixed(vma, addr, pfn, true);
}

/*
 * maps a range of physical memory into the requested pages. the old
 * mappings are removed. any references to nonexistent pages results
 * in null mappings (currently treated as "copy-on-access")
 */
static int remap_pte_range(struct mm_struct *mm, pmd_t *pmd,
			unsigned long addr, unsigned long end,
			unsigned long pfn, pgprot_t prot)
{
	pte_t *pte, *mapped_pte;
	spinlock_t *ptl;
	int err = 0;

	mapped_pte = pte = pte_alloc_map_lock(mm, pmd, addr, &ptl);
	if (!pte)
		return -ENOMEM;
	arch_enter_lazy_mmu_mode();
	do {
		BUG_ON(!pte_none(ptep_get(pte)));
		if (!pfn_modify_allowed(pfn, prot)) {
			err = -EACCES;
			break;
		}
		set_pte_at(mm, addr, pte, pte_mkspecial(pfn_pte(pfn, prot)));
		pfn++;
	} while (pte++, addr += PAGE_SIZE, addr != end);
	arch_leave_lazy_mmu_mode();
	pte_unmap_unlock(mapped_pte, ptl);
	return err;
}

static inline int remap_pmd_range(struct mm_struct *mm, pud_t *pud,
			unsigned long addr, unsigned long end,
			unsigned long pfn, pgprot_t prot)
{
	pmd_t *pmd;
	unsigned long next;
	int err;

	pfn -= addr >> PAGE_SHIFT;
	pmd = pmd_alloc(mm, pud, addr);
	if (!pmd)
		return -ENOMEM;
	VM_BUG_ON(pmd_trans_huge(*pmd));
	do {
		next = pmd_addr_end(addr, end);
		err = remap_pte_range(mm, pmd, addr, next,
				pfn + (addr >> PAGE_SHIFT), prot);
		if (err)
			return err;
	} while (pmd++, addr = next, addr != end);
	return 0;
}

static inline int remap_pud_range(struct mm_struct *mm, p4d_t *p4d,
			unsigned long addr, unsigned long end,
			unsigned long pfn, pgprot_t prot)
{
	pud_t *pud;
	unsigned long next;
	int err;

	pfn -= addr >> PAGE_SHIFT;
	pud = pud_alloc(mm, p4d, addr);
	if (!pud)
		return -ENOMEM;
	do {
		next = pud_addr_end(addr, end);
		err = remap_pmd_range(mm, pud, addr, next,
				pfn + (addr >> PAGE_SHIFT), prot);
		if (err)
			return err;
	} while (pud++, addr = next, addr != end);
	return 0;
}

static inline int remap_p4d_range(struct mm_struct *mm, pgd_t *pgd,
			unsigned long addr, unsigned long end,
			unsigned long pfn, pgprot_t prot)
{
	p4d_t *p4d;
	unsigned long next;
	int err;

	pfn -= addr >> PAGE_SHIFT;
	p4d = p4d_alloc(mm, pgd, addr);
	if (!p4d)
		return -ENOMEM;
	do {
		next = p4d_addr_end(addr, end);
		err = remap_pud_range(mm, p4d, addr, next,
				pfn + (addr >> PAGE_SHIFT), prot);
		if (err)
			return err;
	} while (p4d++, addr = next, addr != end);
	return 0;
}

static int remap_pfn_range_internal(struct vm_area_struct *vma, unsigned long addr,
		unsigned long pfn, unsigned long size, pgprot_t prot)
{
	pgd_t *pgd;
	unsigned long next;
	unsigned long end = addr + PAGE_ALIGN(size);
	struct mm_struct *mm = vma->vm_mm;
	int err;

	if (WARN_ON_ONCE(!PAGE_ALIGNED(addr)))
		return -EINVAL;

	/*
	 * Physically remapped pages are special. Tell the
	 * rest of the world about it:
	 *   VM_IO tells people not to look at these pages
	 *	(accesses can have side effects).
	 *   VM_PFNMAP tells the core MM that the base pages are just
	 *	raw PFN mappings, and do not have a "struct page" associated
	 *	with them.
	 *   VM_DONTEXPAND
	 *      Disable vma merging and expanding with mremap().
	 *   VM_DONTDUMP
	 *      Omit vma from core dump, even when VM_IO turned off.
	 *
	 * There's a horrible special case to handle copy-on-write
	 * behaviour that some programs depend on. We mark the "original"
	 * un-COW'ed pages by matching them up with "vma->vm_pgoff".
	 * See vm_normal_page() for details.
	 */
	if (is_cow_mapping(vma->vm_flags)) {
		if (addr != vma->vm_start || end != vma->vm_end)
			return -EINVAL;
		vma->vm_pgoff = pfn;
	}

	vm_flags_set(vma, VM_IO | VM_PFNMAP | VM_DONTEXPAND | VM_DONTDUMP);

	BUG_ON(addr >= end);
	pfn -= addr >> PAGE_SHIFT;
	pgd = pgd_offset(mm, addr);
	flush_cache_range(vma, addr, end);
	do {
		next = pgd_addr_end(addr, end);
		err = remap_p4d_range(mm, pgd, addr, next,
				pfn + (addr >> PAGE_SHIFT), prot);
		if (err)
			return err;
	} while (pgd++, addr = next, addr != end);

	return 0;
}

/*
 * Variant of remap_pfn_range that does not call track_pfn_remap.  The caller
 * must have pre-validated the caching bits of the pgprot_t.
 */
int remap_pfn_range_notrack(struct vm_area_struct *vma, unsigned long addr,
		unsigned long pfn, unsigned long size, pgprot_t prot)
{
	int error = remap_pfn_range_internal(vma, addr, pfn, size, prot);

	if (!error)
		return 0;

	/*
	 * A partial pfn range mapping is dangerous: it does not
	 * maintain page reference counts, and callers may free
	 * pages due to the error. So zap it early.
	 */
	zap_page_range_single(vma, addr, size, NULL);
	return error;
}

/**
 * remap_pfn_range - remap kernel memory to userspace
 * @vma: user vma to map to
 * @addr: target page aligned user address to start at
 * @pfn: page frame number of kernel physical memory address
 * @size: size of mapping area
 * @prot: page protection flags for this mapping
 *
 * Note: this is only safe if the mm semaphore is held when called.
 *
 * Return: %0 on success, negative error code otherwise.
 */
int remap_pfn_range(struct vm_area_struct *vma, unsigned long addr,
		    unsigned long pfn, unsigned long size, pgprot_t prot)
{
	int err;

	err = track_pfn_remap(vma, &prot, pfn, addr, PAGE_ALIGN(size));
	if (err)
		return -EINVAL;

	err = remap_pfn_range_notrack(vma, addr, pfn, size, prot);
	if (err)
		untrack_pfn(vma, pfn, PAGE_ALIGN(size), true);
	return err;
}
EXPORT_SYMBOL(remap_pfn_range);

/**
 * vm_iomap_memory - remap memory to userspace
 * @vma: user vma to map to
 * @start: start of the physical memory to be mapped
 * @len: size of area
 *
 * This is a simplified io_remap_pfn_range() for common driver use. The
 * driver just needs to give us the physical memory range to be mapped,
 * we'll figure out the rest from the vma information.
 *
 * NOTE! Some drivers might want to tweak vma->vm_page_prot first to get
 * whatever write-combining details or similar.
 *
 * Return: %0 on success, negative error code otherwise.
 */
int vm_iomap_memory(struct vm_area_struct *vma, phys_addr_t start, unsigned long len)
{
	unsigned long vm_len, pfn, pages;

	/* Check that the physical memory area passed in looks valid */
	if (start + len < start)
		return -EINVAL;
	/*
	 * You *really* shouldn't map things that aren't page-aligned,
	 * but we've historically allowed it because IO memory might
	 * just have smaller alignment.
	 */
	len += start & ~PAGE_MASK;
	pfn = start >> PAGE_SHIFT;
	pages = (len + ~PAGE_MASK) >> PAGE_SHIFT;
	if (pfn + pages < pfn)
		return -EINVAL;

	/* We start the mapping 'vm_pgoff' pages into the area */
	if (vma->vm_pgoff > pages)
		return -EINVAL;
	pfn += vma->vm_pgoff;
	pages -= vma->vm_pgoff;

	/* Can we fit all of the mapping? */
	vm_len = vma->vm_end - vma->vm_start;
	if (vm_len >> PAGE_SHIFT > pages)
		return -EINVAL;

	/* Ok, let it rip */
	return io_remap_pfn_range(vma, vma->vm_start, pfn, vm_len, vma->vm_page_prot);
}
EXPORT_SYMBOL(vm_iomap_memory);

static int apply_to_pte_range(struct mm_struct *mm, pmd_t *pmd,
				     unsigned long addr, unsigned long end,
				     pte_fn_t fn, void *data, bool create,
				     pgtbl_mod_mask *mask)
{
	pte_t *pte, *mapped_pte;
	int err = 0;
	spinlock_t *ptl;

	if (create) {
		mapped_pte = pte = (mm == &init_mm) ?
			pte_alloc_kernel_track(pmd, addr, mask) :
			pte_alloc_map_lock(mm, pmd, addr, &ptl);
		if (!pte)
			return -ENOMEM;
	} else {
		mapped_pte = pte = (mm == &init_mm) ?
			pte_offset_kernel(pmd, addr) :
			pte_offset_map_lock(mm, pmd, addr, &ptl);
		if (!pte)
			return -EINVAL;
	}

	arch_enter_lazy_mmu_mode();

	if (fn) {
		do {
			if (create || !pte_none(ptep_get(pte))) {
				err = fn(pte++, addr, data);
				if (err)
					break;
			}
		} while (addr += PAGE_SIZE, addr != end);
	}
	*mask |= PGTBL_PTE_MODIFIED;

	arch_leave_lazy_mmu_mode();

	if (mm != &init_mm)
		pte_unmap_unlock(mapped_pte, ptl);
	return err;
}

static int apply_to_pmd_range(struct mm_struct *mm, pud_t *pud,
				     unsigned long addr, unsigned long end,
				     pte_fn_t fn, void *data, bool create,
				     pgtbl_mod_mask *mask)
{
	pmd_t *pmd;
	unsigned long next;
	int err = 0;

	BUG_ON(pud_leaf(*pud));

	if (create) {
		pmd = pmd_alloc_track(mm, pud, addr, mask);
		if (!pmd)
			return -ENOMEM;
	} else {
		pmd = pmd_offset(pud, addr);
	}
	do {
		next = pmd_addr_end(addr, end);
		if (pmd_none(*pmd) && !create)
			continue;
		if (WARN_ON_ONCE(pmd_leaf(*pmd)))
			return -EINVAL;
		if (!pmd_none(*pmd) && WARN_ON_ONCE(pmd_bad(*pmd))) {
			if (!create)
				continue;
			pmd_clear_bad(pmd);
		}
		err = apply_to_pte_range(mm, pmd, addr, next,
					 fn, data, create, mask);
		if (err)
			break;
	} while (pmd++, addr = next, addr != end);

	return err;
}

static int apply_to_pud_range(struct mm_struct *mm, p4d_t *p4d,
				     unsigned long addr, unsigned long end,
				     pte_fn_t fn, void *data, bool create,
				     pgtbl_mod_mask *mask)
{
	pud_t *pud;
	unsigned long next;
	int err = 0;

	if (create) {
		pud = pud_alloc_track(mm, p4d, addr, mask);
		if (!pud)
			return -ENOMEM;
	} else {
		pud = pud_offset(p4d, addr);
	}
	do {
		next = pud_addr_end(addr, end);
		if (pud_none(*pud) && !create)
			continue;
		if (WARN_ON_ONCE(pud_leaf(*pud)))
			return -EINVAL;
		if (!pud_none(*pud) && WARN_ON_ONCE(pud_bad(*pud))) {
			if (!create)
				continue;
			pud_clear_bad(pud);
		}
		err = apply_to_pmd_range(mm, pud, addr, next,
					 fn, data, create, mask);
		if (err)
			break;
	} while (pud++, addr = next, addr != end);

	return err;
}

static int apply_to_p4d_range(struct mm_struct *mm, pgd_t *pgd,
				     unsigned long addr, unsigned long end,
				     pte_fn_t fn, void *data, bool create,
				     pgtbl_mod_mask *mask)
{
	p4d_t *p4d;
	unsigned long next;
	int err = 0;

	if (create) {
		p4d = p4d_alloc_track(mm, pgd, addr, mask);
		if (!p4d)
			return -ENOMEM;
	} else {
		p4d = p4d_offset(pgd, addr);
	}
	do {
		next = p4d_addr_end(addr, end);
		if (p4d_none(*p4d) && !create)
			continue;
		if (WARN_ON_ONCE(p4d_leaf(*p4d)))
			return -EINVAL;
		if (!p4d_none(*p4d) && WARN_ON_ONCE(p4d_bad(*p4d))) {
			if (!create)
				continue;
			p4d_clear_bad(p4d);
		}
		err = apply_to_pud_range(mm, p4d, addr, next,
					 fn, data, create, mask);
		if (err)
			break;
	} while (p4d++, addr = next, addr != end);

	return err;
}

static int __apply_to_page_range(struct mm_struct *mm, unsigned long addr,
				 unsigned long size, pte_fn_t fn,
				 void *data, bool create)
{
	pgd_t *pgd;
	unsigned long start = addr, next;
	unsigned long end = addr + size;
	pgtbl_mod_mask mask = 0;
	int err = 0;

	if (WARN_ON(addr >= end))
		return -EINVAL;

	pgd = pgd_offset(mm, addr);
	do {
		next = pgd_addr_end(addr, end);
		if (pgd_none(*pgd) && !create)
			continue;
		if (WARN_ON_ONCE(pgd_leaf(*pgd)))
			return -EINVAL;
		if (!pgd_none(*pgd) && WARN_ON_ONCE(pgd_bad(*pgd))) {
			if (!create)
				continue;
			pgd_clear_bad(pgd);
		}
		err = apply_to_p4d_range(mm, pgd, addr, next,
					 fn, data, create, &mask);
		if (err)
			break;
	} while (pgd++, addr = next, addr != end);

	if (mask & ARCH_PAGE_TABLE_SYNC_MASK)
		arch_sync_kernel_mappings(start, start + size);

	return err;
}

/*
 * Scan a region of virtual memory, filling in page tables as necessary
 * and calling a provided function on each leaf page table.
 */
int apply_to_page_range(struct mm_struct *mm, unsigned long addr,
			unsigned long size, pte_fn_t fn, void *data)
{
	return __apply_to_page_range(mm, addr, size, fn, data, true);
}
EXPORT_SYMBOL_GPL(apply_to_page_range);

/*
 * Scan a region of virtual memory, calling a provided function on
 * each leaf page table where it exists.
 *
 * Unlike apply_to_page_range, this does _not_ fill in page tables
 * where they are absent.
 */
int apply_to_existing_page_range(struct mm_struct *mm, unsigned long addr,
				 unsigned long size, pte_fn_t fn, void *data)
{
	return __apply_to_page_range(mm, addr, size, fn, data, false);
}
EXPORT_SYMBOL_GPL(apply_to_existing_page_range);

/*
 * handle_pte_fault chooses page fault handler according to an entry which was
 * read non-atomically.  Before making any commitment, on those architectures
 * or configurations (e.g. i386 with PAE) which might give a mix of unmatched
 * parts, do_swap_page must check under lock before unmapping the pte and
 * proceeding (but do_wp_page is only called after already making such a check;
 * and do_anonymous_page can safely check later on).
 */
static inline int pte_unmap_same(struct vm_fault *vmf)
{
	int same = 1;
#if defined(CONFIG_SMP) || defined(CONFIG_PREEMPTION)
	if (sizeof(pte_t) > sizeof(unsigned long)) {
		spin_lock(vmf->ptl);
		same = pte_same(ptep_get(vmf->pte), vmf->orig_pte);
		spin_unlock(vmf->ptl);
	}
#endif
	pte_unmap(vmf->pte);
	vmf->pte = NULL;
	return same;
}

/*
 * Return:
 *	0:		copied succeeded
 *	-EHWPOISON:	copy failed due to hwpoison in source page
 *	-EAGAIN:	copied failed (some other reason)
 */
static inline int __wp_page_copy_user(struct page *dst, struct page *src,
				      struct vm_fault *vmf)
{
	int ret;
	void *kaddr;
	void __user *uaddr;
	struct vm_area_struct *vma = vmf->vma;
	struct mm_struct *mm = vma->vm_mm;
	unsigned long addr = vmf->address;

	if (likely(src)) {
		if (copy_mc_user_highpage(dst, src, addr, vma))
			return -EHWPOISON;
		return 0;
	}

	/*
	 * If the source page was a PFN mapping, we don't have
	 * a "struct page" for it. We do a best-effort copy by
	 * just copying from the original user address. If that
	 * fails, we just zero-fill it. Live with it.
	 */
	kaddr = kmap_local_page(dst);
	pagefault_disable();
	uaddr = (void __user *)(addr & PAGE_MASK);

	/*
	 * On architectures with software "accessed" bits, we would
	 * take a double page fault, so mark it accessed here.
	 */
	vmf->pte = NULL;
	if (!arch_has_hw_pte_young() && !pte_young(vmf->orig_pte)) {
		pte_t entry;

		vmf->pte = pte_offset_map_lock(mm, vmf->pmd, addr, &vmf->ptl);
		if (unlikely(!vmf->pte || !pte_same(ptep_get(vmf->pte), vmf->orig_pte))) {
			/*
			 * Other thread has already handled the fault
			 * and update local tlb only
			 */
			if (vmf->pte)
				update_mmu_tlb(vma, addr, vmf->pte);
			ret = -EAGAIN;
			goto pte_unlock;
		}

		entry = pte_mkyoung(vmf->orig_pte);
		if (ptep_set_access_flags(vma, addr, vmf->pte, entry, 0))
			update_mmu_cache_range(vmf, vma, addr, vmf->pte, 1);
	}

	/*
	 * This really shouldn't fail, because the page is there
	 * in the page tables. But it might just be unreadable,
	 * in which case we just give up and fill the result with
	 * zeroes.
	 */
	if (__copy_from_user_inatomic(kaddr, uaddr, PAGE_SIZE)) {
		if (vmf->pte)
			goto warn;

		/* Re-validate under PTL if the page is still mapped */
		vmf->pte = pte_offset_map_lock(mm, vmf->pmd, addr, &vmf->ptl);
		if (unlikely(!vmf->pte || !pte_same(ptep_get(vmf->pte), vmf->orig_pte))) {
			/* The PTE changed under us, update local tlb */
			if (vmf->pte)
				update_mmu_tlb(vma, addr, vmf->pte);
			ret = -EAGAIN;
			goto pte_unlock;
		}

		/*
		 * The same page can be mapped back since last copy attempt.
		 * Try to copy again under PTL.
		 */
		if (__copy_from_user_inatomic(kaddr, uaddr, PAGE_SIZE)) {
			/*
			 * Give a warn in case there can be some obscure
			 * use-case
			 */
warn:
			WARN_ON_ONCE(1);
			clear_page(kaddr);
		}
	}

	ret = 0;

pte_unlock:
	if (vmf->pte)
		pte_unmap_unlock(vmf->pte, vmf->ptl);
	pagefault_enable();
	kunmap_local(kaddr);
	flush_dcache_page(dst);

	return ret;
}

static gfp_t __get_fault_gfp_mask(struct vm_area_struct *vma)
{
	struct file *vm_file = vma->vm_file;

	if (vm_file)
		return mapping_gfp_mask(vm_file->f_mapping) | __GFP_FS | __GFP_IO;

	/*
	 * Special mappings (e.g. VDSO) do not have any file so fake
	 * a default GFP_KERNEL for them.
	 */
	return GFP_KERNEL;
}

/*
 * Notify the address space that the page is about to become writable so that
 * it can prohibit this or wait for the page to get into an appropriate state.
 *
 * We do this without the lock held, so that it can sleep if it needs to.
 */
static vm_fault_t do_page_mkwrite(struct vm_fault *vmf, struct folio *folio)
{
	vm_fault_t ret;
	unsigned int old_flags = vmf->flags;

	vmf->flags = FAULT_FLAG_WRITE|FAULT_FLAG_MKWRITE;

	if (vmf->vma->vm_file &&
	    IS_SWAPFILE(vmf->vma->vm_file->f_mapping->host))
		return VM_FAULT_SIGBUS;

	ret = vmf->vma->vm_ops->page_mkwrite(vmf);
	/* Restore original flags so that caller is not surprised */
	vmf->flags = old_flags;
	if (unlikely(ret & (VM_FAULT_ERROR | VM_FAULT_NOPAGE)))
		return ret;
	if (unlikely(!(ret & VM_FAULT_LOCKED))) {
		folio_lock(folio);
		if (!folio->mapping) {
			folio_unlock(folio);
			return 0; /* retry */
		}
		ret |= VM_FAULT_LOCKED;
	} else
		VM_BUG_ON_FOLIO(!folio_test_locked(folio), folio);
	return ret;
}

/*
 * Handle dirtying of a page in shared file mapping on a write fault.
 *
 * The function expects the page to be locked and unlocks it.
 */
static vm_fault_t fault_dirty_shared_page(struct vm_fault *vmf)
{
	struct vm_area_struct *vma = vmf->vma;
	struct address_space *mapping;
	struct folio *folio = page_folio(vmf->page);
	bool dirtied;
	bool page_mkwrite = vma->vm_ops && vma->vm_ops->page_mkwrite;

	dirtied = folio_mark_dirty(folio);
	VM_BUG_ON_FOLIO(folio_test_anon(folio), folio);
	/*
	 * Take a local copy of the address_space - folio.mapping may be zeroed
	 * by truncate after folio_unlock().   The address_space itself remains
	 * pinned by vma->vm_file's reference.  We rely on folio_unlock()'s
	 * release semantics to prevent the compiler from undoing this copying.
	 */
	mapping = folio_raw_mapping(folio);
	folio_unlock(folio);

	if (!page_mkwrite)
		file_update_time(vma->vm_file);

	/*
	 * Throttle page dirtying rate down to writeback speed.
	 *
	 * mapping may be NULL here because some device drivers do not
	 * set page.mapping but still dirty their pages
	 *
	 * Drop the mmap_lock before waiting on IO, if we can. The file
	 * is pinning the mapping, as per above.
	 */
	if ((dirtied || page_mkwrite) && mapping) {
		struct file *fpin;

		fpin = maybe_unlock_mmap_for_io(vmf, NULL);
		balance_dirty_pages_ratelimited(mapping);
		if (fpin) {
			fput(fpin);
			return VM_FAULT_COMPLETED;
		}
	}

	return 0;
}

/*
 * Handle write page faults for pages that can be reused in the current vma
 *
 * This can happen either due to the mapping being with the VM_SHARED flag,
 * or due to us being the last reference standing to the page. In either
 * case, all we need to do here is to mark the page as writable and update
 * any related book-keeping.
 */
static inline void wp_page_reuse(struct vm_fault *vmf, struct folio *folio)
	__releases(vmf->ptl)
{
	struct vm_area_struct *vma = vmf->vma;
	pte_t entry;

	VM_BUG_ON(!(vmf->flags & FAULT_FLAG_WRITE));
	VM_WARN_ON(is_zero_pfn(pte_pfn(vmf->orig_pte)));

	if (folio) {
		VM_BUG_ON(folio_test_anon(folio) &&
			  !PageAnonExclusive(vmf->page));
		/*
		 * Clear the folio's cpupid information as the existing
		 * information potentially belongs to a now completely
		 * unrelated process.
		 */
		folio_xchg_last_cpupid(folio, (1 << LAST_CPUPID_SHIFT) - 1);
	}

	flush_cache_page(vma, vmf->address, pte_pfn(vmf->orig_pte));
	entry = pte_mkyoung(vmf->orig_pte);
	entry = maybe_mkwrite(pte_mkdirty(entry), vma);
	if (ptep_set_access_flags(vma, vmf->address, vmf->pte, entry, 1))
		update_mmu_cache_range(vmf, vma, vmf->address, vmf->pte, 1);
	pte_unmap_unlock(vmf->pte, vmf->ptl);
	count_vm_event(PGREUSE);
}

/*
 * We could add a bitflag somewhere, but for now, we know that all
 * vm_ops that have a ->map_pages have been audited and don't need
 * the mmap_lock to be held.
 */
static inline vm_fault_t vmf_can_call_fault(const struct vm_fault *vmf)
{
	struct vm_area_struct *vma = vmf->vma;

	if (vma->vm_ops->map_pages || !(vmf->flags & FAULT_FLAG_VMA_LOCK))
		return 0;
	vma_end_read(vma);
	return VM_FAULT_RETRY;
}

/**
 * __vmf_anon_prepare - Prepare to handle an anonymous fault.
 * @vmf: The vm_fault descriptor passed from the fault handler.
 *
 * When preparing to insert an anonymous page into a VMA from a
 * fault handler, call this function rather than anon_vma_prepare().
 * If this vma does not already have an associated anon_vma and we are
 * only protected by the per-VMA lock, the caller must retry with the
 * mmap_lock held.  __anon_vma_prepare() will look at adjacent VMAs to
 * determine if this VMA can share its anon_vma, and that's not safe to
 * do with only the per-VMA lock held for this VMA.
 *
 * Return: 0 if fault handling can proceed.  Any other value should be
 * returned to the caller.
 */
vm_fault_t __vmf_anon_prepare(struct vm_fault *vmf)
{
	struct vm_area_struct *vma = vmf->vma;
	vm_fault_t ret = 0;

	if (likely(vma->anon_vma))
		return 0;
	if (vmf->flags & FAULT_FLAG_VMA_LOCK) {
		if (!mmap_read_trylock(vma->vm_mm))
			return VM_FAULT_RETRY;
	}
	if (__anon_vma_prepare(vma))
		ret = VM_FAULT_OOM;
	if (vmf->flags & FAULT_FLAG_VMA_LOCK)
		mmap_read_unlock(vma->vm_mm);
	return ret;
}

/*
 * Handle the case of a page which we actually need to copy to a new page,
 * either due to COW or unsharing.
 *
 * Called with mmap_lock locked and the old page referenced, but
 * without the ptl held.
 *
 * High level logic flow:
 *
 * - Allocate a page, copy the content of the old page to the new one.
 * - Handle book keeping and accounting - cgroups, mmu-notifiers, etc.
 * - Take the PTL. If the pte changed, bail out and release the allocated page
 * - If the pte is still the way we remember it, update the page table and all
 *   relevant references. This includes dropping the reference the page-table
 *   held to the old page, as well as updating the rmap.
 * - In any case, unlock the PTL and drop the reference we took to the old page.
 */
static vm_fault_t wp_page_copy(struct vm_fault *vmf)
{
	const bool unshare = vmf->flags & FAULT_FLAG_UNSHARE;
	struct vm_area_struct *vma = vmf->vma;
	struct mm_struct *mm = vma->vm_mm;
	struct folio *old_folio = NULL;
	struct folio *new_folio = NULL;
	pte_t entry;
	int page_copied = 0;
	struct mmu_notifier_range range;
	vm_fault_t ret;
	bool pfn_is_zero;

	delayacct_wpcopy_start();

	if (vmf->page)
		old_folio = page_folio(vmf->page);
	ret = vmf_anon_prepare(vmf);
	if (unlikely(ret))
		goto out;

	pfn_is_zero = is_zero_pfn(pte_pfn(vmf->orig_pte));
	new_folio = folio_prealloc(mm, vma, vmf->address, pfn_is_zero);
	if (!new_folio)
		goto oom;

	if (!pfn_is_zero) {
		int err;

		err = __wp_page_copy_user(&new_folio->page, vmf->page, vmf);
		if (err) {
			/*
			 * COW failed, if the fault was solved by other,
			 * it's fine. If not, userspace would re-fault on
			 * the same address and we will handle the fault
			 * from the second attempt.
			 * The -EHWPOISON case will not be retried.
			 */
			folio_put(new_folio);
			if (old_folio)
				folio_put(old_folio);

			delayacct_wpcopy_end();
			return err == -EHWPOISON ? VM_FAULT_HWPOISON : 0;
		}
		kmsan_copy_page_meta(&new_folio->page, vmf->page);
	}

	__folio_mark_uptodate(new_folio);

	mmu_notifier_range_init(&range, MMU_NOTIFY_CLEAR, 0, mm,
				vmf->address & PAGE_MASK,
				(vmf->address & PAGE_MASK) + PAGE_SIZE);
	mmu_notifier_invalidate_range_start(&range);

	/*
	 * Re-check the pte - we dropped the lock
	 */
	vmf->pte = pte_offset_map_lock(mm, vmf->pmd, vmf->address, &vmf->ptl);
	if (likely(vmf->pte && pte_same(ptep_get(vmf->pte), vmf->orig_pte))) {
		if (old_folio) {
			if (!folio_test_anon(old_folio)) {
				dec_mm_counter(mm, mm_counter_file(old_folio));
				inc_mm_counter(mm, MM_ANONPAGES);
			}
		} else {
			ksm_might_unmap_zero_page(mm, vmf->orig_pte);
			inc_mm_counter(mm, MM_ANONPAGES);
		}
		flush_cache_page(vma, vmf->address, pte_pfn(vmf->orig_pte));
		entry = mk_pte(&new_folio->page, vma->vm_page_prot);
		entry = pte_sw_mkyoung(entry);
		if (unlikely(unshare)) {
			if (pte_soft_dirty(vmf->orig_pte))
				entry = pte_mksoft_dirty(entry);
			if (pte_uffd_wp(vmf->orig_pte))
				entry = pte_mkuffd_wp(entry);
		} else {
			entry = maybe_mkwrite(pte_mkdirty(entry), vma);
		}

		/*
		 * Clear the pte entry and flush it first, before updating the
		 * pte with the new entry, to keep TLBs on different CPUs in
		 * sync. This code used to set the new PTE then flush TLBs, but
		 * that left a window where the new PTE could be loaded into
		 * some TLBs while the old PTE remains in others.
		 */
		ptep_clear_flush(vma, vmf->address, vmf->pte);
		folio_add_new_anon_rmap(new_folio, vma, vmf->address, RMAP_EXCLUSIVE);
		folio_add_lru_vma(new_folio, vma);
		BUG_ON(unshare && pte_write(entry));
		set_pte_at(mm, vmf->address, vmf->pte, entry);
		update_mmu_cache_range(vmf, vma, vmf->address, vmf->pte, 1);
		if (old_folio) {
			/*
			 * Only after switching the pte to the new page may
			 * we remove the mapcount here. Otherwise another
			 * process may come and find the rmap count decremented
			 * before the pte is switched to the new page, and
			 * "reuse" the old page writing into it while our pte
			 * here still points into it and can be read by other
			 * threads.
			 *
			 * The critical issue is to order this
			 * folio_remove_rmap_pte() with the ptp_clear_flush
			 * above. Those stores are ordered by (if nothing else,)
			 * the barrier present in the atomic_add_negative
			 * in folio_remove_rmap_pte();
			 *
			 * Then the TLB flush in ptep_clear_flush ensures that
			 * no process can access the old page before the
			 * decremented mapcount is visible. And the old page
			 * cannot be reused until after the decremented
			 * mapcount is visible. So transitively, TLBs to
			 * old page will be flushed before it can be reused.
			 */
			folio_remove_rmap_pte(old_folio, vmf->page, vma);
		}

		/* Free the old page.. */
		new_folio = old_folio;
		page_copied = 1;
		pte_unmap_unlock(vmf->pte, vmf->ptl);
	} else if (vmf->pte) {
		update_mmu_tlb(vma, vmf->address, vmf->pte);
		pte_unmap_unlock(vmf->pte, vmf->ptl);
	}

	mmu_notifier_invalidate_range_end(&range);

	if (new_folio)
		folio_put(new_folio);
	if (old_folio) {
		if (page_copied)
			free_swap_cache(old_folio);
		folio_put(old_folio);
	}

	delayacct_wpcopy_end();
	return 0;
oom:
	ret = VM_FAULT_OOM;
out:
	if (old_folio)
		folio_put(old_folio);

	delayacct_wpcopy_end();
	return ret;
}

/**
 * finish_mkwrite_fault - finish page fault for a shared mapping, making PTE
 *			  writeable once the page is prepared
 *
 * @vmf: structure describing the fault
 * @folio: the folio of vmf->page
 *
 * This function handles all that is needed to finish a write page fault in a
 * shared mapping due to PTE being read-only once the mapped page is prepared.
 * It handles locking of PTE and modifying it.
 *
 * The function expects the page to be locked or other protection against
 * concurrent faults / writeback (such as DAX radix tree locks).
 *
 * Return: %0 on success, %VM_FAULT_NOPAGE when PTE got changed before
 * we acquired PTE lock.
 */
static vm_fault_t finish_mkwrite_fault(struct vm_fault *vmf, struct folio *folio)
{
	WARN_ON_ONCE(!(vmf->vma->vm_flags & VM_SHARED));
	vmf->pte = pte_offset_map_lock(vmf->vma->vm_mm, vmf->pmd, vmf->address,
				       &vmf->ptl);
	if (!vmf->pte)
		return VM_FAULT_NOPAGE;
	/*
	 * We might have raced with another page fault while we released the
	 * pte_offset_map_lock.
	 */
	if (!pte_same(ptep_get(vmf->pte), vmf->orig_pte)) {
		update_mmu_tlb(vmf->vma, vmf->address, vmf->pte);
		pte_unmap_unlock(vmf->pte, vmf->ptl);
		return VM_FAULT_NOPAGE;
	}
	wp_page_reuse(vmf, folio);
	return 0;
}

/*
 * Handle write page faults for VM_MIXEDMAP or VM_PFNMAP for a VM_SHARED
 * mapping
 */
static vm_fault_t wp_pfn_shared(struct vm_fault *vmf)
{
	struct vm_area_struct *vma = vmf->vma;

	if (vma->vm_ops && vma->vm_ops->pfn_mkwrite) {
		vm_fault_t ret;

		pte_unmap_unlock(vmf->pte, vmf->ptl);
		ret = vmf_can_call_fault(vmf);
		if (ret)
			return ret;

		vmf->flags |= FAULT_FLAG_MKWRITE;
		ret = vma->vm_ops->pfn_mkwrite(vmf);
		if (ret & (VM_FAULT_ERROR | VM_FAULT_NOPAGE))
			return ret;
		return finish_mkwrite_fault(vmf, NULL);
	}
	wp_page_reuse(vmf, NULL);
	return 0;
}

static vm_fault_t wp_page_shared(struct vm_fault *vmf, struct folio *folio)
	__releases(vmf->ptl)
{
	struct vm_area_struct *vma = vmf->vma;
	vm_fault_t ret = 0;

	folio_get(folio);

	if (vma->vm_ops && vma->vm_ops->page_mkwrite) {
		vm_fault_t tmp;

		pte_unmap_unlock(vmf->pte, vmf->ptl);
		tmp = vmf_can_call_fault(vmf);
		if (tmp) {
			folio_put(folio);
			return tmp;
		}

		tmp = do_page_mkwrite(vmf, folio);
		if (unlikely(!tmp || (tmp &
				      (VM_FAULT_ERROR | VM_FAULT_NOPAGE)))) {
			folio_put(folio);
			return tmp;
		}
		tmp = finish_mkwrite_fault(vmf, folio);
		if (unlikely(tmp & (VM_FAULT_ERROR | VM_FAULT_NOPAGE))) {
			folio_unlock(folio);
			folio_put(folio);
			return tmp;
		}
	} else {
		wp_page_reuse(vmf, folio);
		folio_lock(folio);
	}
	ret |= fault_dirty_shared_page(vmf);
	folio_put(folio);

	return ret;
}

static bool wp_can_reuse_anon_folio(struct folio *folio,
				    struct vm_area_struct *vma)
{
	/*
	 * We could currently only reuse a subpage of a large folio if no
	 * other subpages of the large folios are still mapped. However,
	 * let's just consistently not reuse subpages even if we could
	 * reuse in that scenario, and give back a large folio a bit
	 * sooner.
	 */
	if (folio_test_large(folio))
		return false;

	/*
	 * We have to verify under folio lock: these early checks are
	 * just an optimization to avoid locking the folio and freeing
	 * the swapcache if there is little hope that we can reuse.
	 *
	 * KSM doesn't necessarily raise the folio refcount.
	 */
	if (folio_test_ksm(folio) || folio_ref_count(folio) > 3)
		return false;
	if (!folio_test_lru(folio))
		/*
		 * We cannot easily detect+handle references from
		 * remote LRU caches or references to LRU folios.
		 */
		lru_add_drain();
	if (folio_ref_count(folio) > 1 + folio_test_swapcache(folio))
		return false;
	if (!folio_trylock(folio))
		return false;
	if (folio_test_swapcache(folio))
		folio_free_swap(folio);
	if (folio_test_ksm(folio) || folio_ref_count(folio) != 1) {
		folio_unlock(folio);
		return false;
	}
	/*
	 * Ok, we've got the only folio reference from our mapping
	 * and the folio is locked, it's dark out, and we're wearing
	 * sunglasses. Hit it.
	 */
	folio_move_anon_rmap(folio, vma);
	folio_unlock(folio);
	return true;
}

/*
 * This routine handles present pages, when
 * * users try to write to a shared page (FAULT_FLAG_WRITE)
 * * GUP wants to take a R/O pin on a possibly shared anonymous page
 *   (FAULT_FLAG_UNSHARE)
 *
 * It is done by copying the page to a new address and decrementing the
 * shared-page counter for the old page.
 *
 * Note that this routine assumes that the protection checks have been
 * done by the caller (the low-level page fault routine in most cases).
 * Thus, with FAULT_FLAG_WRITE, we can safely just mark it writable once we've
 * done any necessary COW.
 *
 * In case of FAULT_FLAG_WRITE, we also mark the page dirty at this point even
 * though the page will change only once the write actually happens. This
 * avoids a few races, and potentially makes it more efficient.
 *
 * We enter with non-exclusive mmap_lock (to exclude vma changes,
 * but allow concurrent faults), with pte both mapped and locked.
 * We return with mmap_lock still held, but pte unmapped and unlocked.
 */
static vm_fault_t do_wp_page(struct vm_fault *vmf)
	__releases(vmf->ptl)
{
	const bool unshare = vmf->flags & FAULT_FLAG_UNSHARE;
	struct vm_area_struct *vma = vmf->vma;
	struct folio *folio = NULL;
	pte_t pte;

	if (likely(!unshare)) {
		if (userfaultfd_pte_wp(vma, ptep_get(vmf->pte))) {
			if (!userfaultfd_wp_async(vma)) {
				pte_unmap_unlock(vmf->pte, vmf->ptl);
				return handle_userfault(vmf, VM_UFFD_WP);
			}

			/*
			 * Nothing needed (cache flush, TLB invalidations,
			 * etc.) because we're only removing the uffd-wp bit,
			 * which is completely invisible to the user.
			 */
			pte = pte_clear_uffd_wp(ptep_get(vmf->pte));

			set_pte_at(vma->vm_mm, vmf->address, vmf->pte, pte);
			/*
			 * Update this to be prepared for following up CoW
			 * handling
			 */
			vmf->orig_pte = pte;
		}

		/*
		 * Userfaultfd write-protect can defer flushes. Ensure the TLB
		 * is flushed in this case before copying.
		 */
		if (unlikely(userfaultfd_wp(vmf->vma) &&
			     mm_tlb_flush_pending(vmf->vma->vm_mm)))
			flush_tlb_page(vmf->vma, vmf->address);
	}

	vmf->page = vm_normal_page(vma, vmf->address, vmf->orig_pte);

	if (vmf->page)
		folio = page_folio(vmf->page);

	/*
	 * Shared mapping: we are guaranteed to have VM_WRITE and
	 * FAULT_FLAG_WRITE set at this point.
	 */
	if (vma->vm_flags & (VM_SHARED | VM_MAYSHARE)) {
		/*
		 * VM_MIXEDMAP !pfn_valid() case, or VM_SOFTDIRTY clear on a
		 * VM_PFNMAP VMA.
		 *
		 * We should not cow pages in a shared writeable mapping.
		 * Just mark the pages writable and/or call ops->pfn_mkwrite.
		 */
		if (!vmf->page)
			return wp_pfn_shared(vmf);
		return wp_page_shared(vmf, folio);
	}

	/*
	 * Private mapping: create an exclusive anonymous page copy if reuse
	 * is impossible. We might miss VM_WRITE for FOLL_FORCE handling.
	 *
	 * If we encounter a page that is marked exclusive, we must reuse
	 * the page without further checks.
	 */
	if (folio && folio_test_anon(folio) &&
	    (PageAnonExclusive(vmf->page) || wp_can_reuse_anon_folio(folio, vma))) {
		if (!PageAnonExclusive(vmf->page))
			SetPageAnonExclusive(vmf->page);
		if (unlikely(unshare)) {
			pte_unmap_unlock(vmf->pte, vmf->ptl);
			return 0;
		}
		wp_page_reuse(vmf, folio);
		return 0;
	}
	/*
	 * Ok, we need to copy. Oh, well..
	 */
	if (folio)
		folio_get(folio);

	pte_unmap_unlock(vmf->pte, vmf->ptl);
#ifdef CONFIG_KSM
	if (folio && folio_test_ksm(folio))
		count_vm_event(COW_KSM);
#endif
	return wp_page_copy(vmf);
}

static void unmap_mapping_range_vma(struct vm_area_struct *vma,
		unsigned long start_addr, unsigned long end_addr,
		struct zap_details *details)
{
	zap_page_range_single(vma, start_addr, end_addr - start_addr, details);
}

static inline void unmap_mapping_range_tree(struct rb_root_cached *root,
					    pgoff_t first_index,
					    pgoff_t last_index,
					    struct zap_details *details)
{
	struct vm_area_struct *vma;
	pgoff_t vba, vea, zba, zea;

	vma_interval_tree_foreach(vma, root, first_index, last_index) {
		vba = vma->vm_pgoff;
		vea = vba + vma_pages(vma) - 1;
		zba = max(first_index, vba);
		zea = min(last_index, vea);

		unmap_mapping_range_vma(vma,
			((zba - vba) << PAGE_SHIFT) + vma->vm_start,
			((zea - vba + 1) << PAGE_SHIFT) + vma->vm_start,
				details);
	}
}

/**
 * unmap_mapping_folio() - Unmap single folio from processes.
 * @folio: The locked folio to be unmapped.
 *
 * Unmap this folio from any userspace process which still has it mmaped.
 * Typically, for efficiency, the range of nearby pages has already been
 * unmapped by unmap_mapping_pages() or unmap_mapping_range().  But once
 * truncation or invalidation holds the lock on a folio, it may find that
 * the page has been remapped again: and then uses unmap_mapping_folio()
 * to unmap it finally.
 */
void unmap_mapping_folio(struct folio *folio)
{
	struct address_space *mapping = folio->mapping;
	struct zap_details details = { };
	pgoff_t	first_index;
	pgoff_t	last_index;

	VM_BUG_ON(!folio_test_locked(folio));

	first_index = folio->index;
	last_index = folio_next_index(folio) - 1;

	details.even_cows = false;
	details.single_folio = folio;
	details.zap_flags = ZAP_FLAG_DROP_MARKER;

	i_mmap_lock_read(mapping);
	if (unlikely(!RB_EMPTY_ROOT(&mapping->i_mmap.rb_root)))
		unmap_mapping_range_tree(&mapping->i_mmap, first_index,
					 last_index, &details);
	i_mmap_unlock_read(mapping);
}

/**
 * unmap_mapping_pages() - Unmap pages from processes.
 * @mapping: The address space containing pages to be unmapped.
 * @start: Index of first page to be unmapped.
 * @nr: Number of pages to be unmapped.  0 to unmap to end of file.
 * @even_cows: Whether to unmap even private COWed pages.
 *
 * Unmap the pages in this address space from any userspace process which
 * has them mmaped.  Generally, you want to remove COWed pages as well when
 * a file is being truncated, but not when invalidating pages from the page
 * cache.
 */
void unmap_mapping_pages(struct address_space *mapping, pgoff_t start,
		pgoff_t nr, bool even_cows)
{
	struct zap_details details = { };
	pgoff_t	first_index = start;
	pgoff_t	last_index = start + nr - 1;

	details.even_cows = even_cows;
	if (last_index < first_index)
		last_index = ULONG_MAX;

	i_mmap_lock_read(mapping);
	if (unlikely(!RB_EMPTY_ROOT(&mapping->i_mmap.rb_root)))
		unmap_mapping_range_tree(&mapping->i_mmap, first_index,
					 last_index, &details);
	i_mmap_unlock_read(mapping);
}
EXPORT_SYMBOL_GPL(unmap_mapping_pages);

/**
 * unmap_mapping_range - unmap the portion of all mmaps in the specified
 * address_space corresponding to the specified byte range in the underlying
 * file.
 *
 * @mapping: the address space containing mmaps to be unmapped.
 * @holebegin: byte in first page to unmap, relative to the start of
 * the underlying file.  This will be rounded down to a PAGE_SIZE
 * boundary.  Note that this is different from truncate_pagecache(), which
 * must keep the partial page.  In contrast, we must get rid of
 * partial pages.
 * @holelen: size of prospective hole in bytes.  This will be rounded
 * up to a PAGE_SIZE boundary.  A holelen of zero truncates to the
 * end of the file.
 * @even_cows: 1 when truncating a file, unmap even private COWed pages;
 * but 0 when invalidating pagecache, don't throw away private data.
 */
void unmap_mapping_range(struct address_space *mapping,
		loff_t const holebegin, loff_t const holelen, int even_cows)
{
	pgoff_t hba = (pgoff_t)(holebegin) >> PAGE_SHIFT;
	pgoff_t hlen = ((pgoff_t)(holelen) + PAGE_SIZE - 1) >> PAGE_SHIFT;

	/* Check for overflow. */
	if (sizeof(holelen) > sizeof(hlen)) {
		long long holeend =
			(holebegin + holelen + PAGE_SIZE - 1) >> PAGE_SHIFT;
		if (holeend & ~(long long)ULONG_MAX)
			hlen = ULONG_MAX - hba + 1;
	}

	unmap_mapping_pages(mapping, hba, hlen, even_cows);
}
EXPORT_SYMBOL(unmap_mapping_range);

/*
 * Restore a potential device exclusive pte to a working pte entry
 */
static vm_fault_t remove_device_exclusive_entry(struct vm_fault *vmf)
{
	struct folio *folio = page_folio(vmf->page);
	struct vm_area_struct *vma = vmf->vma;
	struct mmu_notifier_range range;
	vm_fault_t ret;

	/*
	 * We need a reference to lock the folio because we don't hold
	 * the PTL so a racing thread can remove the device-exclusive
	 * entry and unmap it. If the folio is free the entry must
	 * have been removed already. If it happens to have already
	 * been re-allocated after being freed all we do is lock and
	 * unlock it.
	 */
	if (!folio_try_get(folio))
		return 0;

	ret = folio_lock_or_retry(folio, vmf);
	if (ret) {
		folio_put(folio);
		return ret;
	}
	mmu_notifier_range_init_owner(&range, MMU_NOTIFY_EXCLUSIVE, 0,
				vma->vm_mm, vmf->address & PAGE_MASK,
				(vmf->address & PAGE_MASK) + PAGE_SIZE, NULL);
	mmu_notifier_invalidate_range_start(&range);

	vmf->pte = pte_offset_map_lock(vma->vm_mm, vmf->pmd, vmf->address,
				&vmf->ptl);
	if (likely(vmf->pte && pte_same(ptep_get(vmf->pte), vmf->orig_pte)))
		restore_exclusive_pte(vma, vmf->page, vmf->address, vmf->pte);

	if (vmf->pte)
		pte_unmap_unlock(vmf->pte, vmf->ptl);
	folio_unlock(folio);
	folio_put(folio);

	mmu_notifier_invalidate_range_end(&range);
	return 0;
}

static inline bool should_try_to_free_swap(struct folio *folio,
					   struct vm_area_struct *vma,
					   unsigned int fault_flags)
{
	if (!folio_test_swapcache(folio))
		return false;
	if (mem_cgroup_swap_full(folio) || (vma->vm_flags & VM_LOCKED) ||
	    folio_test_mlocked(folio))
		return true;
	/*
	 * If we want to map a page that's in the swapcache writable, we
	 * have to detect via the refcount if we're really the exclusive
	 * user. Try freeing the swapcache to get rid of the swapcache
	 * reference only in case it's likely that we'll be the exlusive user.
	 */
	return (fault_flags & FAULT_FLAG_WRITE) && !folio_test_ksm(folio) &&
		folio_ref_count(folio) == (1 + folio_nr_pages(folio));
}

static vm_fault_t pte_marker_clear(struct vm_fault *vmf)
{
	vmf->pte = pte_offset_map_lock(vmf->vma->vm_mm, vmf->pmd,
				       vmf->address, &vmf->ptl);
	if (!vmf->pte)
		return 0;
	/*
	 * Be careful so that we will only recover a special uffd-wp pte into a
	 * none pte.  Otherwise it means the pte could have changed, so retry.
	 *
	 * This should also cover the case where e.g. the pte changed
	 * quickly from a PTE_MARKER_UFFD_WP into PTE_MARKER_POISONED.
	 * So is_pte_marker() check is not enough to safely drop the pte.
	 */
	if (pte_same(vmf->orig_pte, ptep_get(vmf->pte)))
		pte_clear(vmf->vma->vm_mm, vmf->address, vmf->pte);
	pte_unmap_unlock(vmf->pte, vmf->ptl);
	return 0;
}

static vm_fault_t do_pte_missing(struct vm_fault *vmf)
{
	if (vma_is_anonymous(vmf->vma))
		return do_anonymous_page(vmf);
	else
		return do_fault(vmf);
}

/*
 * This is actually a page-missing access, but with uffd-wp special pte
 * installed.  It means this pte was wr-protected before being unmapped.
 */
static vm_fault_t pte_marker_handle_uffd_wp(struct vm_fault *vmf)
{
	/*
	 * Just in case there're leftover special ptes even after the region
	 * got unregistered - we can simply clear them.
	 */
	if (unlikely(!userfaultfd_wp(vmf->vma)))
		return pte_marker_clear(vmf);

	return do_pte_missing(vmf);
}

static vm_fault_t handle_pte_marker(struct vm_fault *vmf)
{
	swp_entry_t entry = pte_to_swp_entry(vmf->orig_pte);
	unsigned long marker = pte_marker_get(entry);

	/*
	 * PTE markers should never be empty.  If anything weird happened,
	 * the best thing to do is to kill the process along with its mm.
	 */
	if (WARN_ON_ONCE(!marker))
		return VM_FAULT_SIGBUS;

	/* Higher priority than uffd-wp when data corrupted */
	if (marker & PTE_MARKER_POISONED)
		return VM_FAULT_HWPOISON;

	if (pte_marker_entry_uffd_wp(entry))
		return pte_marker_handle_uffd_wp(vmf);

	/* This is an unknown pte marker */
	return VM_FAULT_SIGBUS;
}

static struct folio *__alloc_swap_folio(struct vm_fault *vmf)
{
	struct vm_area_struct *vma = vmf->vma;
	struct folio *folio;
	swp_entry_t entry;

	folio = vma_alloc_folio(GFP_HIGHUSER_MOVABLE, 0, vma,
				vmf->address, false);
	if (!folio)
		return NULL;

	entry = pte_to_swp_entry(vmf->orig_pte);
	if (mem_cgroup_swapin_charge_folio(folio, vma->vm_mm,
					   GFP_KERNEL, entry)) {
		folio_put(folio);
		return NULL;
	}

	return folio;
}

#ifdef CONFIG_TRANSPARENT_HUGEPAGE
static inline int non_swapcache_batch(swp_entry_t entry, int max_nr)
{
	struct swap_info_struct *si = swp_swap_info(entry);
	pgoff_t offset = swp_offset(entry);
	int i;

	/*
	 * While allocating a large folio and doing swap_read_folio, which is
	 * the case the being faulted pte doesn't have swapcache. We need to
	 * ensure all PTEs have no cache as well, otherwise, we might go to
	 * swap devices while the content is in swapcache.
	 */
	for (i = 0; i < max_nr; i++) {
		if ((si->swap_map[offset + i] & SWAP_HAS_CACHE))
			return i;
	}

	return i;
}

/*
 * Check if the PTEs within a range are contiguous swap entries
 * and have consistent swapcache, zeromap.
 */
static bool can_swapin_thp(struct vm_fault *vmf, pte_t *ptep, int nr_pages)
{
	unsigned long addr;
	swp_entry_t entry;
	int idx;
	pte_t pte;

	addr = ALIGN_DOWN(vmf->address, nr_pages * PAGE_SIZE);
	idx = (vmf->address - addr) / PAGE_SIZE;
	pte = ptep_get(ptep);

	if (!pte_same(pte, pte_move_swp_offset(vmf->orig_pte, -idx)))
		return false;
	entry = pte_to_swp_entry(pte);
	if (swap_pte_batch(ptep, nr_pages, pte) != nr_pages)
		return false;

	/*
	 * swap_read_folio() can't handle the case a large folio is hybridly
	 * from different backends. And they are likely corner cases. Similar
	 * things might be added once zswap support large folios.
	 */
	if (unlikely(swap_zeromap_batch(entry, nr_pages, NULL) != nr_pages))
		return false;
	if (unlikely(non_swapcache_batch(entry, nr_pages) != nr_pages))
		return false;

	return true;
}

static inline unsigned long thp_swap_suitable_orders(pgoff_t swp_offset,
						     unsigned long addr,
						     unsigned long orders)
{
	int order, nr;

	order = highest_order(orders);

	/*
	 * To swap in a THP with nr pages, we require that its first swap_offset
	 * is aligned with that number, as it was when the THP was swapped out.
	 * This helps filter out most invalid entries.
	 */
	while (orders) {
		nr = 1 << order;
		if ((addr >> PAGE_SHIFT) % nr == swp_offset % nr)
			break;
		order = next_order(&orders, order);
	}

	return orders;
}

static struct folio *alloc_swap_folio(struct vm_fault *vmf)
{
	struct vm_area_struct *vma = vmf->vma;
	unsigned long orders;
	struct folio *folio;
	unsigned long addr;
	swp_entry_t entry;
	spinlock_t *ptl;
	pte_t *pte;
	gfp_t gfp;
	int order;

	/*
	 * If uffd is active for the vma we need per-page fault fidelity to
	 * maintain the uffd semantics.
	 */
	if (unlikely(userfaultfd_armed(vma)))
		goto fallback;

	/*
	 * A large swapped out folio could be partially or fully in zswap. We
	 * lack handling for such cases, so fallback to swapping in order-0
	 * folio.
	 */
	if (!zswap_never_enabled())
		goto fallback;

	entry = pte_to_swp_entry(vmf->orig_pte);
	/*
	 * Get a list of all the (large) orders below PMD_ORDER that are enabled
	 * and suitable for swapping THP.
	 */
	orders = thp_vma_allowable_orders(vma, vma->vm_flags,
			TVA_IN_PF | TVA_ENFORCE_SYSFS, BIT(PMD_ORDER) - 1);
	orders = thp_vma_suitable_orders(vma, vmf->address, orders);
	orders = thp_swap_suitable_orders(swp_offset(entry),
					  vmf->address, orders);

	if (!orders)
		goto fallback;

	pte = pte_offset_map_lock(vmf->vma->vm_mm, vmf->pmd,
				  vmf->address & PMD_MASK, &ptl);
	if (unlikely(!pte))
		goto fallback;

	/*
	 * For do_swap_page, find the highest order where the aligned range is
	 * completely swap entries with contiguous swap offsets.
	 */
	order = highest_order(orders);
	while (orders) {
		addr = ALIGN_DOWN(vmf->address, PAGE_SIZE << order);
		if (can_swapin_thp(vmf, pte + pte_index(addr), 1 << order))
			break;
		order = next_order(&orders, order);
	}

	pte_unmap_unlock(pte, ptl);

	/* Try allocating the highest of the remaining orders. */
	gfp = vma_thp_gfp_mask(vma);
	while (orders) {
		addr = ALIGN_DOWN(vmf->address, PAGE_SIZE << order);
		folio = vma_alloc_folio(gfp, order, vma, addr, true);
		if (folio) {
			if (!mem_cgroup_swapin_charge_folio(folio, vma->vm_mm,
							    gfp, entry))
				return folio;
			folio_put(folio);
		}
		order = next_order(&orders, order);
	}

fallback:
	return __alloc_swap_folio(vmf);
}
#else /* !CONFIG_TRANSPARENT_HUGEPAGE */
<<<<<<< HEAD
static inline bool can_swapin_thp(struct vm_fault *vmf, pte_t *ptep, int nr_pages)
{
	return false;
}

=======
>>>>>>> 8ee0f23e
static struct folio *alloc_swap_folio(struct vm_fault *vmf)
{
	return __alloc_swap_folio(vmf);
}
#endif /* CONFIG_TRANSPARENT_HUGEPAGE */

/*
 * We enter with non-exclusive mmap_lock (to exclude vma changes,
 * but allow concurrent faults), and pte mapped but not yet locked.
 * We return with pte unmapped and unlocked.
 *
 * We return with the mmap_lock locked or unlocked in the same cases
 * as does filemap_fault().
 */
vm_fault_t do_swap_page(struct vm_fault *vmf)
{
	struct vm_area_struct *vma = vmf->vma;
	struct folio *swapcache, *folio = NULL;
	struct page *page;
	struct swap_info_struct *si = NULL;
	rmap_t rmap_flags = RMAP_NONE;
	bool need_clear_cache = false;
	bool exclusive = false;
	swp_entry_t entry;
	pte_t pte;
	vm_fault_t ret = 0;
	void *shadow = NULL;
	int nr_pages;
	unsigned long page_idx;
	unsigned long address;
	pte_t *ptep;

	if (!pte_unmap_same(vmf))
		goto out;

	entry = pte_to_swp_entry(vmf->orig_pte);
	if (unlikely(non_swap_entry(entry))) {
		if (is_migration_entry(entry)) {
			migration_entry_wait(vma->vm_mm, vmf->pmd,
					     vmf->address);
		} else if (is_device_exclusive_entry(entry)) {
			vmf->page = pfn_swap_entry_to_page(entry);
			ret = remove_device_exclusive_entry(vmf);
		} else if (is_device_private_entry(entry)) {
			if (vmf->flags & FAULT_FLAG_VMA_LOCK) {
				/*
				 * migrate_to_ram is not yet ready to operate
				 * under VMA lock.
				 */
				vma_end_read(vma);
				ret = VM_FAULT_RETRY;
				goto out;
			}

			vmf->page = pfn_swap_entry_to_page(entry);
			vmf->pte = pte_offset_map_lock(vma->vm_mm, vmf->pmd,
					vmf->address, &vmf->ptl);
			if (unlikely(!vmf->pte ||
				     !pte_same(ptep_get(vmf->pte),
							vmf->orig_pte)))
				goto unlock;

			/*
			 * Get a page reference while we know the page can't be
			 * freed.
			 */
			get_page(vmf->page);
			pte_unmap_unlock(vmf->pte, vmf->ptl);
			ret = vmf->page->pgmap->ops->migrate_to_ram(vmf);
			put_page(vmf->page);
		} else if (is_hwpoison_entry(entry)) {
			ret = VM_FAULT_HWPOISON;
		} else if (is_pte_marker_entry(entry)) {
			ret = handle_pte_marker(vmf);
		} else {
			print_bad_pte(vma, vmf->address, vmf->orig_pte, NULL);
			ret = VM_FAULT_SIGBUS;
		}
		goto out;
	}

	/* Prevent swapoff from happening to us. */
	si = get_swap_device(entry);
	if (unlikely(!si))
		goto out;

	folio = swap_cache_get_folio(entry, vma, vmf->address);
	if (folio)
		page = folio_file_page(folio, swp_offset(entry));
	swapcache = folio;

	if (!folio) {
		if (data_race(si->flags & SWP_SYNCHRONOUS_IO) &&
		    __swap_count(entry) == 1) {
			/* skip swapcache */
			folio = alloc_swap_folio(vmf);
			if (folio) {
				__folio_set_locked(folio);
				__folio_set_swapbacked(folio);

				nr_pages = folio_nr_pages(folio);
				if (folio_test_large(folio))
					entry.val = ALIGN_DOWN(entry.val, nr_pages);
				/*
				 * Prevent parallel swapin from proceeding with
				 * the cache flag. Otherwise, another thread
				 * may finish swapin first, free the entry, and
				 * swapout reusing the same entry. It's
				 * undetectable as pte_same() returns true due
				 * to entry reuse.
				 */
				if (swapcache_prepare(entry, nr_pages)) {
					/*
					 * Relax a bit to prevent rapid
					 * repeated page faults.
					 */
					schedule_timeout_uninterruptible(1);
					goto out_page;
				}
				need_clear_cache = true;

				mem_cgroup_swapin_uncharge_swap(entry, nr_pages);

				shadow = get_shadow_from_swap_cache(entry);
				if (shadow)
					workingset_refault(folio, shadow);

				folio_add_lru(folio);

				/* To provide entry to swap_read_folio() */
				folio->swap = entry;
				swap_read_folio(folio, NULL);
				folio->private = NULL;
			}
		} else {
			folio = swapin_readahead(entry, GFP_HIGHUSER_MOVABLE,
						vmf);
			swapcache = folio;
		}

		if (!folio) {
			/*
			 * Back out if somebody else faulted in this pte
			 * while we released the pte lock.
			 */
			vmf->pte = pte_offset_map_lock(vma->vm_mm, vmf->pmd,
					vmf->address, &vmf->ptl);
			if (likely(vmf->pte &&
				   pte_same(ptep_get(vmf->pte), vmf->orig_pte)))
				ret = VM_FAULT_OOM;
			goto unlock;
		}

		/* Had to read the page from swap area: Major fault */
		ret = VM_FAULT_MAJOR;
		count_vm_event(PGMAJFAULT);
		count_memcg_event_mm(vma->vm_mm, PGMAJFAULT);
		page = folio_file_page(folio, swp_offset(entry));
	} else if (PageHWPoison(page)) {
		/*
		 * hwpoisoned dirty swapcache pages are kept for killing
		 * owner processes (which may be unknown at hwpoison time)
		 */
		ret = VM_FAULT_HWPOISON;
		goto out_release;
	}

	ret |= folio_lock_or_retry(folio, vmf);
	if (ret & VM_FAULT_RETRY)
		goto out_release;

	if (swapcache) {
		/*
		 * Make sure folio_free_swap() or swapoff did not release the
		 * swapcache from under us.  The page pin, and pte_same test
		 * below, are not enough to exclude that.  Even if it is still
		 * swapcache, we need to check that the page's swap has not
		 * changed.
		 */
		if (unlikely(!folio_test_swapcache(folio) ||
			     page_swap_entry(page).val != entry.val))
			goto out_page;

		/*
		 * KSM sometimes has to copy on read faults, for example, if
		 * page->index of !PageKSM() pages would be nonlinear inside the
		 * anon VMA -- PageKSM() is lost on actual swapout.
		 */
		folio = ksm_might_need_to_copy(folio, vma, vmf->address);
		if (unlikely(!folio)) {
			ret = VM_FAULT_OOM;
			folio = swapcache;
			goto out_page;
		} else if (unlikely(folio == ERR_PTR(-EHWPOISON))) {
			ret = VM_FAULT_HWPOISON;
			folio = swapcache;
			goto out_page;
		}
		if (folio != swapcache)
			page = folio_page(folio, 0);

		/*
		 * If we want to map a page that's in the swapcache writable, we
		 * have to detect via the refcount if we're really the exclusive
		 * owner. Try removing the extra reference from the local LRU
		 * caches if required.
		 */
		if ((vmf->flags & FAULT_FLAG_WRITE) && folio == swapcache &&
		    !folio_test_ksm(folio) && !folio_test_lru(folio))
			lru_add_drain();
	}

	folio_throttle_swaprate(folio, GFP_KERNEL);

	/*
	 * Back out if somebody else already faulted in this pte.
	 */
	vmf->pte = pte_offset_map_lock(vma->vm_mm, vmf->pmd, vmf->address,
			&vmf->ptl);
	if (unlikely(!vmf->pte || !pte_same(ptep_get(vmf->pte), vmf->orig_pte)))
		goto out_nomap;

	if (unlikely(!folio_test_uptodate(folio))) {
		ret = VM_FAULT_SIGBUS;
		goto out_nomap;
	}

	/* allocated large folios for SWP_SYNCHRONOUS_IO */
	if (folio_test_large(folio) && !folio_test_swapcache(folio)) {
		unsigned long nr = folio_nr_pages(folio);
		unsigned long folio_start = ALIGN_DOWN(vmf->address, nr * PAGE_SIZE);
		unsigned long idx = (vmf->address - folio_start) / PAGE_SIZE;
		pte_t *folio_ptep = vmf->pte - idx;
		pte_t folio_pte = ptep_get(folio_ptep);

		if (!pte_same(folio_pte, pte_move_swp_offset(vmf->orig_pte, -idx)) ||
		    swap_pte_batch(folio_ptep, nr, folio_pte) != nr)
			goto out_nomap;

		page_idx = idx;
		address = folio_start;
		ptep = folio_ptep;
		goto check_folio;
	}

	nr_pages = 1;
	page_idx = 0;
	address = vmf->address;
	ptep = vmf->pte;
	if (folio_test_large(folio) && folio_test_swapcache(folio)) {
		int nr = folio_nr_pages(folio);
		unsigned long idx = folio_page_idx(folio, page);
		unsigned long folio_start = address - idx * PAGE_SIZE;
		unsigned long folio_end = folio_start + nr * PAGE_SIZE;
		pte_t *folio_ptep;
		pte_t folio_pte;

		if (unlikely(folio_start < max(address & PMD_MASK, vma->vm_start)))
			goto check_folio;
		if (unlikely(folio_end > pmd_addr_end(address, vma->vm_end)))
			goto check_folio;

		folio_ptep = vmf->pte - idx;
		folio_pte = ptep_get(folio_ptep);
		if (!pte_same(folio_pte, pte_move_swp_offset(vmf->orig_pte, -idx)) ||
		    swap_pte_batch(folio_ptep, nr, folio_pte) != nr)
			goto check_folio;

		page_idx = idx;
		address = folio_start;
		ptep = folio_ptep;
		nr_pages = nr;
		entry = folio->swap;
		page = &folio->page;
	}

check_folio:
	/*
	 * PG_anon_exclusive reuses PG_mappedtodisk for anon pages. A swap pte
	 * must never point at an anonymous page in the swapcache that is
	 * PG_anon_exclusive. Sanity check that this holds and especially, that
	 * no filesystem set PG_mappedtodisk on a page in the swapcache. Sanity
	 * check after taking the PT lock and making sure that nobody
	 * concurrently faulted in this page and set PG_anon_exclusive.
	 */
	BUG_ON(!folio_test_anon(folio) && folio_test_mappedtodisk(folio));
	BUG_ON(folio_test_anon(folio) && PageAnonExclusive(page));

	/*
	 * Check under PT lock (to protect against concurrent fork() sharing
	 * the swap entry concurrently) for certainly exclusive pages.
	 */
	if (!folio_test_ksm(folio)) {
		exclusive = pte_swp_exclusive(vmf->orig_pte);
		if (folio != swapcache) {
			/*
			 * We have a fresh page that is not exposed to the
			 * swapcache -> certainly exclusive.
			 */
			exclusive = true;
		} else if (exclusive && folio_test_writeback(folio) &&
			  data_race(si->flags & SWP_STABLE_WRITES)) {
			/*
			 * This is tricky: not all swap backends support
			 * concurrent page modifications while under writeback.
			 *
			 * So if we stumble over such a page in the swapcache
			 * we must not set the page exclusive, otherwise we can
			 * map it writable without further checks and modify it
			 * while still under writeback.
			 *
			 * For these problematic swap backends, simply drop the
			 * exclusive marker: this is perfectly fine as we start
			 * writeback only if we fully unmapped the page and
			 * there are no unexpected references on the page after
			 * unmapping succeeded. After fully unmapped, no
			 * further GUP references (FOLL_GET and FOLL_PIN) can
			 * appear, so dropping the exclusive marker and mapping
			 * it only R/O is fine.
			 */
			exclusive = false;
		}
	}

	/*
	 * Some architectures may have to restore extra metadata to the page
	 * when reading from swap. This metadata may be indexed by swap entry
	 * so this must be called before swap_free().
	 */
	arch_swap_restore(folio_swap(entry, folio), folio);

	/*
	 * Remove the swap entry and conditionally try to free up the swapcache.
	 * We're already holding a reference on the page but haven't mapped it
	 * yet.
	 */
	swap_free_nr(entry, nr_pages);
	if (should_try_to_free_swap(folio, vma, vmf->flags))
		folio_free_swap(folio);

	add_mm_counter(vma->vm_mm, MM_ANONPAGES, nr_pages);
	add_mm_counter(vma->vm_mm, MM_SWAPENTS, -nr_pages);
	pte = mk_pte(page, vma->vm_page_prot);
	if (pte_swp_soft_dirty(vmf->orig_pte))
		pte = pte_mksoft_dirty(pte);
	if (pte_swp_uffd_wp(vmf->orig_pte))
		pte = pte_mkuffd_wp(pte);

	/*
	 * Same logic as in do_wp_page(); however, optimize for pages that are
	 * certainly not shared either because we just allocated them without
	 * exposing them to the swapcache or because the swap entry indicates
	 * exclusivity.
	 */
	if (!folio_test_ksm(folio) &&
	    (exclusive || folio_ref_count(folio) == 1)) {
		if ((vma->vm_flags & VM_WRITE) && !userfaultfd_pte_wp(vma, pte) &&
		    !pte_needs_soft_dirty_wp(vma, pte)) {
			pte = pte_mkwrite(pte, vma);
			if (vmf->flags & FAULT_FLAG_WRITE) {
				pte = pte_mkdirty(pte);
				vmf->flags &= ~FAULT_FLAG_WRITE;
			}
		}
		rmap_flags |= RMAP_EXCLUSIVE;
	}
	folio_ref_add(folio, nr_pages - 1);
	flush_icache_pages(vma, page, nr_pages);
	vmf->orig_pte = pte_advance_pfn(pte, page_idx);

	/* ksm created a completely new copy */
	if (unlikely(folio != swapcache && swapcache)) {
		folio_add_new_anon_rmap(folio, vma, address, RMAP_EXCLUSIVE);
		folio_add_lru_vma(folio, vma);
	} else if (!folio_test_anon(folio)) {
		/*
		 * We currently only expect small !anon folios which are either
		 * fully exclusive or fully shared, or new allocated large
		 * folios which are fully exclusive. If we ever get large
		 * folios within swapcache here, we have to be careful.
		 */
		VM_WARN_ON_ONCE(folio_test_large(folio) && folio_test_swapcache(folio));
		VM_WARN_ON_FOLIO(!folio_test_locked(folio), folio);
		folio_add_new_anon_rmap(folio, vma, address, rmap_flags);
	} else {
		folio_add_anon_rmap_ptes(folio, page, nr_pages, vma, address,
					rmap_flags);
	}

	VM_BUG_ON(!folio_test_anon(folio) ||
			(pte_write(pte) && !PageAnonExclusive(page)));
	set_ptes(vma->vm_mm, address, ptep, pte, nr_pages);
	arch_do_swap_page_nr(vma->vm_mm, vma, address,
			pte, pte, nr_pages);

	folio_unlock(folio);
	if (folio != swapcache && swapcache) {
		/*
		 * Hold the lock to avoid the swap entry to be reused
		 * until we take the PT lock for the pte_same() check
		 * (to avoid false positives from pte_same). For
		 * further safety release the lock after the swap_free
		 * so that the swap count won't change under a
		 * parallel locked swapcache.
		 */
		folio_unlock(swapcache);
		folio_put(swapcache);
	}

	if (vmf->flags & FAULT_FLAG_WRITE) {
		ret |= do_wp_page(vmf);
		if (ret & VM_FAULT_ERROR)
			ret &= VM_FAULT_ERROR;
		goto out;
	}

	/* No need to invalidate - it was non-present before */
	update_mmu_cache_range(vmf, vma, address, ptep, nr_pages);
unlock:
	if (vmf->pte)
		pte_unmap_unlock(vmf->pte, vmf->ptl);
out:
	/* Clear the swap cache pin for direct swapin after PTL unlock */
	if (need_clear_cache)
		swapcache_clear(si, entry, nr_pages);
	if (si)
		put_swap_device(si);
	return ret;
out_nomap:
	if (vmf->pte)
		pte_unmap_unlock(vmf->pte, vmf->ptl);
out_page:
	folio_unlock(folio);
out_release:
	folio_put(folio);
	if (folio != swapcache && swapcache) {
		folio_unlock(swapcache);
		folio_put(swapcache);
	}
	if (need_clear_cache)
		swapcache_clear(si, entry, nr_pages);
	if (si)
		put_swap_device(si);
	return ret;
}

static bool pte_range_none(pte_t *pte, int nr_pages)
{
	int i;

	for (i = 0; i < nr_pages; i++) {
		if (!pte_none(ptep_get_lockless(pte + i)))
			return false;
	}

	return true;
}

static struct folio *alloc_anon_folio(struct vm_fault *vmf)
{
	struct vm_area_struct *vma = vmf->vma;
#ifdef CONFIG_TRANSPARENT_HUGEPAGE
	unsigned long orders;
	struct folio *folio;
	unsigned long addr;
	pte_t *pte;
	gfp_t gfp;
	int order;

	/*
	 * If uffd is active for the vma we need per-page fault fidelity to
	 * maintain the uffd semantics.
	 */
	if (unlikely(userfaultfd_armed(vma)))
		goto fallback;

	/*
	 * Get a list of all the (large) orders below PMD_ORDER that are enabled
	 * for this vma. Then filter out the orders that can't be allocated over
	 * the faulting address and still be fully contained in the vma.
	 */
	orders = thp_vma_allowable_orders(vma, vma->vm_flags,
			TVA_IN_PF | TVA_ENFORCE_SYSFS, BIT(PMD_ORDER) - 1);
	orders = thp_vma_suitable_orders(vma, vmf->address, orders);

	if (!orders)
		goto fallback;

	pte = pte_offset_map(vmf->pmd, vmf->address & PMD_MASK);
	if (!pte)
		return ERR_PTR(-EAGAIN);

	/*
	 * Find the highest order where the aligned range is completely
	 * pte_none(). Note that all remaining orders will be completely
	 * pte_none().
	 */
	order = highest_order(orders);
	while (orders) {
		addr = ALIGN_DOWN(vmf->address, PAGE_SIZE << order);
		if (pte_range_none(pte + pte_index(addr), 1 << order))
			break;
		order = next_order(&orders, order);
	}

	pte_unmap(pte);

	if (!orders)
		goto fallback;

	/* Try allocating the highest of the remaining orders. */
	gfp = vma_thp_gfp_mask(vma);
	while (orders) {
		addr = ALIGN_DOWN(vmf->address, PAGE_SIZE << order);
		folio = vma_alloc_folio(gfp, order, vma, addr, true);
		if (folio) {
			if (mem_cgroup_charge(folio, vma->vm_mm, gfp)) {
				count_mthp_stat(order, MTHP_STAT_ANON_FAULT_FALLBACK_CHARGE);
				folio_put(folio);
				goto next;
			}
			folio_throttle_swaprate(folio, gfp);
			folio_zero_user(folio, vmf->address);
			return folio;
		}
next:
		count_mthp_stat(order, MTHP_STAT_ANON_FAULT_FALLBACK);
		order = next_order(&orders, order);
	}

fallback:
#endif
	return folio_prealloc(vma->vm_mm, vma, vmf->address, true);
}

/*
 * We enter with non-exclusive mmap_lock (to exclude vma changes,
 * but allow concurrent faults), and pte mapped but not yet locked.
 * We return with mmap_lock still held, but pte unmapped and unlocked.
 */
static vm_fault_t do_anonymous_page(struct vm_fault *vmf)
{
	struct vm_area_struct *vma = vmf->vma;
	unsigned long addr = vmf->address;
	struct folio *folio;
	vm_fault_t ret = 0;
	int nr_pages = 1;
	pte_t entry;

	/* File mapping without ->vm_ops ? */
	if (vma->vm_flags & VM_SHARED)
		return VM_FAULT_SIGBUS;

	/*
	 * Use pte_alloc() instead of pte_alloc_map(), so that OOM can
	 * be distinguished from a transient failure of pte_offset_map().
	 */
	if (pte_alloc(vma->vm_mm, vmf->pmd))
		return VM_FAULT_OOM;

	/* Use the zero-page for reads */
	if (!(vmf->flags & FAULT_FLAG_WRITE) &&
			!mm_forbids_zeropage(vma->vm_mm)) {
		entry = pte_mkspecial(pfn_pte(my_zero_pfn(vmf->address),
						vma->vm_page_prot));
		vmf->pte = pte_offset_map_lock(vma->vm_mm, vmf->pmd,
				vmf->address, &vmf->ptl);
		if (!vmf->pte)
			goto unlock;
		if (vmf_pte_changed(vmf)) {
			update_mmu_tlb(vma, vmf->address, vmf->pte);
			goto unlock;
		}
		ret = check_stable_address_space(vma->vm_mm);
		if (ret)
			goto unlock;
		/* Deliver the page fault to userland, check inside PT lock */
		if (userfaultfd_missing(vma)) {
			pte_unmap_unlock(vmf->pte, vmf->ptl);
			return handle_userfault(vmf, VM_UFFD_MISSING);
		}
		goto setpte;
	}

	/* Allocate our own private page. */
	ret = vmf_anon_prepare(vmf);
	if (ret)
		return ret;
	/* Returns NULL on OOM or ERR_PTR(-EAGAIN) if we must retry the fault */
	folio = alloc_anon_folio(vmf);
	if (IS_ERR(folio))
		return 0;
	if (!folio)
		goto oom;

	nr_pages = folio_nr_pages(folio);
	addr = ALIGN_DOWN(vmf->address, nr_pages * PAGE_SIZE);

	/*
	 * The memory barrier inside __folio_mark_uptodate makes sure that
	 * preceding stores to the page contents become visible before
	 * the set_pte_at() write.
	 */
	__folio_mark_uptodate(folio);

	entry = mk_pte(&folio->page, vma->vm_page_prot);
	entry = pte_sw_mkyoung(entry);
	if (vma->vm_flags & VM_WRITE)
		entry = pte_mkwrite(pte_mkdirty(entry), vma);

	vmf->pte = pte_offset_map_lock(vma->vm_mm, vmf->pmd, addr, &vmf->ptl);
	if (!vmf->pte)
		goto release;
	if (nr_pages == 1 && vmf_pte_changed(vmf)) {
		update_mmu_tlb(vma, addr, vmf->pte);
		goto release;
	} else if (nr_pages > 1 && !pte_range_none(vmf->pte, nr_pages)) {
		update_mmu_tlb_range(vma, addr, vmf->pte, nr_pages);
		goto release;
	}

	ret = check_stable_address_space(vma->vm_mm);
	if (ret)
		goto release;

	/* Deliver the page fault to userland, check inside PT lock */
	if (userfaultfd_missing(vma)) {
		pte_unmap_unlock(vmf->pte, vmf->ptl);
		folio_put(folio);
		return handle_userfault(vmf, VM_UFFD_MISSING);
	}

	folio_ref_add(folio, nr_pages - 1);
	add_mm_counter(vma->vm_mm, MM_ANONPAGES, nr_pages);
	count_mthp_stat(folio_order(folio), MTHP_STAT_ANON_FAULT_ALLOC);
	folio_add_new_anon_rmap(folio, vma, addr, RMAP_EXCLUSIVE);
	folio_add_lru_vma(folio, vma);
setpte:
	if (vmf_orig_pte_uffd_wp(vmf))
		entry = pte_mkuffd_wp(entry);
	set_ptes(vma->vm_mm, addr, vmf->pte, entry, nr_pages);

	/* No need to invalidate - it was non-present before */
	update_mmu_cache_range(vmf, vma, addr, vmf->pte, nr_pages);
unlock:
	if (vmf->pte)
		pte_unmap_unlock(vmf->pte, vmf->ptl);
	return ret;
release:
	folio_put(folio);
	goto unlock;
oom:
	return VM_FAULT_OOM;
}

/*
 * The mmap_lock must have been held on entry, and may have been
 * released depending on flags and vma->vm_ops->fault() return value.
 * See filemap_fault() and __lock_page_retry().
 */
static vm_fault_t __do_fault(struct vm_fault *vmf)
{
	struct vm_area_struct *vma = vmf->vma;
	struct folio *folio;
	vm_fault_t ret;

	/*
	 * Preallocate pte before we take page_lock because this might lead to
	 * deadlocks for memcg reclaim which waits for pages under writeback:
	 *				lock_page(A)
	 *				SetPageWriteback(A)
	 *				unlock_page(A)
	 * lock_page(B)
	 *				lock_page(B)
	 * pte_alloc_one
	 *   shrink_folio_list
	 *     wait_on_page_writeback(A)
	 *				SetPageWriteback(B)
	 *				unlock_page(B)
	 *				# flush A, B to clear the writeback
	 */
	if (pmd_none(*vmf->pmd) && !vmf->prealloc_pte) {
		vmf->prealloc_pte = pte_alloc_one(vma->vm_mm);
		if (!vmf->prealloc_pte)
			return VM_FAULT_OOM;
	}

	ret = vma->vm_ops->fault(vmf);
	if (unlikely(ret & (VM_FAULT_ERROR | VM_FAULT_NOPAGE | VM_FAULT_RETRY |
			    VM_FAULT_DONE_COW)))
		return ret;

	folio = page_folio(vmf->page);
	if (unlikely(PageHWPoison(vmf->page))) {
		vm_fault_t poisonret = VM_FAULT_HWPOISON;
		if (ret & VM_FAULT_LOCKED) {
			if (page_mapped(vmf->page))
				unmap_mapping_folio(folio);
			/* Retry if a clean folio was removed from the cache. */
			if (mapping_evict_folio(folio->mapping, folio))
				poisonret = VM_FAULT_NOPAGE;
			folio_unlock(folio);
		}
		folio_put(folio);
		vmf->page = NULL;
		return poisonret;
	}

	if (unlikely(!(ret & VM_FAULT_LOCKED)))
		folio_lock(folio);
	else
		VM_BUG_ON_PAGE(!folio_test_locked(folio), vmf->page);

	return ret;
}

#ifdef CONFIG_TRANSPARENT_HUGEPAGE
static void deposit_prealloc_pte(struct vm_fault *vmf)
{
	struct vm_area_struct *vma = vmf->vma;

	pgtable_trans_huge_deposit(vma->vm_mm, vmf->pmd, vmf->prealloc_pte);
	/*
	 * We are going to consume the prealloc table,
	 * count that as nr_ptes.
	 */
	mm_inc_nr_ptes(vma->vm_mm);
	vmf->prealloc_pte = NULL;
}

vm_fault_t do_set_pmd(struct vm_fault *vmf, struct page *page)
{
	struct folio *folio = page_folio(page);
	struct vm_area_struct *vma = vmf->vma;
	bool write = vmf->flags & FAULT_FLAG_WRITE;
	unsigned long haddr = vmf->address & HPAGE_PMD_MASK;
	pmd_t entry;
	vm_fault_t ret = VM_FAULT_FALLBACK;

	/*
	 * It is too late to allocate a small folio, we already have a large
	 * folio in the pagecache: especially s390 KVM cannot tolerate any
	 * PMD mappings, but PTE-mapped THP are fine. So let's simply refuse any
	 * PMD mappings if THPs are disabled.
	 */
	if (thp_disabled_by_hw() || vma_thp_disabled(vma, vma->vm_flags))
		return ret;

	if (!thp_vma_suitable_order(vma, haddr, PMD_ORDER))
		return ret;

	if (folio_order(folio) != HPAGE_PMD_ORDER)
		return ret;
	page = &folio->page;

	/*
	 * Just backoff if any subpage of a THP is corrupted otherwise
	 * the corrupted page may mapped by PMD silently to escape the
	 * check.  This kind of THP just can be PTE mapped.  Access to
	 * the corrupted subpage should trigger SIGBUS as expected.
	 */
	if (unlikely(folio_test_has_hwpoisoned(folio)))
		return ret;

	/*
	 * Archs like ppc64 need additional space to store information
	 * related to pte entry. Use the preallocated table for that.
	 */
	if (arch_needs_pgtable_deposit() && !vmf->prealloc_pte) {
		vmf->prealloc_pte = pte_alloc_one(vma->vm_mm);
		if (!vmf->prealloc_pte)
			return VM_FAULT_OOM;
	}

	vmf->ptl = pmd_lock(vma->vm_mm, vmf->pmd);
	if (unlikely(!pmd_none(*vmf->pmd)))
		goto out;

	flush_icache_pages(vma, page, HPAGE_PMD_NR);

	entry = mk_huge_pmd(page, vma->vm_page_prot);
	if (write)
		entry = maybe_pmd_mkwrite(pmd_mkdirty(entry), vma);

	add_mm_counter(vma->vm_mm, mm_counter_file(folio), HPAGE_PMD_NR);
	folio_add_file_rmap_pmd(folio, page, vma);

	/*
	 * deposit and withdraw with pmd lock held
	 */
	if (arch_needs_pgtable_deposit())
		deposit_prealloc_pte(vmf);

	set_pmd_at(vma->vm_mm, haddr, vmf->pmd, entry);

	update_mmu_cache_pmd(vma, haddr, vmf->pmd);

	/* fault is handled */
	ret = 0;
	count_vm_event(THP_FILE_MAPPED);
out:
	spin_unlock(vmf->ptl);
	return ret;
}
#else
vm_fault_t do_set_pmd(struct vm_fault *vmf, struct page *page)
{
	return VM_FAULT_FALLBACK;
}
#endif

/**
 * set_pte_range - Set a range of PTEs to point to pages in a folio.
 * @vmf: Fault decription.
 * @folio: The folio that contains @page.
 * @page: The first page to create a PTE for.
 * @nr: The number of PTEs to create.
 * @addr: The first address to create a PTE for.
 */
void set_pte_range(struct vm_fault *vmf, struct folio *folio,
		struct page *page, unsigned int nr, unsigned long addr)
{
	struct vm_area_struct *vma = vmf->vma;
	bool write = vmf->flags & FAULT_FLAG_WRITE;
	bool prefault = !in_range(vmf->address, addr, nr * PAGE_SIZE);
	pte_t entry;

	flush_icache_pages(vma, page, nr);
	entry = mk_pte(page, vma->vm_page_prot);

	if (prefault && arch_wants_old_prefaulted_pte())
		entry = pte_mkold(entry);
	else
		entry = pte_sw_mkyoung(entry);

	if (write)
		entry = maybe_mkwrite(pte_mkdirty(entry), vma);
	if (unlikely(vmf_orig_pte_uffd_wp(vmf)))
		entry = pte_mkuffd_wp(entry);
	/* copy-on-write page */
	if (write && !(vma->vm_flags & VM_SHARED)) {
		VM_BUG_ON_FOLIO(nr != 1, folio);
		folio_add_new_anon_rmap(folio, vma, addr, RMAP_EXCLUSIVE);
		folio_add_lru_vma(folio, vma);
	} else {
		folio_add_file_rmap_ptes(folio, page, nr, vma);
	}
	set_ptes(vma->vm_mm, addr, vmf->pte, entry, nr);

	/* no need to invalidate: a not-present page won't be cached */
	update_mmu_cache_range(vmf, vma, addr, vmf->pte, nr);
}

static bool vmf_pte_changed(struct vm_fault *vmf)
{
	if (vmf->flags & FAULT_FLAG_ORIG_PTE_VALID)
		return !pte_same(ptep_get(vmf->pte), vmf->orig_pte);

	return !pte_none(ptep_get(vmf->pte));
}

/**
 * finish_fault - finish page fault once we have prepared the page to fault
 *
 * @vmf: structure describing the fault
 *
 * This function handles all that is needed to finish a page fault once the
 * page to fault in is prepared. It handles locking of PTEs, inserts PTE for
 * given page, adds reverse page mapping, handles memcg charges and LRU
 * addition.
 *
 * The function expects the page to be locked and on success it consumes a
 * reference of a page being mapped (for the PTE which maps it).
 *
 * Return: %0 on success, %VM_FAULT_ code in case of error.
 */
vm_fault_t finish_fault(struct vm_fault *vmf)
{
	struct vm_area_struct *vma = vmf->vma;
	struct page *page;
	struct folio *folio;
	vm_fault_t ret;
	bool is_cow = (vmf->flags & FAULT_FLAG_WRITE) &&
		      !(vma->vm_flags & VM_SHARED);
	int type, nr_pages;
	unsigned long addr = vmf->address;

	/* Did we COW the page? */
	if (is_cow)
		page = vmf->cow_page;
	else
		page = vmf->page;

	/*
	 * check even for read faults because we might have lost our CoWed
	 * page
	 */
	if (!(vma->vm_flags & VM_SHARED)) {
		ret = check_stable_address_space(vma->vm_mm);
		if (ret)
			return ret;
	}

	if (pmd_none(*vmf->pmd)) {
		if (PageTransCompound(page)) {
			ret = do_set_pmd(vmf, page);
			if (ret != VM_FAULT_FALLBACK)
				return ret;
		}

		if (vmf->prealloc_pte)
			pmd_install(vma->vm_mm, vmf->pmd, &vmf->prealloc_pte);
		else if (unlikely(pte_alloc(vma->vm_mm, vmf->pmd)))
			return VM_FAULT_OOM;
	}

	folio = page_folio(page);
	nr_pages = folio_nr_pages(folio);

	/*
	 * Using per-page fault to maintain the uffd semantics, and same
	 * approach also applies to non-anonymous-shmem faults to avoid
	 * inflating the RSS of the process.
	 */
	if (!vma_is_anon_shmem(vma) || unlikely(userfaultfd_armed(vma))) {
		nr_pages = 1;
	} else if (nr_pages > 1) {
		pgoff_t idx = folio_page_idx(folio, page);
		/* The page offset of vmf->address within the VMA. */
		pgoff_t vma_off = vmf->pgoff - vmf->vma->vm_pgoff;
		/* The index of the entry in the pagetable for fault page. */
		pgoff_t pte_off = pte_index(vmf->address);

		/*
		 * Fallback to per-page fault in case the folio size in page
		 * cache beyond the VMA limits and PMD pagetable limits.
		 */
		if (unlikely(vma_off < idx ||
			    vma_off + (nr_pages - idx) > vma_pages(vma) ||
			    pte_off < idx ||
			    pte_off + (nr_pages - idx)  > PTRS_PER_PTE)) {
			nr_pages = 1;
		} else {
			/* Now we can set mappings for the whole large folio. */
			addr = vmf->address - idx * PAGE_SIZE;
			page = &folio->page;
		}
	}

	vmf->pte = pte_offset_map_lock(vma->vm_mm, vmf->pmd,
				       addr, &vmf->ptl);
	if (!vmf->pte)
		return VM_FAULT_NOPAGE;

	/* Re-check under ptl */
	if (nr_pages == 1 && unlikely(vmf_pte_changed(vmf))) {
		update_mmu_tlb(vma, addr, vmf->pte);
		ret = VM_FAULT_NOPAGE;
		goto unlock;
	} else if (nr_pages > 1 && !pte_range_none(vmf->pte, nr_pages)) {
		update_mmu_tlb_range(vma, addr, vmf->pte, nr_pages);
		ret = VM_FAULT_NOPAGE;
		goto unlock;
	}

	folio_ref_add(folio, nr_pages - 1);
	set_pte_range(vmf, folio, page, nr_pages, addr);
	type = is_cow ? MM_ANONPAGES : mm_counter_file(folio);
	add_mm_counter(vma->vm_mm, type, nr_pages);
	ret = 0;

unlock:
	pte_unmap_unlock(vmf->pte, vmf->ptl);
	return ret;
}

static unsigned long fault_around_pages __read_mostly =
	65536 >> PAGE_SHIFT;

#ifdef CONFIG_DEBUG_FS
static int fault_around_bytes_get(void *data, u64 *val)
{
	*val = fault_around_pages << PAGE_SHIFT;
	return 0;
}

/*
 * fault_around_bytes must be rounded down to the nearest page order as it's
 * what do_fault_around() expects to see.
 */
static int fault_around_bytes_set(void *data, u64 val)
{
	if (val / PAGE_SIZE > PTRS_PER_PTE)
		return -EINVAL;

	/*
	 * The minimum value is 1 page, however this results in no fault-around
	 * at all. See should_fault_around().
	 */
	val = max(val, PAGE_SIZE);
	fault_around_pages = rounddown_pow_of_two(val) >> PAGE_SHIFT;

	return 0;
}
DEFINE_DEBUGFS_ATTRIBUTE(fault_around_bytes_fops,
		fault_around_bytes_get, fault_around_bytes_set, "%llu\n");

static int __init fault_around_debugfs(void)
{
	debugfs_create_file_unsafe("fault_around_bytes", 0644, NULL, NULL,
				   &fault_around_bytes_fops);
	return 0;
}
late_initcall(fault_around_debugfs);
#endif

/*
 * do_fault_around() tries to map few pages around the fault address. The hope
 * is that the pages will be needed soon and this will lower the number of
 * faults to handle.
 *
 * It uses vm_ops->map_pages() to map the pages, which skips the page if it's
 * not ready to be mapped: not up-to-date, locked, etc.
 *
 * This function doesn't cross VMA or page table boundaries, in order to call
 * map_pages() and acquire a PTE lock only once.
 *
 * fault_around_pages defines how many pages we'll try to map.
 * do_fault_around() expects it to be set to a power of two less than or equal
 * to PTRS_PER_PTE.
 *
 * The virtual address of the area that we map is naturally aligned to
 * fault_around_pages * PAGE_SIZE rounded down to the machine page size
 * (and therefore to page order).  This way it's easier to guarantee
 * that we don't cross page table boundaries.
 */
static vm_fault_t do_fault_around(struct vm_fault *vmf)
{
	pgoff_t nr_pages = READ_ONCE(fault_around_pages);
	pgoff_t pte_off = pte_index(vmf->address);
	/* The page offset of vmf->address within the VMA. */
	pgoff_t vma_off = vmf->pgoff - vmf->vma->vm_pgoff;
	pgoff_t from_pte, to_pte;
	vm_fault_t ret;

	/* The PTE offset of the start address, clamped to the VMA. */
	from_pte = max(ALIGN_DOWN(pte_off, nr_pages),
		       pte_off - min(pte_off, vma_off));

	/* The PTE offset of the end address, clamped to the VMA and PTE. */
	to_pte = min3(from_pte + nr_pages, (pgoff_t)PTRS_PER_PTE,
		      pte_off + vma_pages(vmf->vma) - vma_off) - 1;

	if (pmd_none(*vmf->pmd)) {
		vmf->prealloc_pte = pte_alloc_one(vmf->vma->vm_mm);
		if (!vmf->prealloc_pte)
			return VM_FAULT_OOM;
	}

	rcu_read_lock();
	ret = vmf->vma->vm_ops->map_pages(vmf,
			vmf->pgoff + from_pte - pte_off,
			vmf->pgoff + to_pte - pte_off);
	rcu_read_unlock();

	return ret;
}

/* Return true if we should do read fault-around, false otherwise */
static inline bool should_fault_around(struct vm_fault *vmf)
{
	/* No ->map_pages?  No way to fault around... */
	if (!vmf->vma->vm_ops->map_pages)
		return false;

	if (uffd_disable_fault_around(vmf->vma))
		return false;

	/* A single page implies no faulting 'around' at all. */
	return fault_around_pages > 1;
}

static vm_fault_t do_read_fault(struct vm_fault *vmf)
{
	vm_fault_t ret = 0;
	struct folio *folio;

	/*
	 * Let's call ->map_pages() first and use ->fault() as fallback
	 * if page by the offset is not ready to be mapped (cold cache or
	 * something).
	 */
	if (should_fault_around(vmf)) {
		ret = do_fault_around(vmf);
		if (ret)
			return ret;
	}

	ret = vmf_can_call_fault(vmf);
	if (ret)
		return ret;

	ret = __do_fault(vmf);
	if (unlikely(ret & (VM_FAULT_ERROR | VM_FAULT_NOPAGE | VM_FAULT_RETRY)))
		return ret;

	ret |= finish_fault(vmf);
	folio = page_folio(vmf->page);
	folio_unlock(folio);
	if (unlikely(ret & (VM_FAULT_ERROR | VM_FAULT_NOPAGE | VM_FAULT_RETRY)))
		folio_put(folio);
	return ret;
}

static vm_fault_t do_cow_fault(struct vm_fault *vmf)
{
	struct vm_area_struct *vma = vmf->vma;
	struct folio *folio;
	vm_fault_t ret;

	ret = vmf_can_call_fault(vmf);
	if (!ret)
		ret = vmf_anon_prepare(vmf);
	if (ret)
		return ret;

	folio = folio_prealloc(vma->vm_mm, vma, vmf->address, false);
	if (!folio)
		return VM_FAULT_OOM;

	vmf->cow_page = &folio->page;

	ret = __do_fault(vmf);
	if (unlikely(ret & (VM_FAULT_ERROR | VM_FAULT_NOPAGE | VM_FAULT_RETRY)))
		goto uncharge_out;
	if (ret & VM_FAULT_DONE_COW)
		return ret;

	if (copy_mc_user_highpage(vmf->cow_page, vmf->page, vmf->address, vma)) {
		ret = VM_FAULT_HWPOISON;
		goto unlock;
	}
	__folio_mark_uptodate(folio);

	ret |= finish_fault(vmf);
unlock:
	unlock_page(vmf->page);
	put_page(vmf->page);
	if (unlikely(ret & (VM_FAULT_ERROR | VM_FAULT_NOPAGE | VM_FAULT_RETRY)))
		goto uncharge_out;
	return ret;
uncharge_out:
	folio_put(folio);
	return ret;
}

static vm_fault_t do_shared_fault(struct vm_fault *vmf)
{
	struct vm_area_struct *vma = vmf->vma;
	vm_fault_t ret, tmp;
	struct folio *folio;

	ret = vmf_can_call_fault(vmf);
	if (ret)
		return ret;

	ret = __do_fault(vmf);
	if (unlikely(ret & (VM_FAULT_ERROR | VM_FAULT_NOPAGE | VM_FAULT_RETRY)))
		return ret;

	folio = page_folio(vmf->page);

	/*
	 * Check if the backing address space wants to know that the page is
	 * about to become writable
	 */
	if (vma->vm_ops->page_mkwrite) {
		folio_unlock(folio);
		tmp = do_page_mkwrite(vmf, folio);
		if (unlikely(!tmp ||
				(tmp & (VM_FAULT_ERROR | VM_FAULT_NOPAGE)))) {
			folio_put(folio);
			return tmp;
		}
	}

	ret |= finish_fault(vmf);
	if (unlikely(ret & (VM_FAULT_ERROR | VM_FAULT_NOPAGE |
					VM_FAULT_RETRY))) {
		folio_unlock(folio);
		folio_put(folio);
		return ret;
	}

	ret |= fault_dirty_shared_page(vmf);
	return ret;
}

/*
 * We enter with non-exclusive mmap_lock (to exclude vma changes,
 * but allow concurrent faults).
 * The mmap_lock may have been released depending on flags and our
 * return value.  See filemap_fault() and __folio_lock_or_retry().
 * If mmap_lock is released, vma may become invalid (for example
 * by other thread calling munmap()).
 */
static vm_fault_t do_fault(struct vm_fault *vmf)
{
	struct vm_area_struct *vma = vmf->vma;
	struct mm_struct *vm_mm = vma->vm_mm;
	vm_fault_t ret;

	/*
	 * The VMA was not fully populated on mmap() or missing VM_DONTEXPAND
	 */
	if (!vma->vm_ops->fault) {
		vmf->pte = pte_offset_map_lock(vmf->vma->vm_mm, vmf->pmd,
					       vmf->address, &vmf->ptl);
		if (unlikely(!vmf->pte))
			ret = VM_FAULT_SIGBUS;
		else {
			/*
			 * Make sure this is not a temporary clearing of pte
			 * by holding ptl and checking again. A R/M/W update
			 * of pte involves: take ptl, clearing the pte so that
			 * we don't have concurrent modification by hardware
			 * followed by an update.
			 */
			if (unlikely(pte_none(ptep_get(vmf->pte))))
				ret = VM_FAULT_SIGBUS;
			else
				ret = VM_FAULT_NOPAGE;

			pte_unmap_unlock(vmf->pte, vmf->ptl);
		}
	} else if (!(vmf->flags & FAULT_FLAG_WRITE))
		ret = do_read_fault(vmf);
	else if (!(vma->vm_flags & VM_SHARED))
		ret = do_cow_fault(vmf);
	else
		ret = do_shared_fault(vmf);

	/* preallocated pagetable is unused: free it */
	if (vmf->prealloc_pte) {
		pte_free(vm_mm, vmf->prealloc_pte);
		vmf->prealloc_pte = NULL;
	}
	return ret;
}

int numa_migrate_check(struct folio *folio, struct vm_fault *vmf,
		      unsigned long addr, int *flags,
		      bool writable, int *last_cpupid)
{
	struct vm_area_struct *vma = vmf->vma;

	/*
	 * Avoid grouping on RO pages in general. RO pages shouldn't hurt as
	 * much anyway since they can be in shared cache state. This misses
	 * the case where a mapping is writable but the process never writes
	 * to it but pte_write gets cleared during protection updates and
	 * pte_dirty has unpredictable behaviour between PTE scan updates,
	 * background writeback, dirty balancing and application behaviour.
	 */
	if (!writable)
		*flags |= TNF_NO_GROUP;

	/*
	 * Flag if the folio is shared between multiple address spaces. This
	 * is later used when determining whether to group tasks together
	 */
	if (folio_likely_mapped_shared(folio) && (vma->vm_flags & VM_SHARED))
		*flags |= TNF_SHARED;
	/*
	 * For memory tiering mode, cpupid of slow memory page is used
	 * to record page access time.  So use default value.
	 */
	if (folio_use_access_time(folio))
		*last_cpupid = (-1 & LAST_CPUPID_MASK);
	else
		*last_cpupid = folio_last_cpupid(folio);

	/* Record the current PID acceesing VMA */
	vma_set_access_pid_bit(vma);

	count_vm_numa_event(NUMA_HINT_FAULTS);
#ifdef CONFIG_NUMA_BALANCING
	count_memcg_folio_events(folio, NUMA_HINT_FAULTS, 1);
#endif
	if (folio_nid(folio) == numa_node_id()) {
		count_vm_numa_event(NUMA_HINT_FAULTS_LOCAL);
		*flags |= TNF_FAULT_LOCAL;
	}

	return mpol_misplaced(folio, vmf, addr);
}

static void numa_rebuild_single_mapping(struct vm_fault *vmf, struct vm_area_struct *vma,
					unsigned long fault_addr, pte_t *fault_pte,
					bool writable)
{
	pte_t pte, old_pte;

	old_pte = ptep_modify_prot_start(vma, fault_addr, fault_pte);
	pte = pte_modify(old_pte, vma->vm_page_prot);
	pte = pte_mkyoung(pte);
	if (writable)
		pte = pte_mkwrite(pte, vma);
	ptep_modify_prot_commit(vma, fault_addr, fault_pte, old_pte, pte);
	update_mmu_cache_range(vmf, vma, fault_addr, fault_pte, 1);
}

static void numa_rebuild_large_mapping(struct vm_fault *vmf, struct vm_area_struct *vma,
				       struct folio *folio, pte_t fault_pte,
				       bool ignore_writable, bool pte_write_upgrade)
{
	int nr = pte_pfn(fault_pte) - folio_pfn(folio);
	unsigned long start, end, addr = vmf->address;
	unsigned long addr_start = addr - (nr << PAGE_SHIFT);
	unsigned long pt_start = ALIGN_DOWN(addr, PMD_SIZE);
	pte_t *start_ptep;

	/* Stay within the VMA and within the page table. */
	start = max3(addr_start, pt_start, vma->vm_start);
	end = min3(addr_start + folio_size(folio), pt_start + PMD_SIZE,
		   vma->vm_end);
	start_ptep = vmf->pte - ((addr - start) >> PAGE_SHIFT);

	/* Restore all PTEs' mapping of the large folio */
	for (addr = start; addr != end; start_ptep++, addr += PAGE_SIZE) {
		pte_t ptent = ptep_get(start_ptep);
		bool writable = false;

		if (!pte_present(ptent) || !pte_protnone(ptent))
			continue;

		if (pfn_folio(pte_pfn(ptent)) != folio)
			continue;

		if (!ignore_writable) {
			ptent = pte_modify(ptent, vma->vm_page_prot);
			writable = pte_write(ptent);
			if (!writable && pte_write_upgrade &&
			    can_change_pte_writable(vma, addr, ptent))
				writable = true;
		}

		numa_rebuild_single_mapping(vmf, vma, addr, start_ptep, writable);
	}
}

static vm_fault_t do_numa_page(struct vm_fault *vmf)
{
	struct vm_area_struct *vma = vmf->vma;
	struct folio *folio = NULL;
	int nid = NUMA_NO_NODE;
	bool writable = false, ignore_writable = false;
	bool pte_write_upgrade = vma_wants_manual_pte_write_upgrade(vma);
	int last_cpupid;
	int target_nid;
	pte_t pte, old_pte;
	int flags = 0, nr_pages;

	/*
	 * The pte cannot be used safely until we verify, while holding the page
	 * table lock, that its contents have not changed during fault handling.
	 */
	spin_lock(vmf->ptl);
	/* Read the live PTE from the page tables: */
	old_pte = ptep_get(vmf->pte);

	if (unlikely(!pte_same(old_pte, vmf->orig_pte))) {
		pte_unmap_unlock(vmf->pte, vmf->ptl);
		return 0;
	}

	pte = pte_modify(old_pte, vma->vm_page_prot);

	/*
	 * Detect now whether the PTE could be writable; this information
	 * is only valid while holding the PT lock.
	 */
	writable = pte_write(pte);
	if (!writable && pte_write_upgrade &&
	    can_change_pte_writable(vma, vmf->address, pte))
		writable = true;

	folio = vm_normal_folio(vma, vmf->address, pte);
	if (!folio || folio_is_zone_device(folio))
		goto out_map;

	nid = folio_nid(folio);
	nr_pages = folio_nr_pages(folio);

	target_nid = numa_migrate_check(folio, vmf, vmf->address, &flags,
					writable, &last_cpupid);
	if (target_nid == NUMA_NO_NODE)
		goto out_map;
	if (migrate_misplaced_folio_prepare(folio, vma, target_nid)) {
		flags |= TNF_MIGRATE_FAIL;
		goto out_map;
	}
	/* The folio is isolated and isolation code holds a folio reference. */
	pte_unmap_unlock(vmf->pte, vmf->ptl);
	writable = false;
	ignore_writable = true;

	/* Migrate to the requested node */
	if (!migrate_misplaced_folio(folio, vma, target_nid)) {
		nid = target_nid;
		flags |= TNF_MIGRATED;
		task_numa_fault(last_cpupid, nid, nr_pages, flags);
		return 0;
	}

	flags |= TNF_MIGRATE_FAIL;
	vmf->pte = pte_offset_map_lock(vma->vm_mm, vmf->pmd,
				       vmf->address, &vmf->ptl);
	if (unlikely(!vmf->pte))
		return 0;
	if (unlikely(!pte_same(ptep_get(vmf->pte), vmf->orig_pte))) {
		pte_unmap_unlock(vmf->pte, vmf->ptl);
		return 0;
	}
out_map:
	/*
	 * Make it present again, depending on how arch implements
	 * non-accessible ptes, some can allow access by kernel mode.
	 */
	if (folio && folio_test_large(folio))
		numa_rebuild_large_mapping(vmf, vma, folio, pte, ignore_writable,
					   pte_write_upgrade);
	else
		numa_rebuild_single_mapping(vmf, vma, vmf->address, vmf->pte,
					    writable);
	pte_unmap_unlock(vmf->pte, vmf->ptl);

	if (nid != NUMA_NO_NODE)
		task_numa_fault(last_cpupid, nid, nr_pages, flags);
	return 0;
}

static inline vm_fault_t create_huge_pmd(struct vm_fault *vmf)
{
	struct vm_area_struct *vma = vmf->vma;
	if (vma_is_anonymous(vma))
		return do_huge_pmd_anonymous_page(vmf);
	if (vma->vm_ops->huge_fault)
		return vma->vm_ops->huge_fault(vmf, PMD_ORDER);
	return VM_FAULT_FALLBACK;
}

/* `inline' is required to avoid gcc 4.1.2 build error */
static inline vm_fault_t wp_huge_pmd(struct vm_fault *vmf)
{
	struct vm_area_struct *vma = vmf->vma;
	const bool unshare = vmf->flags & FAULT_FLAG_UNSHARE;
	vm_fault_t ret;

	if (vma_is_anonymous(vma)) {
		if (likely(!unshare) &&
		    userfaultfd_huge_pmd_wp(vma, vmf->orig_pmd)) {
			if (userfaultfd_wp_async(vmf->vma))
				goto split;
			return handle_userfault(vmf, VM_UFFD_WP);
		}
		return do_huge_pmd_wp_page(vmf);
	}

	if (vma->vm_flags & (VM_SHARED | VM_MAYSHARE)) {
		if (vma->vm_ops->huge_fault) {
			ret = vma->vm_ops->huge_fault(vmf, PMD_ORDER);
			if (!(ret & VM_FAULT_FALLBACK))
				return ret;
		}
	}

split:
	/* COW or write-notify handled on pte level: split pmd. */
	__split_huge_pmd(vma, vmf->pmd, vmf->address, false, NULL);

	return VM_FAULT_FALLBACK;
}

static vm_fault_t create_huge_pud(struct vm_fault *vmf)
{
#if defined(CONFIG_TRANSPARENT_HUGEPAGE) &&			\
	defined(CONFIG_HAVE_ARCH_TRANSPARENT_HUGEPAGE_PUD)
	struct vm_area_struct *vma = vmf->vma;
	/* No support for anonymous transparent PUD pages yet */
	if (vma_is_anonymous(vma))
		return VM_FAULT_FALLBACK;
	if (vma->vm_ops->huge_fault)
		return vma->vm_ops->huge_fault(vmf, PUD_ORDER);
#endif /* CONFIG_TRANSPARENT_HUGEPAGE */
	return VM_FAULT_FALLBACK;
}

static vm_fault_t wp_huge_pud(struct vm_fault *vmf, pud_t orig_pud)
{
#if defined(CONFIG_TRANSPARENT_HUGEPAGE) &&			\
	defined(CONFIG_HAVE_ARCH_TRANSPARENT_HUGEPAGE_PUD)
	struct vm_area_struct *vma = vmf->vma;
	vm_fault_t ret;

	/* No support for anonymous transparent PUD pages yet */
	if (vma_is_anonymous(vma))
		goto split;
	if (vma->vm_flags & (VM_SHARED | VM_MAYSHARE)) {
		if (vma->vm_ops->huge_fault) {
			ret = vma->vm_ops->huge_fault(vmf, PUD_ORDER);
			if (!(ret & VM_FAULT_FALLBACK))
				return ret;
		}
	}
split:
	/* COW or write-notify not handled on PUD level: split pud.*/
	__split_huge_pud(vma, vmf->pud, vmf->address);
#endif /* CONFIG_TRANSPARENT_HUGEPAGE && CONFIG_HAVE_ARCH_TRANSPARENT_HUGEPAGE_PUD */
	return VM_FAULT_FALLBACK;
}

/*
 * These routines also need to handle stuff like marking pages dirty
 * and/or accessed for architectures that don't do it in hardware (most
 * RISC architectures).  The early dirtying is also good on the i386.
 *
 * There is also a hook called "update_mmu_cache()" that architectures
 * with external mmu caches can use to update those (ie the Sparc or
 * PowerPC hashed page tables that act as extended TLBs).
 *
 * We enter with non-exclusive mmap_lock (to exclude vma changes, but allow
 * concurrent faults).
 *
 * The mmap_lock may have been released depending on flags and our return value.
 * See filemap_fault() and __folio_lock_or_retry().
 */
static vm_fault_t handle_pte_fault(struct vm_fault *vmf)
{
	pte_t entry;

	if (unlikely(pmd_none(*vmf->pmd))) {
		/*
		 * Leave __pte_alloc() until later: because vm_ops->fault may
		 * want to allocate huge page, and if we expose page table
		 * for an instant, it will be difficult to retract from
		 * concurrent faults and from rmap lookups.
		 */
		vmf->pte = NULL;
		vmf->flags &= ~FAULT_FLAG_ORIG_PTE_VALID;
	} else {
		/*
		 * A regular pmd is established and it can't morph into a huge
		 * pmd by anon khugepaged, since that takes mmap_lock in write
		 * mode; but shmem or file collapse to THP could still morph
		 * it into a huge pmd: just retry later if so.
		 */
		vmf->pte = pte_offset_map_nolock(vmf->vma->vm_mm, vmf->pmd,
						 vmf->address, &vmf->ptl);
		if (unlikely(!vmf->pte))
			return 0;
		vmf->orig_pte = ptep_get_lockless(vmf->pte);
		vmf->flags |= FAULT_FLAG_ORIG_PTE_VALID;

		if (pte_none(vmf->orig_pte)) {
			pte_unmap(vmf->pte);
			vmf->pte = NULL;
		}
	}

	if (!vmf->pte)
		return do_pte_missing(vmf);

	if (!pte_present(vmf->orig_pte))
		return do_swap_page(vmf);

	if (pte_protnone(vmf->orig_pte) && vma_is_accessible(vmf->vma))
		return do_numa_page(vmf);

	spin_lock(vmf->ptl);
	entry = vmf->orig_pte;
	if (unlikely(!pte_same(ptep_get(vmf->pte), entry))) {
		update_mmu_tlb(vmf->vma, vmf->address, vmf->pte);
		goto unlock;
	}
	if (vmf->flags & (FAULT_FLAG_WRITE|FAULT_FLAG_UNSHARE)) {
		if (!pte_write(entry))
			return do_wp_page(vmf);
		else if (likely(vmf->flags & FAULT_FLAG_WRITE))
			entry = pte_mkdirty(entry);
	}
	entry = pte_mkyoung(entry);
	if (ptep_set_access_flags(vmf->vma, vmf->address, vmf->pte, entry,
				vmf->flags & FAULT_FLAG_WRITE)) {
		update_mmu_cache_range(vmf, vmf->vma, vmf->address,
				vmf->pte, 1);
	} else {
		/* Skip spurious TLB flush for retried page fault */
		if (vmf->flags & FAULT_FLAG_TRIED)
			goto unlock;
		/*
		 * This is needed only for protection faults but the arch code
		 * is not yet telling us if this is a protection fault or not.
		 * This still avoids useless tlb flushes for .text page faults
		 * with threads.
		 */
		if (vmf->flags & FAULT_FLAG_WRITE)
			flush_tlb_fix_spurious_fault(vmf->vma, vmf->address,
						     vmf->pte);
	}
unlock:
	pte_unmap_unlock(vmf->pte, vmf->ptl);
	return 0;
}

/*
 * On entry, we hold either the VMA lock or the mmap_lock
 * (FAULT_FLAG_VMA_LOCK tells you which).  If VM_FAULT_RETRY is set in
 * the result, the mmap_lock is not held on exit.  See filemap_fault()
 * and __folio_lock_or_retry().
 */
static vm_fault_t __handle_mm_fault(struct vm_area_struct *vma,
		unsigned long address, unsigned int flags)
{
	struct vm_fault vmf = {
		.vma = vma,
		.address = address & PAGE_MASK,
		.real_address = address,
		.flags = flags,
		.pgoff = linear_page_index(vma, address),
		.gfp_mask = __get_fault_gfp_mask(vma),
	};
	struct mm_struct *mm = vma->vm_mm;
	unsigned long vm_flags = vma->vm_flags;
	pgd_t *pgd;
	p4d_t *p4d;
	vm_fault_t ret;

	pgd = pgd_offset(mm, address);
	p4d = p4d_alloc(mm, pgd, address);
	if (!p4d)
		return VM_FAULT_OOM;

	vmf.pud = pud_alloc(mm, p4d, address);
	if (!vmf.pud)
		return VM_FAULT_OOM;
retry_pud:
	if (pud_none(*vmf.pud) &&
	    thp_vma_allowable_order(vma, vm_flags,
				TVA_IN_PF | TVA_ENFORCE_SYSFS, PUD_ORDER)) {
		ret = create_huge_pud(&vmf);
		if (!(ret & VM_FAULT_FALLBACK))
			return ret;
	} else {
		pud_t orig_pud = *vmf.pud;

		barrier();
		if (pud_trans_huge(orig_pud) || pud_devmap(orig_pud)) {

			/*
			 * TODO once we support anonymous PUDs: NUMA case and
			 * FAULT_FLAG_UNSHARE handling.
			 */
			if ((flags & FAULT_FLAG_WRITE) && !pud_write(orig_pud)) {
				ret = wp_huge_pud(&vmf, orig_pud);
				if (!(ret & VM_FAULT_FALLBACK))
					return ret;
			} else {
				huge_pud_set_accessed(&vmf, orig_pud);
				return 0;
			}
		}
	}

	vmf.pmd = pmd_alloc(mm, vmf.pud, address);
	if (!vmf.pmd)
		return VM_FAULT_OOM;

	/* Huge pud page fault raced with pmd_alloc? */
	if (pud_trans_unstable(vmf.pud))
		goto retry_pud;

	if (pmd_none(*vmf.pmd) &&
	    thp_vma_allowable_order(vma, vm_flags,
				TVA_IN_PF | TVA_ENFORCE_SYSFS, PMD_ORDER)) {
		ret = create_huge_pmd(&vmf);
		if (!(ret & VM_FAULT_FALLBACK))
			return ret;
	} else {
		vmf.orig_pmd = pmdp_get_lockless(vmf.pmd);

		if (unlikely(is_swap_pmd(vmf.orig_pmd))) {
			VM_BUG_ON(thp_migration_supported() &&
					  !is_pmd_migration_entry(vmf.orig_pmd));
			if (is_pmd_migration_entry(vmf.orig_pmd))
				pmd_migration_entry_wait(mm, vmf.pmd);
			return 0;
		}
		if (pmd_trans_huge(vmf.orig_pmd) || pmd_devmap(vmf.orig_pmd)) {
			if (pmd_protnone(vmf.orig_pmd) && vma_is_accessible(vma))
				return do_huge_pmd_numa_page(&vmf);

			if ((flags & (FAULT_FLAG_WRITE|FAULT_FLAG_UNSHARE)) &&
			    !pmd_write(vmf.orig_pmd)) {
				ret = wp_huge_pmd(&vmf);
				if (!(ret & VM_FAULT_FALLBACK))
					return ret;
			} else {
				huge_pmd_set_accessed(&vmf);
				return 0;
			}
		}
	}

	return handle_pte_fault(&vmf);
}

/**
 * mm_account_fault - Do page fault accounting
 * @mm: mm from which memcg should be extracted. It can be NULL.
 * @regs: the pt_regs struct pointer.  When set to NULL, will skip accounting
 *        of perf event counters, but we'll still do the per-task accounting to
 *        the task who triggered this page fault.
 * @address: the faulted address.
 * @flags: the fault flags.
 * @ret: the fault retcode.
 *
 * This will take care of most of the page fault accounting.  Meanwhile, it
 * will also include the PERF_COUNT_SW_PAGE_FAULTS_[MAJ|MIN] perf counter
 * updates.  However, note that the handling of PERF_COUNT_SW_PAGE_FAULTS should
 * still be in per-arch page fault handlers at the entry of page fault.
 */
static inline void mm_account_fault(struct mm_struct *mm, struct pt_regs *regs,
				    unsigned long address, unsigned int flags,
				    vm_fault_t ret)
{
	bool major;

	/* Incomplete faults will be accounted upon completion. */
	if (ret & VM_FAULT_RETRY)
		return;

	/*
	 * To preserve the behavior of older kernels, PGFAULT counters record
	 * both successful and failed faults, as opposed to perf counters,
	 * which ignore failed cases.
	 */
	count_vm_event(PGFAULT);
	count_memcg_event_mm(mm, PGFAULT);

	/*
	 * Do not account for unsuccessful faults (e.g. when the address wasn't
	 * valid).  That includes arch_vma_access_permitted() failing before
	 * reaching here. So this is not a "this many hardware page faults"
	 * counter.  We should use the hw profiling for that.
	 */
	if (ret & VM_FAULT_ERROR)
		return;

	/*
	 * We define the fault as a major fault when the final successful fault
	 * is VM_FAULT_MAJOR, or if it retried (which implies that we couldn't
	 * handle it immediately previously).
	 */
	major = (ret & VM_FAULT_MAJOR) || (flags & FAULT_FLAG_TRIED);

	if (major)
		current->maj_flt++;
	else
		current->min_flt++;

	/*
	 * If the fault is done for GUP, regs will be NULL.  We only do the
	 * accounting for the per thread fault counters who triggered the
	 * fault, and we skip the perf event updates.
	 */
	if (!regs)
		return;

	if (major)
		perf_sw_event(PERF_COUNT_SW_PAGE_FAULTS_MAJ, 1, regs, address);
	else
		perf_sw_event(PERF_COUNT_SW_PAGE_FAULTS_MIN, 1, regs, address);
}

#ifdef CONFIG_LRU_GEN
static void lru_gen_enter_fault(struct vm_area_struct *vma)
{
	/* the LRU algorithm only applies to accesses with recency */
	current->in_lru_fault = vma_has_recency(vma);
}

static void lru_gen_exit_fault(void)
{
	current->in_lru_fault = false;
}
#else
static void lru_gen_enter_fault(struct vm_area_struct *vma)
{
}

static void lru_gen_exit_fault(void)
{
}
#endif /* CONFIG_LRU_GEN */

static vm_fault_t sanitize_fault_flags(struct vm_area_struct *vma,
				       unsigned int *flags)
{
	if (unlikely(*flags & FAULT_FLAG_UNSHARE)) {
		if (WARN_ON_ONCE(*flags & FAULT_FLAG_WRITE))
			return VM_FAULT_SIGSEGV;
		/*
		 * FAULT_FLAG_UNSHARE only applies to COW mappings. Let's
		 * just treat it like an ordinary read-fault otherwise.
		 */
		if (!is_cow_mapping(vma->vm_flags))
			*flags &= ~FAULT_FLAG_UNSHARE;
	} else if (*flags & FAULT_FLAG_WRITE) {
		/* Write faults on read-only mappings are impossible ... */
		if (WARN_ON_ONCE(!(vma->vm_flags & VM_MAYWRITE)))
			return VM_FAULT_SIGSEGV;
		/* ... and FOLL_FORCE only applies to COW mappings. */
		if (WARN_ON_ONCE(!(vma->vm_flags & VM_WRITE) &&
				 !is_cow_mapping(vma->vm_flags)))
			return VM_FAULT_SIGSEGV;
	}
#ifdef CONFIG_PER_VMA_LOCK
	/*
	 * Per-VMA locks can't be used with FAULT_FLAG_RETRY_NOWAIT because of
	 * the assumption that lock is dropped on VM_FAULT_RETRY.
	 */
	if (WARN_ON_ONCE((*flags &
			(FAULT_FLAG_VMA_LOCK | FAULT_FLAG_RETRY_NOWAIT)) ==
			(FAULT_FLAG_VMA_LOCK | FAULT_FLAG_RETRY_NOWAIT)))
		return VM_FAULT_SIGSEGV;
#endif

	return 0;
}

/*
 * By the time we get here, we already hold the mm semaphore
 *
 * The mmap_lock may have been released depending on flags and our
 * return value.  See filemap_fault() and __folio_lock_or_retry().
 */
vm_fault_t handle_mm_fault(struct vm_area_struct *vma, unsigned long address,
			   unsigned int flags, struct pt_regs *regs)
{
	/* If the fault handler drops the mmap_lock, vma may be freed */
	struct mm_struct *mm = vma->vm_mm;
	vm_fault_t ret;
	bool is_droppable;

	__set_current_state(TASK_RUNNING);

	ret = sanitize_fault_flags(vma, &flags);
	if (ret)
		goto out;

	if (!arch_vma_access_permitted(vma, flags & FAULT_FLAG_WRITE,
					    flags & FAULT_FLAG_INSTRUCTION,
					    flags & FAULT_FLAG_REMOTE)) {
		ret = VM_FAULT_SIGSEGV;
		goto out;
	}

	is_droppable = !!(vma->vm_flags & VM_DROPPABLE);

	/*
	 * Enable the memcg OOM handling for faults triggered in user
	 * space.  Kernel faults are handled more gracefully.
	 */
	if (flags & FAULT_FLAG_USER)
		mem_cgroup_enter_user_fault();

	lru_gen_enter_fault(vma);

	if (unlikely(is_vm_hugetlb_page(vma)))
		ret = hugetlb_fault(vma->vm_mm, vma, address, flags);
	else
		ret = __handle_mm_fault(vma, address, flags);

	/*
	 * Warning: It is no longer safe to dereference vma-> after this point,
	 * because mmap_lock might have been dropped by __handle_mm_fault(), so
	 * vma might be destroyed from underneath us.
	 */

	lru_gen_exit_fault();

	/* If the mapping is droppable, then errors due to OOM aren't fatal. */
	if (is_droppable)
		ret &= ~VM_FAULT_OOM;

	if (flags & FAULT_FLAG_USER) {
		mem_cgroup_exit_user_fault();
		/*
		 * The task may have entered a memcg OOM situation but
		 * if the allocation error was handled gracefully (no
		 * VM_FAULT_OOM), there is no need to kill anything.
		 * Just clean up the OOM state peacefully.
		 */
		if (task_in_memcg_oom(current) && !(ret & VM_FAULT_OOM))
			mem_cgroup_oom_synchronize(false);
	}
out:
	mm_account_fault(mm, regs, address, flags, ret);

	return ret;
}
EXPORT_SYMBOL_GPL(handle_mm_fault);

#ifdef CONFIG_LOCK_MM_AND_FIND_VMA
#include <linux/extable.h>

static inline bool get_mmap_lock_carefully(struct mm_struct *mm, struct pt_regs *regs)
{
	if (likely(mmap_read_trylock(mm)))
		return true;

	if (regs && !user_mode(regs)) {
		unsigned long ip = exception_ip(regs);
		if (!search_exception_tables(ip))
			return false;
	}

	return !mmap_read_lock_killable(mm);
}

static inline bool mmap_upgrade_trylock(struct mm_struct *mm)
{
	/*
	 * We don't have this operation yet.
	 *
	 * It should be easy enough to do: it's basically a
	 *    atomic_long_try_cmpxchg_acquire()
	 * from RWSEM_READER_BIAS -> RWSEM_WRITER_LOCKED, but
	 * it also needs the proper lockdep magic etc.
	 */
	return false;
}

static inline bool upgrade_mmap_lock_carefully(struct mm_struct *mm, struct pt_regs *regs)
{
	mmap_read_unlock(mm);
	if (regs && !user_mode(regs)) {
		unsigned long ip = exception_ip(regs);
		if (!search_exception_tables(ip))
			return false;
	}
	return !mmap_write_lock_killable(mm);
}

/*
 * Helper for page fault handling.
 *
 * This is kind of equivalend to "mmap_read_lock()" followed
 * by "find_extend_vma()", except it's a lot more careful about
 * the locking (and will drop the lock on failure).
 *
 * For example, if we have a kernel bug that causes a page
 * fault, we don't want to just use mmap_read_lock() to get
 * the mm lock, because that would deadlock if the bug were
 * to happen while we're holding the mm lock for writing.
 *
 * So this checks the exception tables on kernel faults in
 * order to only do this all for instructions that are actually
 * expected to fault.
 *
 * We can also actually take the mm lock for writing if we
 * need to extend the vma, which helps the VM layer a lot.
 */
struct vm_area_struct *lock_mm_and_find_vma(struct mm_struct *mm,
			unsigned long addr, struct pt_regs *regs)
{
	struct vm_area_struct *vma;

	if (!get_mmap_lock_carefully(mm, regs))
		return NULL;

	vma = find_vma(mm, addr);
	if (likely(vma && (vma->vm_start <= addr)))
		return vma;

	/*
	 * Well, dang. We might still be successful, but only
	 * if we can extend a vma to do so.
	 */
	if (!vma || !(vma->vm_flags & VM_GROWSDOWN)) {
		mmap_read_unlock(mm);
		return NULL;
	}

	/*
	 * We can try to upgrade the mmap lock atomically,
	 * in which case we can continue to use the vma
	 * we already looked up.
	 *
	 * Otherwise we'll have to drop the mmap lock and
	 * re-take it, and also look up the vma again,
	 * re-checking it.
	 */
	if (!mmap_upgrade_trylock(mm)) {
		if (!upgrade_mmap_lock_carefully(mm, regs))
			return NULL;

		vma = find_vma(mm, addr);
		if (!vma)
			goto fail;
		if (vma->vm_start <= addr)
			goto success;
		if (!(vma->vm_flags & VM_GROWSDOWN))
			goto fail;
	}

	if (expand_stack_locked(vma, addr))
		goto fail;

success:
	mmap_write_downgrade(mm);
	return vma;

fail:
	mmap_write_unlock(mm);
	return NULL;
}
#endif

#ifdef CONFIG_PER_VMA_LOCK
/*
 * Lookup and lock a VMA under RCU protection. Returned VMA is guaranteed to be
 * stable and not isolated. If the VMA is not found or is being modified the
 * function returns NULL.
 */
struct vm_area_struct *lock_vma_under_rcu(struct mm_struct *mm,
					  unsigned long address)
{
	MA_STATE(mas, &mm->mm_mt, address, address);
	struct vm_area_struct *vma;

	rcu_read_lock();
retry:
	vma = mas_walk(&mas);
	if (!vma)
		goto inval;

	if (!vma_start_read(vma))
		goto inval;

	/* Check if the VMA got isolated after we found it */
	if (vma->detached) {
		vma_end_read(vma);
		count_vm_vma_lock_event(VMA_LOCK_MISS);
		/* The area was replaced with another one */
		goto retry;
	}
	/*
	 * At this point, we have a stable reference to a VMA: The VMA is
	 * locked and we know it hasn't already been isolated.
	 * From here on, we can access the VMA without worrying about which
	 * fields are accessible for RCU readers.
	 */

	/* Check since vm_start/vm_end might change before we lock the VMA */
	if (unlikely(address < vma->vm_start || address >= vma->vm_end))
		goto inval_end_read;

	rcu_read_unlock();
	return vma;

inval_end_read:
	vma_end_read(vma);
inval:
	rcu_read_unlock();
	count_vm_vma_lock_event(VMA_LOCK_ABORT);
	return NULL;
}
#endif /* CONFIG_PER_VMA_LOCK */

#ifndef __PAGETABLE_P4D_FOLDED
/*
 * Allocate p4d page table.
 * We've already handled the fast-path in-line.
 */
int __p4d_alloc(struct mm_struct *mm, pgd_t *pgd, unsigned long address)
{
	p4d_t *new = p4d_alloc_one(mm, address);
	if (!new)
		return -ENOMEM;

	spin_lock(&mm->page_table_lock);
	if (pgd_present(*pgd)) {	/* Another has populated it */
		p4d_free(mm, new);
	} else {
		smp_wmb(); /* See comment in pmd_install() */
		pgd_populate(mm, pgd, new);
	}
	spin_unlock(&mm->page_table_lock);
	return 0;
}
#endif /* __PAGETABLE_P4D_FOLDED */

#ifndef __PAGETABLE_PUD_FOLDED
/*
 * Allocate page upper directory.
 * We've already handled the fast-path in-line.
 */
int __pud_alloc(struct mm_struct *mm, p4d_t *p4d, unsigned long address)
{
	pud_t *new = pud_alloc_one(mm, address);
	if (!new)
		return -ENOMEM;

	spin_lock(&mm->page_table_lock);
	if (!p4d_present(*p4d)) {
		mm_inc_nr_puds(mm);
		smp_wmb(); /* See comment in pmd_install() */
		p4d_populate(mm, p4d, new);
	} else	/* Another has populated it */
		pud_free(mm, new);
	spin_unlock(&mm->page_table_lock);
	return 0;
}
#endif /* __PAGETABLE_PUD_FOLDED */

#ifndef __PAGETABLE_PMD_FOLDED
/*
 * Allocate page middle directory.
 * We've already handled the fast-path in-line.
 */
int __pmd_alloc(struct mm_struct *mm, pud_t *pud, unsigned long address)
{
	spinlock_t *ptl;
	pmd_t *new = pmd_alloc_one(mm, address);
	if (!new)
		return -ENOMEM;

	ptl = pud_lock(mm, pud);
	if (!pud_present(*pud)) {
		mm_inc_nr_pmds(mm);
		smp_wmb(); /* See comment in pmd_install() */
		pud_populate(mm, pud, new);
	} else {	/* Another has populated it */
		pmd_free(mm, new);
	}
	spin_unlock(ptl);
	return 0;
}
#endif /* __PAGETABLE_PMD_FOLDED */

static inline void pfnmap_args_setup(struct follow_pfnmap_args *args,
				     spinlock_t *lock, pte_t *ptep,
				     pgprot_t pgprot, unsigned long pfn_base,
				     unsigned long addr_mask, bool writable,
				     bool special)
{
	args->lock = lock;
	args->ptep = ptep;
	args->pfn = pfn_base + ((args->address & ~addr_mask) >> PAGE_SHIFT);
	args->pgprot = pgprot;
	args->writable = writable;
	args->special = special;
}

static inline void pfnmap_lockdep_assert(struct vm_area_struct *vma)
{
#ifdef CONFIG_LOCKDEP
<<<<<<< HEAD
	struct address_space *mapping = vma->vm_file->f_mapping;
=======
	struct file *file = vma->vm_file;
	struct address_space *mapping = file ? file->f_mapping : NULL;
>>>>>>> 8ee0f23e

	if (mapping)
		lockdep_assert(lockdep_is_held(&vma->vm_file->f_mapping->i_mmap_rwsem) ||
			       lockdep_is_held(&vma->vm_mm->mmap_lock));
	else
		lockdep_assert(lockdep_is_held(&vma->vm_mm->mmap_lock));
#endif
}

/**
 * follow_pfnmap_start() - Look up a pfn mapping at a user virtual address
 * @args: Pointer to struct @follow_pfnmap_args
 *
 * The caller needs to setup args->vma and args->address to point to the
 * virtual address as the target of such lookup.  On a successful return,
 * the results will be put into other output fields.
 *
 * After the caller finished using the fields, the caller must invoke
 * another follow_pfnmap_end() to proper releases the locks and resources
 * of such look up request.
 *
 * During the start() and end() calls, the results in @args will be valid
 * as proper locks will be held.  After the end() is called, all the fields
 * in @follow_pfnmap_args will be invalid to be further accessed.  Further
 * use of such information after end() may require proper synchronizations
 * by the caller with page table updates, otherwise it can create a
 * security bug.
 *
 * If the PTE maps a refcounted page, callers are responsible to protect
 * against invalidation with MMU notifiers; otherwise access to the PFN at
 * a later point in time can trigger use-after-free.
 *
 * Only IO mappings and raw PFN mappings are allowed.  The mmap semaphore
 * should be taken for read, and the mmap semaphore cannot be released
 * before the end() is invoked.
 *
 * This function must not be used to modify PTE content.
 *
 * Return: zero on success, negative otherwise.
 */
int follow_pfnmap_start(struct follow_pfnmap_args *args)
{
	struct vm_area_struct *vma = args->vma;
	unsigned long address = args->address;
	struct mm_struct *mm = vma->vm_mm;
	spinlock_t *lock;
	pgd_t *pgdp;
	p4d_t *p4dp, p4d;
	pud_t *pudp, pud;
	pmd_t *pmdp, pmd;
	pte_t *ptep, pte;

	pfnmap_lockdep_assert(vma);

	if (unlikely(address < vma->vm_start || address >= vma->vm_end))
		goto out;

	if (!(vma->vm_flags & (VM_IO | VM_PFNMAP)))
		goto out;
retry:
	pgdp = pgd_offset(mm, address);
	if (pgd_none(*pgdp) || unlikely(pgd_bad(*pgdp)))
		goto out;

	p4dp = p4d_offset(pgdp, address);
	p4d = READ_ONCE(*p4dp);
	if (p4d_none(p4d) || unlikely(p4d_bad(p4d)))
		goto out;

	pudp = pud_offset(p4dp, address);
	pud = READ_ONCE(*pudp);
	if (pud_none(pud))
		goto out;
	if (pud_leaf(pud)) {
		lock = pud_lock(mm, pudp);
		if (!unlikely(pud_leaf(pud))) {
			spin_unlock(lock);
			goto retry;
		}
		pfnmap_args_setup(args, lock, NULL, pud_pgprot(pud),
				  pud_pfn(pud), PUD_MASK, pud_write(pud),
				  pud_special(pud));
		return 0;
	}

	pmdp = pmd_offset(pudp, address);
	pmd = pmdp_get_lockless(pmdp);
	if (pmd_leaf(pmd)) {
		lock = pmd_lock(mm, pmdp);
		if (!unlikely(pmd_leaf(pmd))) {
			spin_unlock(lock);
			goto retry;
		}
		pfnmap_args_setup(args, lock, NULL, pmd_pgprot(pmd),
				  pmd_pfn(pmd), PMD_MASK, pmd_write(pmd),
				  pmd_special(pmd));
		return 0;
	}

	ptep = pte_offset_map_lock(mm, pmdp, address, &lock);
	if (!ptep)
		goto out;
	pte = ptep_get(ptep);
	if (!pte_present(pte))
		goto unlock;
	pfnmap_args_setup(args, lock, ptep, pte_pgprot(pte),
			  pte_pfn(pte), PAGE_MASK, pte_write(pte),
			  pte_special(pte));
	return 0;
unlock:
	pte_unmap_unlock(ptep, lock);
out:
	return -EINVAL;
}
EXPORT_SYMBOL_GPL(follow_pfnmap_start);

/**
 * follow_pfnmap_end(): End a follow_pfnmap_start() process
 * @args: Pointer to struct @follow_pfnmap_args
 *
 * Must be used in pair of follow_pfnmap_start().  See the start() function
 * above for more information.
 */
void follow_pfnmap_end(struct follow_pfnmap_args *args)
{
	if (args->lock)
		spin_unlock(args->lock);
	if (args->ptep)
		pte_unmap(args->ptep);
}
EXPORT_SYMBOL_GPL(follow_pfnmap_end);

#ifdef CONFIG_HAVE_IOREMAP_PROT
/**
 * generic_access_phys - generic implementation for iomem mmap access
 * @vma: the vma to access
 * @addr: userspace address, not relative offset within @vma
 * @buf: buffer to read/write
 * @len: length of transfer
 * @write: set to FOLL_WRITE when writing, otherwise reading
 *
 * This is a generic implementation for &vm_operations_struct.access for an
 * iomem mapping. This callback is used by access_process_vm() when the @vma is
 * not page based.
 */
int generic_access_phys(struct vm_area_struct *vma, unsigned long addr,
			void *buf, int len, int write)
{
	resource_size_t phys_addr;
	unsigned long prot = 0;
	void __iomem *maddr;
	int offset = offset_in_page(addr);
	int ret = -EINVAL;
	bool writable;
	struct follow_pfnmap_args args = { .vma = vma, .address = addr };

retry:
	if (follow_pfnmap_start(&args))
		return -EINVAL;
	prot = pgprot_val(args.pgprot);
	phys_addr = (resource_size_t)args.pfn << PAGE_SHIFT;
	writable = args.writable;
	follow_pfnmap_end(&args);

	if ((write & FOLL_WRITE) && !writable)
		return -EINVAL;

	maddr = ioremap_prot(phys_addr, PAGE_ALIGN(len + offset), prot);
	if (!maddr)
		return -ENOMEM;

	if (follow_pfnmap_start(&args))
		goto out_unmap;

	if ((prot != pgprot_val(args.pgprot)) ||
	    (phys_addr != (args.pfn << PAGE_SHIFT)) ||
	    (writable != args.writable)) {
		follow_pfnmap_end(&args);
		iounmap(maddr);
		goto retry;
	}

	if (write)
		memcpy_toio(maddr + offset, buf, len);
	else
		memcpy_fromio(buf, maddr + offset, len);
	ret = len;
	follow_pfnmap_end(&args);
out_unmap:
	iounmap(maddr);

	return ret;
}
EXPORT_SYMBOL_GPL(generic_access_phys);
#endif

/*
 * Access another process' address space as given in mm.
 */
static int __access_remote_vm(struct mm_struct *mm, unsigned long addr,
			      void *buf, int len, unsigned int gup_flags)
{
	void *old_buf = buf;
	int write = gup_flags & FOLL_WRITE;

	if (mmap_read_lock_killable(mm))
		return 0;

	/* Untag the address before looking up the VMA */
	addr = untagged_addr_remote(mm, addr);

	/* Avoid triggering the temporary warning in __get_user_pages */
	if (!vma_lookup(mm, addr) && !expand_stack(mm, addr))
		return 0;

	/* ignore errors, just check how much was successfully transferred */
	while (len) {
		int bytes, offset;
		void *maddr;
		struct vm_area_struct *vma = NULL;
		struct page *page = get_user_page_vma_remote(mm, addr,
							     gup_flags, &vma);

		if (IS_ERR(page)) {
			/* We might need to expand the stack to access it */
			vma = vma_lookup(mm, addr);
			if (!vma) {
				vma = expand_stack(mm, addr);

				/* mmap_lock was dropped on failure */
				if (!vma)
					return buf - old_buf;

				/* Try again if stack expansion worked */
				continue;
			}

			/*
			 * Check if this is a VM_IO | VM_PFNMAP VMA, which
			 * we can access using slightly different code.
			 */
			bytes = 0;
#ifdef CONFIG_HAVE_IOREMAP_PROT
			if (vma->vm_ops && vma->vm_ops->access)
				bytes = vma->vm_ops->access(vma, addr, buf,
							    len, write);
#endif
			if (bytes <= 0)
				break;
		} else {
			bytes = len;
			offset = addr & (PAGE_SIZE-1);
			if (bytes > PAGE_SIZE-offset)
				bytes = PAGE_SIZE-offset;

			maddr = kmap_local_page(page);
			if (write) {
				copy_to_user_page(vma, page, addr,
						  maddr + offset, buf, bytes);
				set_page_dirty_lock(page);
			} else {
				copy_from_user_page(vma, page, addr,
						    buf, maddr + offset, bytes);
			}
			unmap_and_put_page(page, maddr);
		}
		len -= bytes;
		buf += bytes;
		addr += bytes;
	}
	mmap_read_unlock(mm);

	return buf - old_buf;
}

/**
 * access_remote_vm - access another process' address space
 * @mm:		the mm_struct of the target address space
 * @addr:	start address to access
 * @buf:	source or destination buffer
 * @len:	number of bytes to transfer
 * @gup_flags:	flags modifying lookup behaviour
 *
 * The caller must hold a reference on @mm.
 *
 * Return: number of bytes copied from source to destination.
 */
int access_remote_vm(struct mm_struct *mm, unsigned long addr,
		void *buf, int len, unsigned int gup_flags)
{
	return __access_remote_vm(mm, addr, buf, len, gup_flags);
}

/*
 * Access another process' address space.
 * Source/target buffer must be kernel space,
 * Do not walk the page table directly, use get_user_pages
 */
int access_process_vm(struct task_struct *tsk, unsigned long addr,
		void *buf, int len, unsigned int gup_flags)
{
	struct mm_struct *mm;
	int ret;

	mm = get_task_mm(tsk);
	if (!mm)
		return 0;

	ret = __access_remote_vm(mm, addr, buf, len, gup_flags);

	mmput(mm);

	return ret;
}
EXPORT_SYMBOL_GPL(access_process_vm);

/*
 * Print the name of a VMA.
 */
void print_vma_addr(char *prefix, unsigned long ip)
{
	struct mm_struct *mm = current->mm;
	struct vm_area_struct *vma;

	/*
	 * we might be running from an atomic context so we cannot sleep
	 */
	if (!mmap_read_trylock(mm))
		return;

	vma = vma_lookup(mm, ip);
	if (vma && vma->vm_file) {
		struct file *f = vma->vm_file;
		ip -= vma->vm_start;
		ip += vma->vm_pgoff << PAGE_SHIFT;
		printk("%s%pD[%lx,%lx+%lx]", prefix, f, ip,
				vma->vm_start,
				vma->vm_end - vma->vm_start);
	}
	mmap_read_unlock(mm);
}

#if defined(CONFIG_PROVE_LOCKING) || defined(CONFIG_DEBUG_ATOMIC_SLEEP)
void __might_fault(const char *file, int line)
{
	if (pagefault_disabled())
		return;
	__might_sleep(file, line);
#if defined(CONFIG_DEBUG_ATOMIC_SLEEP)
	if (current->mm)
		might_lock_read(&current->mm->mmap_lock);
#endif
}
EXPORT_SYMBOL(__might_fault);
#endif

#if defined(CONFIG_TRANSPARENT_HUGEPAGE) || defined(CONFIG_HUGETLBFS)
/*
 * Process all subpages of the specified huge page with the specified
 * operation.  The target subpage will be processed last to keep its
 * cache lines hot.
 */
static inline int process_huge_page(
	unsigned long addr_hint, unsigned int nr_pages,
	int (*process_subpage)(unsigned long addr, int idx, void *arg),
	void *arg)
{
	int i, n, base, l, ret;
	unsigned long addr = addr_hint &
		~(((unsigned long)nr_pages << PAGE_SHIFT) - 1);

	/* Process target subpage last to keep its cache lines hot */
	might_sleep();
	n = (addr_hint - addr) / PAGE_SIZE;
	if (2 * n <= nr_pages) {
		/* If target subpage in first half of huge page */
		base = 0;
		l = n;
		/* Process subpages at the end of huge page */
		for (i = nr_pages - 1; i >= 2 * n; i--) {
			cond_resched();
			ret = process_subpage(addr + i * PAGE_SIZE, i, arg);
			if (ret)
				return ret;
		}
	} else {
		/* If target subpage in second half of huge page */
		base = nr_pages - 2 * (nr_pages - n);
		l = nr_pages - n;
		/* Process subpages at the begin of huge page */
		for (i = 0; i < base; i++) {
			cond_resched();
			ret = process_subpage(addr + i * PAGE_SIZE, i, arg);
			if (ret)
				return ret;
		}
	}
	/*
	 * Process remaining subpages in left-right-left-right pattern
	 * towards the target subpage
	 */
	for (i = 0; i < l; i++) {
		int left_idx = base + i;
		int right_idx = base + 2 * l - 1 - i;

		cond_resched();
		ret = process_subpage(addr + left_idx * PAGE_SIZE, left_idx, arg);
		if (ret)
			return ret;
		cond_resched();
		ret = process_subpage(addr + right_idx * PAGE_SIZE, right_idx, arg);
		if (ret)
			return ret;
	}
	return 0;
}

static void clear_gigantic_page(struct folio *folio, unsigned long addr,
				unsigned int nr_pages)
{
	int i;

	might_sleep();
	for (i = 0; i < nr_pages; i++) {
		cond_resched();
		clear_user_highpage(folio_page(folio, i), addr + i * PAGE_SIZE);
	}
}

static int clear_subpage(unsigned long addr, int idx, void *arg)
{
	struct folio *folio = arg;

	clear_user_highpage(folio_page(folio, idx), addr);
	return 0;
}

/**
 * folio_zero_user - Zero a folio which will be mapped to userspace.
 * @folio: The folio to zero.
 * @addr_hint: The address will be accessed or the base address if uncelar.
 */
void folio_zero_user(struct folio *folio, unsigned long addr_hint)
{
	unsigned int nr_pages = folio_nr_pages(folio);

	if (unlikely(nr_pages > MAX_ORDER_NR_PAGES))
		clear_gigantic_page(folio, addr_hint, nr_pages);
	else
		process_huge_page(addr_hint, nr_pages, clear_subpage, folio);
}

static int copy_user_gigantic_page(struct folio *dst, struct folio *src,
				   unsigned long addr,
				   struct vm_area_struct *vma,
				   unsigned int nr_pages)
{
	int i;
	struct page *dst_page;
	struct page *src_page;

	for (i = 0; i < nr_pages; i++) {
		dst_page = folio_page(dst, i);
		src_page = folio_page(src, i);

		cond_resched();
		if (copy_mc_user_highpage(dst_page, src_page,
					  addr + i*PAGE_SIZE, vma))
			return -EHWPOISON;
	}
	return 0;
}

struct copy_subpage_arg {
	struct folio *dst;
	struct folio *src;
	struct vm_area_struct *vma;
};

static int copy_subpage(unsigned long addr, int idx, void *arg)
{
	struct copy_subpage_arg *copy_arg = arg;
	struct page *dst = folio_page(copy_arg->dst, idx);
	struct page *src = folio_page(copy_arg->src, idx);

	if (copy_mc_user_highpage(dst, src, addr, copy_arg->vma))
		return -EHWPOISON;
	return 0;
}

int copy_user_large_folio(struct folio *dst, struct folio *src,
			  unsigned long addr_hint, struct vm_area_struct *vma)
{
	unsigned int nr_pages = folio_nr_pages(dst);
	struct copy_subpage_arg arg = {
		.dst = dst,
		.src = src,
		.vma = vma,
	};

	if (unlikely(nr_pages > MAX_ORDER_NR_PAGES))
		return copy_user_gigantic_page(dst, src, addr_hint, vma, nr_pages);

	return process_huge_page(addr_hint, nr_pages, copy_subpage, &arg);
}

long copy_folio_from_user(struct folio *dst_folio,
			   const void __user *usr_src,
			   bool allow_pagefault)
{
	void *kaddr;
	unsigned long i, rc = 0;
	unsigned int nr_pages = folio_nr_pages(dst_folio);
	unsigned long ret_val = nr_pages * PAGE_SIZE;
	struct page *subpage;

	for (i = 0; i < nr_pages; i++) {
		subpage = folio_page(dst_folio, i);
		kaddr = kmap_local_page(subpage);
		if (!allow_pagefault)
			pagefault_disable();
		rc = copy_from_user(kaddr, usr_src + i * PAGE_SIZE, PAGE_SIZE);
		if (!allow_pagefault)
			pagefault_enable();
		kunmap_local(kaddr);

		ret_val -= (PAGE_SIZE - rc);
		if (rc)
			break;

		flush_dcache_page(subpage);

		cond_resched();
	}
	return ret_val;
}
#endif /* CONFIG_TRANSPARENT_HUGEPAGE || CONFIG_HUGETLBFS */

#if defined(CONFIG_SPLIT_PTE_PTLOCKS) && ALLOC_SPLIT_PTLOCKS

static struct kmem_cache *page_ptl_cachep;

void __init ptlock_cache_init(void)
{
	page_ptl_cachep = kmem_cache_create("page->ptl", sizeof(spinlock_t), 0,
			SLAB_PANIC, NULL);
}

bool ptlock_alloc(struct ptdesc *ptdesc)
{
	spinlock_t *ptl;

	ptl = kmem_cache_alloc(page_ptl_cachep, GFP_KERNEL);
	if (!ptl)
		return false;
	ptdesc->ptl = ptl;
	return true;
}

void ptlock_free(struct ptdesc *ptdesc)
{
	kmem_cache_free(page_ptl_cachep, ptdesc->ptl);
}
#endif

void vma_pgtable_walk_begin(struct vm_area_struct *vma)
{
	if (is_vm_hugetlb_page(vma))
		hugetlb_vma_lock_read(vma);
}

void vma_pgtable_walk_end(struct vm_area_struct *vma)
{
	if (is_vm_hugetlb_page(vma))
		hugetlb_vma_unlock_read(vma);
}<|MERGE_RESOLUTION|>--- conflicted
+++ resolved
@@ -4181,14 +4181,6 @@
 	return __alloc_swap_folio(vmf);
 }
 #else /* !CONFIG_TRANSPARENT_HUGEPAGE */
-<<<<<<< HEAD
-static inline bool can_swapin_thp(struct vm_fault *vmf, pte_t *ptep, int nr_pages)
-{
-	return false;
-}
-
-=======
->>>>>>> 8ee0f23e
 static struct folio *alloc_swap_folio(struct vm_fault *vmf)
 {
 	return __alloc_swap_folio(vmf);
@@ -6358,12 +6350,8 @@
 static inline void pfnmap_lockdep_assert(struct vm_area_struct *vma)
 {
 #ifdef CONFIG_LOCKDEP
-<<<<<<< HEAD
-	struct address_space *mapping = vma->vm_file->f_mapping;
-=======
 	struct file *file = vma->vm_file;
 	struct address_space *mapping = file ? file->f_mapping : NULL;
->>>>>>> 8ee0f23e
 
 	if (mapping)
 		lockdep_assert(lockdep_is_held(&vma->vm_file->f_mapping->i_mmap_rwsem) ||
