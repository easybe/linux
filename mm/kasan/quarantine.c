--- conflicted
+++ resolved
@@ -143,14 +143,9 @@
 static void qlink_free(struct qlist_node *qlink, struct kmem_cache *cache)
 {
 	void *object = qlink_to_object(qlink, cache);
-<<<<<<< HEAD
-	struct kasan_free_meta *meta = kasan_get_free_meta(cache, object);
-=======
 	struct kasan_free_meta *free_meta = kasan_get_free_meta(cache, object);
-	unsigned long flags;
 
 	kasan_release_object_meta(cache, object);
->>>>>>> 5e0a760b
 
 	/*
 	 * If init_on_free is enabled and KASAN's free metadata is stored in
@@ -161,9 +156,6 @@
 	if (slab_want_init_on_free(cache) &&
 	    cache->kasan_info.free_meta_offset == 0)
 		memzero_explicit(free_meta, sizeof(*free_meta));
-
-	if (IS_ENABLED(CONFIG_SLAB))
-		local_irq_save(flags);
 
 	___cache_free(cache, object, _THIS_IP_);
 }
