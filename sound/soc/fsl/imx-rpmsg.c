// SPDX-License-Identifier: GPL-2.0+
// Copyright 2017-2020 NXP

#include <linux/module.h>
#include <linux/of_platform.h>
#include <linux/of_reserved_mem.h>
#include <linux/i2c.h>
#include <linux/of_gpio.h>
#include <linux/slab.h>
#include <linux/gpio.h>
#include <linux/clk.h>
#include <sound/soc.h>
#include <sound/jack.h>
#include <sound/control.h>
#include <sound/pcm_params.h>
#include <sound/soc-dapm.h>
#include "imx-pcm-rpmsg.h"

struct imx_rpmsg {
	struct snd_soc_dai_link dai;
	struct snd_soc_card card;
	unsigned long sysclk;
	bool lpa;
};

static struct dev_pm_ops lpa_pm;

static const struct snd_soc_dapm_widget imx_rpmsg_dapm_widgets[] = {
	SND_SOC_DAPM_HP("Headphone Jack", NULL),
	SND_SOC_DAPM_SPK("Ext Spk", NULL),
	SND_SOC_DAPM_MIC("Mic Jack", NULL),
	SND_SOC_DAPM_MIC("Main MIC", NULL),
};

static int imx_rpmsg_late_probe(struct snd_soc_card *card)
{
	struct imx_rpmsg *data = snd_soc_card_get_drvdata(card);
	struct snd_soc_pcm_runtime *rtd = list_first_entry(&card->rtd_list,
							   struct snd_soc_pcm_runtime, list);
	struct snd_soc_dai *codec_dai = snd_soc_rtd_to_codec(rtd, 0);
	struct device *dev = card->dev;
	int ret;

	if (data->lpa) {
		struct snd_soc_component *codec_comp;
		struct device_node *codec_np;
		struct device_driver *codec_drv;
		struct device *codec_dev = NULL;

		codec_np = data->dai.codecs->of_node;
		if (codec_np) {
			struct platform_device *codec_pdev;
			struct i2c_client *codec_i2c;

			codec_i2c = of_find_i2c_device_by_node(codec_np);
			if (codec_i2c)
				codec_dev = &codec_i2c->dev;
			if (!codec_dev) {
				codec_pdev = of_find_device_by_node(codec_np);
				if (codec_pdev)
					codec_dev = &codec_pdev->dev;
			}
		}
		if (codec_dev) {
			codec_comp = snd_soc_lookup_component_nolocked(codec_dev, NULL);
			if (codec_comp) {
				int i, num_widgets;
				const char *widgets;
				struct snd_soc_dapm_context *dapm;

				num_widgets = of_property_count_strings(data->card.dev->of_node,
									"ignore-suspend-widgets");
				for (i = 0; i < num_widgets; i++) {
					of_property_read_string_index(data->card.dev->of_node,
								      "ignore-suspend-widgets",
								      i, &widgets);
					dapm = snd_soc_component_get_dapm(codec_comp);
					snd_soc_dapm_ignore_suspend(dapm, widgets);
				}
			}
			codec_drv = codec_dev->driver;
			if (codec_drv->pm) {
				memcpy(&lpa_pm, codec_drv->pm, sizeof(lpa_pm));
				lpa_pm.suspend = NULL;
				lpa_pm.resume = NULL;
				lpa_pm.freeze = NULL;
				lpa_pm.thaw = NULL;
				lpa_pm.poweroff = NULL;
				lpa_pm.restore = NULL;
				codec_drv->pm = &lpa_pm;
			}
			put_device(codec_dev);
		}
	}

	if (!data->sysclk)
		return 0;

	ret = snd_soc_dai_set_sysclk(codec_dai, 0, data->sysclk, SND_SOC_CLOCK_IN);
	if (ret && ret != -ENOTSUPP) {
		dev_err(dev, "failed to set sysclk in %s\n", __func__);
		return ret;
	}

	return 0;
}

static int imx_rpmsg_probe(struct platform_device *pdev)
{
	struct snd_soc_dai_link_component *dlc;
	struct snd_soc_dai *cpu_dai;
	struct device_node *np = NULL;
	struct of_phandle_args args;
	const char *platform_name;
	struct imx_rpmsg *data;
	int ret = 0;

	dlc = devm_kzalloc(&pdev->dev, 3 * sizeof(*dlc), GFP_KERNEL);
	if (!dlc)
		return -ENOMEM;

	data = devm_kzalloc(&pdev->dev, sizeof(*data), GFP_KERNEL);
	if (!data) {
		ret = -ENOMEM;
		goto fail;
	}

	data->dai.cpus = &dlc[0];
	data->dai.num_cpus = 1;
	data->dai.platforms = &dlc[1];
	data->dai.num_platforms = 1;
	data->dai.codecs = &dlc[2];
	data->dai.num_codecs = 1;

	data->dai.name = "rpmsg hifi";
	data->dai.stream_name = "rpmsg hifi";
	data->dai.dai_fmt = SND_SOC_DAIFMT_I2S |
			    SND_SOC_DAIFMT_NB_NF |
			    SND_SOC_DAIFMT_CBC_CFC;

	/*
	 * i.MX rpmsg sound cards work on codec slave mode. MCLK will be
	 * disabled by CPU DAI driver in hw_free(). Some codec requires MCLK
	 * present at power up/down sequence. So need to set ignore_pmdown_time
	 * to power down codec immediately before MCLK is turned off.
	 */
	data->dai.ignore_pmdown_time = 1;

<<<<<<< HEAD
=======
	data->dai.cpus->dai_name = pdev->dev.platform_data;
	cpu_dai = snd_soc_find_dai(data->dai.cpus);
	if (!cpu_dai) {
		ret = -EPROBE_DEFER;
		goto fail;
	}
	np = cpu_dai->dev->of_node;
	if (!np) {
		dev_err(&pdev->dev, "failed to parse CPU DAI device node\n");
		ret = -ENODEV;
		goto fail;
	}

	ret = of_reserved_mem_device_init_by_idx(&pdev->dev, np, 0);
	if (ret)
		dev_warn(&pdev->dev, "no reserved DMA memory\n");

>>>>>>> 0c383648
	/* Optional codec node */
	ret = of_parse_phandle_with_fixed_args(np, "audio-codec", 0, 0, &args);
	if (ret) {
		*data->dai.codecs = snd_soc_dummy_dlc;
	} else {
		struct clk *clk;

		ret = snd_soc_get_dlc(&args, data->dai.codecs);
		if (ret) {
			dev_err(&pdev->dev, "Unable to get codec_dai_name\n");
			goto fail;
		}

		clk = devm_get_clk_from_child(&pdev->dev, args.np, NULL);
		if (!IS_ERR(clk))
			data->sysclk = clk_get_rate(clk);
	}

	if (!of_property_read_string(np, "fsl,rpmsg-channel-name", &platform_name))
		data->dai.platforms->name = platform_name;
	else
		data->dai.platforms->name = "rpmsg-audio-channel";
	data->dai.playback_only = true;
	data->dai.capture_only = true;
	data->card.num_links = 1;
	data->card.dai_link = &data->dai;

	if (of_property_read_bool(np, "fsl,rpmsg-out"))
		data->dai.capture_only = false;

	if (of_property_read_bool(np, "fsl,rpmsg-in"))
		data->dai.playback_only = false;

	if (data->dai.playback_only && data->dai.capture_only) {
		dev_err(&pdev->dev, "no enabled rpmsg DAI link\n");
		ret = -EINVAL;
		goto fail;
	}

	if (of_property_read_bool(np, "fsl,enable-lpa"))
		data->lpa = true;

	data->card.dev = &pdev->dev;
	data->card.owner = THIS_MODULE;
	data->card.dapm_widgets = imx_rpmsg_dapm_widgets;
	data->card.num_dapm_widgets = ARRAY_SIZE(imx_rpmsg_dapm_widgets);
	data->card.late_probe = imx_rpmsg_late_probe;
	/*
	 * Inoder to use common api to get card name and audio routing.
	 * Use parent of_node for this device, revert it after finishing using
	 */
	data->card.dev->of_node = np;

	ret = snd_soc_of_parse_card_name(&data->card, "model");
	if (ret)
		goto fail;

	if (of_property_read_bool(np, "audio-routing")) {
		ret = snd_soc_of_parse_audio_routing(&data->card, "audio-routing");
		if (ret) {
			dev_err(&pdev->dev, "failed to parse audio-routing: %d\n", ret);
			goto fail;
		}
	}

	platform_set_drvdata(pdev, &data->card);
	snd_soc_card_set_drvdata(&data->card, data);
	ret = devm_snd_soc_register_card(&pdev->dev, &data->card);
	if (ret) {
		dev_err_probe(&pdev->dev, ret, "snd_soc_register_card failed\n");
		goto fail;
	}

fail:
	pdev->dev.of_node = NULL;
	return ret;
}

static struct platform_driver imx_rpmsg_driver = {
	.driver = {
		.name = "imx-audio-rpmsg",
		.pm = &snd_soc_pm_ops,
	},
	.probe = imx_rpmsg_probe,
};
module_platform_driver(imx_rpmsg_driver);

MODULE_DESCRIPTION("Freescale SoC Audio RPMSG Machine Driver");
MODULE_AUTHOR("Shengjiu Wang <shengjiu.wang@nxp.com>");
MODULE_ALIAS("platform:imx-audio-rpmsg");
MODULE_LICENSE("GPL v2");<|MERGE_RESOLUTION|>--- conflicted
+++ resolved
@@ -146,8 +146,6 @@
 	 */
 	data->dai.ignore_pmdown_time = 1;
 
-<<<<<<< HEAD
-=======
 	data->dai.cpus->dai_name = pdev->dev.platform_data;
 	cpu_dai = snd_soc_find_dai(data->dai.cpus);
 	if (!cpu_dai) {
@@ -165,7 +163,6 @@
 	if (ret)
 		dev_warn(&pdev->dev, "no reserved DMA memory\n");
 
->>>>>>> 0c383648
 	/* Optional codec node */
 	ret = of_parse_phandle_with_fixed_args(np, "audio-codec", 0, 0, &args);
 	if (ret) {
