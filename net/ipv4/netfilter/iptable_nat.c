--- conflicted
+++ resolved
@@ -147,7 +147,6 @@
 {
 	int ret = xt_register_template(&nf_nat_ipv4_table,
 				       iptable_nat_table_init);
-<<<<<<< HEAD
 
 	if (ret < 0)
 		return ret;
@@ -155,22 +154,9 @@
 	ret = register_pernet_subsys(&iptable_nat_net_ops);
 	if (ret < 0) {
 		xt_unregister_template(&nf_nat_ipv4_table);
-=======
-
-	if (ret < 0)
->>>>>>> df0cc57e
 		return ret;
 	}
 
-<<<<<<< HEAD
-=======
-	ret = register_pernet_subsys(&iptable_nat_net_ops);
-	if (ret < 0) {
-		xt_unregister_template(&nf_nat_ipv4_table);
-		return ret;
-	}
-
->>>>>>> df0cc57e
 	return ret;
 }
 
