--- conflicted
+++ resolved
@@ -906,14 +906,7 @@
 	xb->len = xb->head[0].iov_len +
 		xb->page_len +
 		xb->tail[0].iov_len;
-<<<<<<< HEAD
-	trace_svc_sendto(xb);
-=======
 	trace_svc_xdr_sendto(rqstp, xb);
-
-	/* Grab mutex to serialize outgoing data. */
-	mutex_lock(&xprt->xpt_mutex);
->>>>>>> ba838a75
 	trace_svc_stats_latency(rqstp);
 
 	len = xprt->xpt_ops->xpo_sendto(rqstp);
