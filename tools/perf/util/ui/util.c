--- conflicted
+++ resolved
@@ -104,19 +104,13 @@
 	return rc;
 }
 
-<<<<<<< HEAD
-static const char yes[] = "Yes", no[] = "No";
-=======
 static const char yes[] = "Yes", no[] = "No",
 		  warning_str[] = "Warning!", ok[] = "Ok";
->>>>>>> cb600d2f
 
 bool ui__dialog_yesno(const char *msg)
 {
 	/* newtWinChoice should really be accepting const char pointers... */
 	return newtWinChoice(NULL, (char *)yes, (char *)no, (char *)msg) == 1;
-<<<<<<< HEAD
-=======
 }
 
 void ui__warning(const char *format, ...)
@@ -130,5 +124,4 @@
 	else
 		vfprintf(stderr, format, args);
 	va_end(args);
->>>>>>> cb600d2f
 }