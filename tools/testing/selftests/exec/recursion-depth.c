/*
 * Copyright (c) 2019 Alexey Dobriyan <adobriyan@gmail.com>
 *
 * Permission to use, copy, modify, and distribute this software for any
 * purpose with or without fee is hereby granted, provided that the above
 * copyright notice and this permission notice appear in all copies.
 *
 * THE SOFTWARE IS PROVIDED "AS IS" AND THE AUTHOR DISCLAIMS ALL WARRANTIES
 * WITH REGARD TO THIS SOFTWARE INCLUDING ALL IMPLIED WARRANTIES OF
 * MERCHANTABILITY AND FITNESS. IN NO EVENT SHALL THE AUTHOR BE LIABLE FOR
 * ANY SPECIAL, DIRECT, INDIRECT, OR CONSEQUENTIAL DAMAGES OR ANY DAMAGES
 * WHATSOEVER RESULTING FROM LOSS OF USE, DATA OR PROFITS, WHETHER IN AN
 * ACTION OF CONTRACT, NEGLIGENCE OR OTHER TORTIOUS ACTION, ARISING OUT OF
 * OR IN CONNECTION WITH THE USE OR PERFORMANCE OF THIS SOFTWARE.
 */
/* Test that pointing #! script interpreter to self doesn't recurse. */
#include <errno.h>
#include <sched.h>
#include <stdio.h>
#include <string.h>
#include <sys/types.h>
#include <sys/stat.h>
#include <fcntl.h>
#include <sys/mount.h>
#include <unistd.h>
#include "../kselftest.h"

int main(void)
{
	int fd, rv;

	ksft_print_header();
	ksft_set_plan(1);

	if (unshare(CLONE_NEWNS) == -1) {
		if (errno == ENOSYS || errno == EPERM) {
			ksft_test_result_skip("error: unshare, errno %d\n", errno);
			ksft_finished();
		}
<<<<<<< HEAD
		ksft_exit_fail_msg("error: unshare, errno %d\n", errno);
	}

	if (mount(NULL, "/", NULL, MS_PRIVATE | MS_REC, NULL) == -1)
		ksft_exit_fail_msg("error: mount '/', errno %d\n", errno);

	/* Require "exec" filesystem. */
	if (mount(NULL, "/tmp", "ramfs", 0, NULL) == -1)
		ksft_exit_fail_msg("error: mount ramfs, errno %d\n", errno);
=======
		ksft_exit_fail_perror("error: unshare");
	}

	if (mount(NULL, "/", NULL, MS_PRIVATE | MS_REC, NULL) == -1)
		ksft_exit_fail_perror("error: mount '/'");

	/* Require "exec" filesystem. */
	if (mount(NULL, "/tmp", "ramfs", 0, NULL) == -1)
		ksft_exit_fail_perror("error: mount ramfs");
>>>>>>> 0c383648

#define FILENAME "/tmp/1"

	fd = creat(FILENAME, 0700);
	if (fd == -1)
<<<<<<< HEAD
		ksft_exit_fail_msg("error: creat, errno %d\n", errno);

#define S "#!" FILENAME "\n"
	if (write(fd, S, strlen(S)) != strlen(S))
		ksft_exit_fail_msg("error: write, errno %d\n", errno);
=======
		ksft_exit_fail_perror("error: creat");

#define S "#!" FILENAME "\n"
	if (write(fd, S, strlen(S)) != strlen(S))
		ksft_exit_fail_perror("error: write");
>>>>>>> 0c383648

	close(fd);

	rv = execve(FILENAME, NULL, NULL);
	ksft_test_result(rv == -1 && errno == ELOOP,
			 "execve failed as expected (ret %d, errno %d)\n", rv, errno);
	ksft_finished();
}<|MERGE_RESOLUTION|>--- conflicted
+++ resolved
@@ -37,17 +37,6 @@
 			ksft_test_result_skip("error: unshare, errno %d\n", errno);
 			ksft_finished();
 		}
-<<<<<<< HEAD
-		ksft_exit_fail_msg("error: unshare, errno %d\n", errno);
-	}
-
-	if (mount(NULL, "/", NULL, MS_PRIVATE | MS_REC, NULL) == -1)
-		ksft_exit_fail_msg("error: mount '/', errno %d\n", errno);
-
-	/* Require "exec" filesystem. */
-	if (mount(NULL, "/tmp", "ramfs", 0, NULL) == -1)
-		ksft_exit_fail_msg("error: mount ramfs, errno %d\n", errno);
-=======
 		ksft_exit_fail_perror("error: unshare");
 	}
 
@@ -57,25 +46,16 @@
 	/* Require "exec" filesystem. */
 	if (mount(NULL, "/tmp", "ramfs", 0, NULL) == -1)
 		ksft_exit_fail_perror("error: mount ramfs");
->>>>>>> 0c383648
 
 #define FILENAME "/tmp/1"
 
 	fd = creat(FILENAME, 0700);
 	if (fd == -1)
-<<<<<<< HEAD
-		ksft_exit_fail_msg("error: creat, errno %d\n", errno);
-
-#define S "#!" FILENAME "\n"
-	if (write(fd, S, strlen(S)) != strlen(S))
-		ksft_exit_fail_msg("error: write, errno %d\n", errno);
-=======
 		ksft_exit_fail_perror("error: creat");
 
 #define S "#!" FILENAME "\n"
 	if (write(fd, S, strlen(S)) != strlen(S))
 		ksft_exit_fail_perror("error: write");
->>>>>>> 0c383648
 
 	close(fd);
 
